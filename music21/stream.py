--- conflicted
+++ resolved
@@ -1,12067 +1,12064 @@
-#-------------------------------------------------------------------------------
-# Name:         stream.py
-# Purpose:      base classes for dealing with groups of positioned objects
-#
-# Authors:      Michael Scott Cuthbert
-#               Christopher Ariza
-#
-# Copyright:    (c) 2009-2010 The music21 Project
-# License:      LGPL
-#-------------------------------------------------------------------------------
-'''The :class:`~music21.stream.Stream` and its subclasses, a subclass of the :class:`~music21.base.Music21Object`, is the fundamental container of offset-positioned notation and musical elements in music21. Common Stream subclasses, such as the :class:`~music21.stream.Measure` and :class:`~music21.stream.Score` objects, are defined in this module. 
-'''
+#-------------------------------------------------------------------------------
+# Name:         stream.py
+# Purpose:      base classes for dealing with groups of positioned objects
+#
+# Authors:      Michael Scott Cuthbert
+#               Christopher Ariza
+#
+# Copyright:    (c) 2009-2010 The music21 Project
+# License:      LGPL
+#-------------------------------------------------------------------------------
+'''The :class:`~music21.stream.Stream` and its subclasses, a subclass of the :class:`~music21.base.Music21Object`, is the fundamental container of offset-positioned notation and musical elements in music21. Common Stream subclasses, such as the :class:`~music21.stream.Measure` and :class:`~music21.stream.Score` objects, are defined in this module. 
+'''
+
+
+import copy, types, random
+import doctest, unittest
+import sys
+from copy import deepcopy
+
+
+import music21 # needed to do fully-qualified isinstance name checking
+
+from music21 import bar
+from music21 import common
+from music21 import clef
+from music21 import chord
+from music21 import defaults
+from music21 import duration
+from music21 import dynamics
+from music21 import instrument
+from music21 import interval
+from music21 import key
+from music21 import layout
+from music21 import lily as lilyModule
+from music21 import metadata
+from music21 import meter
+from music21 import musicxml as musicxmlMod
+from music21.musicxml import translate as musicxmlTranslate
+from music21 import midi as midiModule
+from music21.midi import translate as midiTranslate
+from music21 import note
+from music21 import tie
+from music21 import metadata
+
+
+from music21 import environment
+_MOD = "stream.py"
+environLocal = environment.Environment(_MOD)
+
+#-------------------------------------------------------------------------------
+
+class StreamException(Exception):
+    pass
+
+#-------------------------------------------------------------------------------
+
+
+
+#-------------------------------------------------------------------------------
+class StreamIterator():
+    '''A simple Iterator object used to handle iteration of Streams and other 
+    list-like objects. 
+    '''
+    def __init__(self, srcStream):
+        self.srcStream = srcStream
+        self.index = 0
+
+    def __iter__(self):
+        return self
+
+    def next(self):
+        # calling .elements here will sort if autoSort = True
+        # thus, this does not need to sort or check autoSort status
+        if self.index >= len(self.srcStream):
+            del self.srcStream
+            raise StopIteration
+        # here, the .elements property concatenates both ._elements and 
+        # ._endElements; this may be a performance detriment
+        post = self.srcStream.elements[self.index]
+        # here, the parent of extracted element is being set to Stream
+        # that is the source of the iteration
+        post.parent = self.srcStream
+        self.index += 1
+        return post
+
+
+#-------------------------------------------------------------------------------
+
+class Stream(music21.Music21Object):
+    '''
+    This is the fundamental container for Music21Objects; objects may be ordered and/or placed in time based on offsets from the start of this container's offset. 
+    
+    Like the base class, Music21Object, Streams have offsets, priority, id, and groups
+    they also have an elements attribute which returns a list of elements; 
+    
+    The Stream has a duration that is usually the 
+    release time of the chronologically last element in the Stream (that is,
+    the highest onset plus duration of any element in the Stream).
+    However, it can either explicitly set in which case we say that the
+    duration is unlinked
+
+    Streams may be embedded within other Streams.
+    
+    OMIT_FROM_DOCS
+    TODO: Get Stream Duration working -- should be the total length of the 
+    Stream. -- see the ._getDuration() and ._setDuration() methods
+    '''
+
+    # TODO: this and similar attributes are to replaced by checks to .classes
+    isMeasure = False
+
+    # define order to present names in documentation; use strings
+    _DOC_ORDER = ['append', 'insert', 'insertAndShift', 
+        'notes', 'pitches',
+        'transpose', 
+        'augmentOrDiminish', 'scaleOffsets', 'scaleDurations']
+    # documentation for all attributes (not properties or methods)
+    _DOC_ATTR = {
+    'isSorted': 'Boolean describing whether the Stream is sorted or not.',
+    'autoSort': 'Boolean describing whether the Stream is automatically sorted by offset whenever necessary.',
+
+    'isFlat': 'Boolean describing whether this Stream contains embedded sub-Streams or Stream subclasses (not flat).',
+
+    'flattenedRepresentationOf': 'When this flat Stream is derived from another non-flat stream, a reference to the source Stream is stored here.',
+    }
+
+
+    def __init__(self, givenElements = None):
+        music21.Music21Object.__init__(self)
+
+        # self._elements stores ElementWrapper and Music21Object objects. 
+        self._elements = [] 
+
+        # self._endElements stores ElementWrapper and Music21Object found at
+        # the highestTime of this Stream. 
+        self._endElements = [] 
+
+        self._unlinkedDuration = None
+
+        self.isSorted = True
+        self.autoSort = True
+        self.isFlat = True  # does it have no embedded Streams
+
+        # seems that this should be named with a leading lower case?
+        # when deriving a flat stream, store a reference to the non-flat Stream          
+        # from which this was taken
+        self.flattenedRepresentationOf = None 
+        
+        self._cache = common.defHash()
+
+        if givenElements is not None:
+            for e in givenElements:
+                self.insert(e)
+
+
+    #---------------------------------------------------------------------------
+    # sequence like operations
+
+    # if we want to have all the features of a mutable sequence, 
+    # we should implement
+    # append(), count(), index(), extend(), insert(), 
+    # pop(), remove(), reverse() and sort(), like Python standard list objects.
+    # But we're not there yet.
+
+    def __len__(self):
+        '''Get the total number of elements
+        Does not recurse into objects
+
+        >>> from music21 import *
+        >>> a = stream.Stream()
+        >>> for x in range(4):
+        ...     n = note.Note('G#')
+        ...     n.offset = x * 3
+        ...     a.insert(n)
+        >>> len(a)
+        4
+
+        >>> b = stream.Stream()
+        >>> for x in range(4):
+        ...     b.insert(deepcopy(a) ) # append streams
+        >>> len(b)
+        4
+        >>> len(b.flat)
+        16
+        '''
+        return len(self._elements) + len(self._endElements)
+
+    def __iter__(self):
+        '''
+        A Stream can return an iterator.  Same as running x in a.elements
+        '''
+        return StreamIterator(self)
+
+
+    def __getitem__(self, key):
+        '''Get an ElementWrapper from the stream in current order; sorted if isSorted is True,
+        but not necessarily.
+        
+        if an int is given, returns that index
+        if a class is given, it runs getElementsByClass and returns that list
+        if a string is given it first runs getElementById on the stream then if that
+             fails, getElementsByGroup on the stream returning that list.
+
+        ## maybe it should, but does not yet:    if a float is given, returns the element at that offset
+
+        >>> from music21 import *
+        >>> a = stream.Stream()
+        >>> a.repeatInsert(note.Rest(), range(6))
+        >>> subslice = a[2:5]
+        >>> len(subslice)
+        3
+        >>> a[1].offset
+        1.0
+        >>> b = note.Note()
+        >>> b.id = 'green'
+        >>> b.groups.append('violin')
+        >>> a.insert(b)
+        >>> a[note.Note][0] == b
+        True
+        >>> a['violin'][0] == b
+        True
+        >>> a['green'] == b
+        True
+        '''
+
+        # need to sort if not sorted, as this call may rely on index positions
+        if not self.isSorted and self.autoSort:
+            self.sort() # will set isSorted to True
+
+        if common.isNum(key):
+            # TODO: using self._elements here will retain parent, as opposed   
+            # to using .elements
+            e = self.elements[key]
+            e.parent = self
+            return e
+    
+        elif isinstance(key, slice): # get a slice of index values
+            # TODO: slice extraction needs testing; parent setting
+            # and locations adjustments seem to be problems
+            # NOTE: this copy may return locations references that are 
+            # not desirable
+            #found = copy.copy(self) # return a stream of elements
+            found = self.__class__()
+            found.elements = self.elements[key]
+            found._elementsChanged()
+
+            # NOTE: this used to iterate over the Stream: probably not needed
+            # all tests pass without
+            #for element in found:
+            #    pass ## sufficient to set parent properly
+            return found
+
+        elif common.isStr(key):
+            # first search id, then search groups
+            idMatch = self.getElementById(key)
+            if idMatch is not None:
+                return idMatch
+            else: # search groups, return first element match
+                groupStream = self.getElementsByGroup(key)
+                if len(groupStream) > 0:
+                    return groupStream
+                else:
+                    raise KeyError('provided key (%s) does not match any id or group' % key)
+        elif isinstance(key, type(type)):
+            # assume it is a class name
+            classStream = self.getElementsByClass(key)
+            if len(classStream) > 0:
+                return classStream
+            else:
+                raise KeyError('provided class (%s) does not match any contained Objects' % key)
+
+
+#     def __del__(self):
+#         #environLocal.printDebug(['calling __del__ from Stream', self])
+#         # this is experimental
+#         # this did not offer improvements, and raised a number of errors
+#         siteId = id(self)
+#         for e in self._elements:
+#             e.removeLocationBySiteId(siteId)
+
+
+    #---------------------------------------------------------------------------
+    # adding and editing Elements and Streams -- all need to call _elementsChanged
+    # most will set isSorted to False
+
+    def _elementsChanged(self):
+        '''
+        Call any time _elements is changed. Called by methods that add or change
+        elements.
+
+        >>> from music21 import *
+        >>> a = stream.Stream()
+        >>> a.isFlat
+        True
+        >>> a._elements.append(stream.Stream())
+        >>> a._elementsChanged()
+        >>> a.isFlat
+        False
+        '''
+        self.isSorted = False
+        self.isFlat = True
+        # do not need to look in _endElements, as no Streams
+        # should be found there (they have a Duration)
+        for e in self._elements:
+            # only need to find one case, and if so, no longer flat
+            # fastest method here is isinstance()
+            if isinstance(e, Stream): 
+            #if hasattr(e, 'elements'):
+                self.isFlat = False
+                break
+        # resetting the cache removes lowest and highest time storage
+        # a slight performance optimization: not creating unless needed
+        if len(self._cache) > 0:
+            self._cache = common.defHash()
+
+    def _getElements(self):
+        # this method is now important, in that it combines self._elements
+        # and self._endElements
+        if not self.isSorted and self.autoSort:
+            self.sort() # will set isSorted to True
+
+        if self._cache["elements"] == None:
+            # this list concatenation may take time; thus, only do when
+            # _elementsChanged has been called
+            self._cache["elements"] =  self._elements + self._endElements
+
+        return self._cache["elements"]
+
+        #return self._elements + self._endElements
+   
+    def _setElements(self, value):
+        '''
+        >>> from music21 import *
+        >>> a = stream.Stream()
+        >>> a.repeatInsert(note.Note("C"), range(10))
+        >>> b = stream.Stream()
+        >>> b.repeatInsert(note.Note("C"), range(10))
+        >>> b.offset = 6
+        >>> c = stream.Stream()
+        >>> c.repeatInsert(note.Note("C"), range(10))
+        >>> c.offset = 12
+        >>> b.insert(c)
+        >>> b.isFlat
+        False
+        >>> a.isFlat
+        True
+        >>> a.elements = b.elements
+        >>> a.isFlat
+        False
+        '''
+        self._elements = value
+        self._elementsChanged()
+        return value
+        
+    elements = property(_getElements, _setElements, 
+        doc='''The low-level storage list of all Streams. Directly getting, setting, and manipulating this list is reserved for advanced usage. 
+        ''')
+
+    def __setitem__(self, key, value):
+        '''Insert items at index positions. Index positions are based
+        on position in self.elements. 
+
+        >>> from music21 import *
+        >>> a = stream.Stream()
+        >>> a.repeatInsert(note.Note("C"), range(10))
+        >>> b = stream.Stream()
+        >>> b.repeatInsert(note.Note("C"), range(10))
+        >>> b.offset = 6
+        >>> c = stream.Stream()
+        >>> c.repeatInsert(note.Note("C"), range(10))
+        >>> c.offset = 12
+        >>> b.insert(c)
+        >>> a.isFlat
+        True
+        >>> a[3] = b
+        >>> a.isFlat
+        False
+        '''
+        self._elements[key] = value
+        storedIsFlat = self.isFlat
+        self._elementsChanged()
+
+        if isinstance(value, Stream): 
+            self.isFlat = False
+        else:
+            self.isFlat = storedIsFlat
+
+
+    def __delitem__(self, key):
+        '''Delete items at index positions. Index positions are based
+        on position in self.elements. 
+
+        >>> from music21 import *
+        >>> a = stream.Stream()
+        >>> a.repeatInsert(note.Note("C"), range(10))
+        >>> del a[0]
+        >>> len(a)
+        9
+        '''
+        del self._elements[key]
+        self._elementsChanged()
+
+
+    def __add__(self, other):
+        '''Add, or concatenate, two Streams.
+
+        Presently, this does not manipulate the offsets of the incoming elements to actually be at the end of the Stream. This may be a problem that makes this method not so useful?
+
+        >>> from music21 import *
+        >>> a = stream.Part()
+        >>> a.repeatInsert(note.Note("C"), range(10))
+        >>> b = stream.Stream()
+        >>> b.repeatInsert(note.Note("G"), range(10))
+        >>> c = a + b   
+        >>> c.pitches # autoSort is True, thus a sorted version results
+        [C, G, C, G, C, G, C, G, C, G, C, G, C, G, C, G, C, G, C, G]
+        >>> len(c.notes)
+        20
+
+
+        The autoSort of the first stream becomes the autoSort of the
+        destination.  The class of the first becomes the class of the destination.
+        
+
+        >>> a.autoSort = False
+        >>> d = a + b
+        >>> d.pitches
+        [C, C, C, C, C, C, C, C, C, C, G, G, G, G, G, G, G, G, G, G]
+        >>> d.__class__.__name__
+        'Part'
+        '''
+        s = self.__class__()
+        s.autoSort = self.autoSort
+        # may want to keep parent of source Stream?
+        #s.elements = self._elements + other._elements
+        # need to iterate over elements and re-assign to create new locations
+        for e in self._elements:
+            s.insert(e.getOffsetBySite(self), e)
+        for e in other._elements:
+            s.insert(e.getOffsetBySite(other), e)
+        #s._elementsChanged()
+        return s
+
+
+    def hasElement(self, obj):
+        '''Return True if an element, provided as an argument, is contained in this Stream.
+
+        >>> from music21 import *
+        >>> s = stream.Stream()
+        >>> n1 = note.Note('g')
+        >>> n2 = note.Note('g#')
+        >>> s.append(n1)
+        >>> s.hasElement(n1)
+        True
+        '''
+        for e in self._elements:
+            if id(e) == id(obj): 
+                return True
+        for e in self._endElements:
+            if id(e) == id(obj): 
+                return True
+        return False
+
+    def mergeElements(self, other, classFilterList=[]):
+        '''Given another Stream, store references of each element in the other Stream in this Stream. This does not make copies of any elements, but simply stores all of them in this Stream.
+
+        Optionally, provide a list of classes to exclude with the `classFilter` list. 
+
+        This method provides functionality like a shallow copy, but manages locations properly, only copies elements, and permits filtering by class type. 
+
+        >>> from music21 import *
+        >>> s1 = stream.Stream()
+        >>> s2 = stream.Stream()
+        >>> n1 = note.Note('f#')
+        >>> n2 = note.Note('g')
+        >>> s1.append(n1)
+        >>> s1.append(n2)
+        >>> s2.mergeElements(s1)
+        >>> len(s2)
+        2
+        >>> s1[0] is s2[0]
+        True
+        >>> s1[1] is s2[1]
+        True
+        '''
+        for e in other._elements:
+            #self.insert(other.offset, e)
+            match = False
+            for c in classFilterList:
+                if c in e.classes:
+                    match = True
+                    break
+            if len(classFilterList) == 0 or match:
+                self.insert(e.getOffsetBySite(other), e)
+        for e in other._endElements:
+            match = False
+            for c in classFilterList:
+                if c in e.classes:
+                    match = True
+                    break
+            if len(classFilterList) == 0 or match:
+                self.storeAtEnd(e)
+        #self._elementsChanged()
+
+    def indexList(self, obj, firstMatchOnly=False):
+        '''Return a list of one or more index values where the supplied object is found on this Stream's `elements` list. 
+
+        To just return the first matched index, set `firstMatchOnly` to True.
+
+        No matches are found, an empty list is returned.
+
+        Matching is based exclusively on id() of objects.
+
+        >>> from music21 import *
+        >>> s = stream.Stream()
+        >>> n1 = note.Note('g')
+        >>> n2 = note.Note('g#')
+
+        >>> s.insert(0, n1)
+        >>> s.insert(5, n2)
+        >>> len(s)
+        2
+        >>> s.indexList(n1)
+        [0]
+        >>> s.indexList(n2)
+        [1]
+
+        '''
+        if not self.isSorted and self.autoSort:
+            self.sort() # will set isSorted to True
+
+        iMatch = []
+        elements = self.elements # store once as concatenating
+        for i in range(len(elements)):
+            if id(elements[i]) == id(obj):
+                iMatch.append(i)
+            elif (hasattr(elements[i], "obj") and obj == elements[i].obj):
+                iMatch.append(i)
+            if firstMatchOnly and len(iMatch) > 0:
+                break
+        return iMatch
+
+    def index(self, obj):
+        '''Return the first matched index for the specified object.
+
+        >>> from music21 import *
+        >>> a = stream.Stream()
+        >>> fSharp = note.Note("F#")
+        >>> a.repeatInsert(note.Note("A#"), range(10))
+        >>> a.append(fSharp)
+        >>> a.index(fSharp)
+        10
+        '''
+        iMatch = self.indexList(obj, firstMatchOnly=True)
+        if len(iMatch) == 0:
+            raise ValueError("Could not find object in index")
+        else:
+            return iMatch[0] # only need first returned index
+
+    def remove(self, target, firstMatchOnly=True):
+        '''Remove an object from this Stream. Additionally, this Stream is removed from the object's sites in :class:`~music21.base.DefinedContexts`.
+
+        By default, only the first match is removed. This can be adjusted with the `firstMatchOnly` parameters. 
+
+        >>> from music21 import *
+        >>> s = stream.Stream()
+        >>> n1 = note.Note('g')
+        >>> n2 = note.Note('g#')
+        >>> # copies of an object are not the same as the object
+        >>> n3 = copy.deepcopy(n2)
+        >>> s.insert(10, n1)
+        >>> s.insert(5, n2)
+        >>> s.remove(n1)
+        >>> len(s)
+        1
+        >>> s.insert(20, n3)
+        >>> s.remove(n3)
+        >>> [e for e in s] == [n2]
+        True
+        '''
+        iMatch = self.indexList(target, firstMatchOnly=firstMatchOnly)
+        match = []
+        for i in iMatch:
+            # remove from stream with pop with index
+            match.append(self._elements.pop(i))
+
+        if len(iMatch) > 0:
+            self._elementsChanged()
+
+        # after removing, need to remove self from locations reference 
+        # and from parent reference, if set; this is taken care of with the 
+        # Music21Object method
+        for obj in match:
+            obj.removeLocationBySite(self)
+
+
+    def pop(self, index):
+        '''Return and remove the object found at the user-specified index value. Index values are those found in `elements` and are not necessary offset order. 
+
+        >>> from music21 import *
+        >>> a = stream.Stream()
+        >>> a.repeatInsert(note.Note("C"), range(10))
+        >>> junk = a.pop(0)
+        >>> len(a)
+        9
+        '''
+        eLen = len(self._elements)
+        # if less then base length, its in _elements
+        if index < eLen:
+            post = self._elements.pop(index)
+        else: # its in the _endElements 
+            post = self._endElements.pop(index - eLen)
+
+        self._elementsChanged()
+        # remove self from locations here only if
+        # there are no further locations
+        post.removeLocationBySite(self)
+        return post
+
+    def __deepcopy__(self, memo=None):
+        '''This produces a new, independent object.
+        '''
+        #environLocal.printDebug(['Stream calling __deepcopy__', self])
+
+        new = self.__class__()
+        old = self
+        for name in self.__dict__.keys():
+
+            if name.startswith('__'):
+                continue
+           
+            part = getattr(self, name)
+                    
+            # all subclasses of Music21Object that define their own
+            # __deepcopy__ methods must be sure to not try to copy parent
+            if name == '_currentParent':
+                newValue = self.parent # keep a reference, not a deepcopy
+                setattr(new, name, newValue)
+            # attributes that require special handling
+            elif name == 'flattenedRepresentationOf':
+                # keep a reference, not a deepcopy
+                newValue = self.flattenedRepresentationOf
+                setattr(new, name, newValue)
+            elif name == '_cache':
+                continue # skip for now
+            elif name == '_elements':
+                # must manually add elements to 
+                for e in self._elements: 
+                    # this will work for all with __deepcopy___
+                    newElement = copy.deepcopy(e, memo)
+                    # get the old offset from the parent Stream     
+                    # user here to provide new offset
+                    new.insert(e.getOffsetBySite(old), newElement, 
+                               ignoreSort=True)
+
+            elif name == '_endElements':
+                # must manually add elements to 
+                for e in self._endElements: 
+                    # this will work for all with __deepcopy___
+                    newElement = copy.deepcopy(e, memo)
+                    # get the old offset from the parent Stream     
+                    # user here to provide new offset
+                    new.storeAtEnd(newElement, ignoreSort=True)
+                
+            elif isinstance(part, Stream):
+                environLocal.printDebug(['found stream in dict keys', self,
+                    part, name])
+                raise StreamException('streams as attributes requires special handling')
+
+            # use copy.deepcopy on all other elements, including contexts    
+            else: 
+                #environLocal.printDebug(['forced to use copy.deepcopy:',
+                #    self, name, part])
+                newValue = copy.deepcopy(part, memo)
+                #setattr() will call the set method of a named property.
+                setattr(new, name, newValue)
+                
+        return new
+
+    #---------------------------------------------------------------------------
+    def _addElementPreProcess(self, element):
+        '''Before adding an element, this method provides important checks to the element.
+
+        Used by both insert() and append()
+        '''
+        # using id() here b/c we do not want to get __eq__ comparisons
+        if element is self: # cannot add this Stream into itself
+            raise StreamException("this Stream cannot be contained within itself")
+
+        # temporarily removed
+
+        # if we do not purge locations here, we may have ids() for 
+        # Stream that no longer exist stored in the locations entry
+        #element.purgeLocations()
+
+#         if id(self) in element.getSiteIds():
+#             environLocal.printDebug(['element site ids', element, element.getSiteIds()])
+#             environLocal.printDebug(['self id', self, id(self)])
+#             #self.show('t')
+#             raise StreamException('this element (%s, id %s) already has a location for this container (%s, id %s)' % (element, id(element), self, id(self)))
+
+
+    def insert(self, offsetOrItemOrList, itemOrNone=None, 
+                     ignoreSort=False, setParent=True):
+        '''
+        Inserts an item(s) at the given offset(s). 
+
+        If `ignoreSort` is True then the inserting does not
+        change whether the Stream is sorted or not (much faster if you're going to be inserting dozens
+        of items that don't change the sort status)
+
+        The `setParent` parameter should nearly always be True; only for 
+        advanced Stream manipulation. 
+        
+        Has three forms: in the two argument form, inserts an element at the given offset:
+        
+        >>> st1 = Stream()
+        >>> st1.insert(32, note.Note("B-"))
+        >>> st1._getHighestOffset()
+        32.0
+        
+        In the single argument form with an object, inserts the element at its stored offset:
+        
+        >>> n1 = note.Note("C#")
+        >>> n1.offset = 30.0
+        >>> st1 = Stream()
+        >>> st1.insert(n1)
+        >>> st2 = Stream()
+        >>> st2.insert(40.0, n1)
+        >>> n1.getOffsetBySite(st1)
+        30.0
+        
+        In single argument form with a list, the list should contain pairs that alternate
+        offsets and items; the method then, obviously, inserts the items
+        at the specified offsets:
+        
+        >>> n1 = note.Note("G")
+        >>> n2 = note.Note("F#")
+        >>> st3 = Stream()
+        >>> st3.insert([1.0, n1, 2.0, n2])
+        >>> n1.getOffsetBySite(st3)
+        1.0
+        >>> n2.getOffsetBySite(st3)
+        2.0
+        >>> len(st3)
+        2
+
+        OMIT_FROM_DOCS
+        Raise an error if offset is not a number
+        >>> Stream().insert("l","g")
+        Traceback (most recent call last):
+        StreamException: ...
+        
+        '''
+        # normal approach: provide offset and item
+        if itemOrNone != None:
+            offset = offsetOrItemOrList
+            item = itemOrNone            
+        elif itemOrNone is None and isinstance(offsetOrItemOrList, list):
+            i = 0
+            while i < len(offsetOrItemOrList):
+                offset = offsetOrItemOrList[i]
+                item = offsetOrItemOrList[i+1]
+                # recursively calling insert() here
+                self.insert(offset, item, ignoreSort = ignoreSort)
+                i += 2
+            return
+        # assume first arg is item, and that offset is local offset of object
+        else:
+            item = offsetOrItemOrList
+            offset = item.offset # should this be getOffsetBySite(None)?
+
+        #if not common.isNum(offset):
+        try: # using float conversion instead of isNum for performance
+            offset = float(offset)
+        except ValueError:
+            raise StreamException("offset %s must be a number", offset)
+
+        # if not a Music21Object, embed
+        if not isinstance(item, music21.Music21Object): 
+            element = music21.ElementWrapper(item)
+        else:
+            element = item
+
+        # checks of element is self; possibly performs additional checks
+        self._addElementPreProcess(element)
+
+        element.addLocation(self, offset)
+        # need to explicitly set the parent of the element
+        if setParent:
+            element.parent = self 
+
+        if ignoreSort is False:
+            if self.isSorted is True and self.highestTime <= offset:
+                storeSorted = True
+            else:
+                storeSorted = False
+
+        # could also do self.elements = self.elements + [element]
+        self._elements.append(element)  
+        self._elementsChanged() 
+
+        if ignoreSort is False:
+            self.isSorted = storeSorted
+
+    def append(self, others):
+        '''
+        Add Music21Objects (including other Streams) to the Stream 
+        (or multiple if passed a list)
+        with offset equal to the highestTime (that is the latest "release" of an object), 
+        that is, directly after the last element ends. 
+
+        if the objects are not Music21Objects, they are wrapped in ElementWrappers
+
+        runs fast for multiple addition and will preserve isSorted if True
+
+        >>> a = Stream()
+        >>> notes = []
+        >>> for x in range(0,3):
+        ...     n = note.Note('G#')
+        ...     n.duration.quarterLength = 3
+        ...     notes.append(n)
+        >>> a.append(notes[0])
+        >>> a.highestOffset, a.highestTime
+        (0.0, 3.0)
+        >>> a.append(notes[1])
+        >>> a.highestOffset, a.highestTime
+        (3.0, 6.0)
+        >>> a.append(notes[2])
+        >>> a.highestOffset, a.highestTime
+        (6.0, 9.0)
+        >>> notes2 = []
+        >>> # since notes are not embedded in Elements here, their offset
+        >>> # changes when added to a stream!
+        >>> for x in range(0,3):
+        ...     n = note.Note("A-")
+        ...     n.duration.quarterLength = 3
+        ...     n.offset = 0
+        ...     notes2.append(n)                
+        >>> a.append(notes2) # add em all again
+        >>> a.highestOffset, a.highestTime
+        (15.0, 18.0)
+        >>> a.isSequence()
+        True
+        
+        Add a note that already has an offset set -- does nothing different!
+        >>> n3 = note.Note("B-")
+        >>> n3.offset = 1
+        >>> n3.duration.quarterLength = 3
+        >>> a.append(n3)
+        >>> a.highestOffset, a.highestTime
+        (18.0, 21.0)
+        >>> n3.getOffsetBySite(a)
+        18.0
+        '''
+        # store and increment highest time for insert offset
+        highestTime = self.highestTime
+        if not common.isListLike(others):
+            # back into a list for list processing if single
+            others = [others]
+
+        for item in others:    
+            # if not an element, embed
+            if not isinstance(item, music21.Music21Object): 
+                element = music21.ElementWrapper(item)
+            else:
+                element = item
+    
+            self._addElementPreProcess(element)
+    
+            # add this Stream as a location for the new elements, with the 
+            # the offset set to the current highestTime
+            element.addLocation(self, highestTime)
+            # need to explicitly set the parent of the element
+            element.parent = self 
+            self._elements.append(element)  
+
+            # this should look to the contained object duration
+            if (hasattr(element, "duration") and 
+                hasattr(element.duration, "quarterLength")):
+                # increment highestTime by quarterlength
+                highestTime += element.duration.quarterLength
+
+        # does not change sorted state
+        storeSorted = self.isSorted    
+        self._elementsChanged()         
+        self.isSorted = storeSorted
+
+
+
+    def storeAtEnd(self, itemOrList, ignoreSort=False):
+        '''
+        Inserts an item or items at the end of the Stream, stored in the special _endElements
+
+        As sorting is only by priority and class, cannot avoid setting isSorted to False. 
+        
+        '''
+        if isinstance(itemOrList, list):
+            i = 0
+            for item in itemOrList:
+                # recursively calling insert() here
+                self.storeAtEnd(item, ignoreSort=ignoreSort)
+            return
+        else:
+            item = itemOrList
+
+        # if not a Music21Object, embed
+        if not isinstance(item, music21.Music21Object): 
+            element = music21.ElementWrapper(item)
+        else:
+            element = item
+
+        # cannot support elements with Durations in the highest time list
+        if element.duration != None:
+            raise StreamException('cannot insert an object with a Duration into the highest time elements list')
+
+        # checks of element is self; possibly performs additional checks
+        self._addElementPreProcess(element)
+
+        element.addLocation(self, 'highestTime')
+        # need to explicitly set the parent of the element
+        element.parent = self 
+        # element.addLocationAndParent(offset, self)
+
+        # could also do self.elements = self.elements + [element]
+        #self._elements.append(element)  
+        self._endElements.append(element)  
+        self._elementsChanged() 
+
+
+    #---------------------------------------------------------------------------
+    # all the following call either insert() or append()
+
+    def insertAtNativeOffset(self, item):
+        '''Inserts an item at the offset that was defined before the item was inserted into a Stream.
+
+        That is item.getOffsetBySite(None); in fact, the entire code is self.insert(item.getOffsetBySite(None), item)
+
+        >>> n1 = note.Note("F-")
+        >>> n1.offset = 20.0
+        >>> stream1 = Stream()
+        >>> stream1.append(n1)
+        >>> n1.getOffsetBySite(stream1)
+        0.0
+        >>> n1.offset
+        0.0
+        >>> stream2 = Stream()
+        >>> stream2.insertAtNativeOffset(n1)
+        >>> stream2[0].offset
+        20.0
+        >>> n1.getOffsetBySite(stream2)
+        20.0
+        '''
+        self.insert(item.getOffsetBySite(None), item)
+
+    def insertAndShift(self, offsetOrItemOrList, itemOrNone=None):
+        '''Insert an item at a specified or native offset, and shit any elements found in the Stream to start at the end of the added elements.
+
+        This presently does not shift elements that have durations that extend into the lowest insert position.
+
+        >>> st1 = Stream()
+        >>> st1.insertAndShift(32, note.Note("B-"))
+        >>> st1.highestOffset
+        32.0
+        >>> st1.insertAndShift(32, note.Note("B-"))
+        >>> st1.highestOffset
+        33.0
+        
+        In the single argument form with an object, inserts the element at its stored offset:
+        
+        >>> n1 = note.Note("C#")
+        >>> n1.offset = 30.0
+        >>> n2 = note.Note("C#")
+        >>> n2.offset = 30.0
+        >>> st1 = Stream()
+        >>> st1.insertAndShift(n1)
+        >>> st1.insertAndShift(n2) # should shift offset of n1
+        >>> n1.getOffsetBySite(st1)
+        31.0
+        >>> n2.getOffsetBySite(st1)
+        30.0
+        >>> st2 = Stream()
+        >>> st2.insertAndShift(40.0, n1)
+        >>> st2.insertAndShift(40.0, n2)
+        >>> n1.getOffsetBySite(st2)
+        41.0        
+
+        In single argument form with a list, the list should contain pairs that alternate
+        offsets and items; the method then, obviously, inserts the items
+        at the specified offsets:
+        
+        >>> n1 = note.Note("G")
+        >>> n2 = note.Note("F#")
+        >>> st3 = Stream()
+        >>> st3.insertAndShift([1.0, n1, 2.0, n2])
+        >>> n1.getOffsetBySite(st3)
+        1.0
+        >>> n2.getOffsetBySite(st3)
+        2.0
+        >>> len(st3)
+        2
+        '''
+        # need to find the highest time after the insert  
+        if itemOrNone != None: # we have an offset and an element
+            if hasattr(itemOrNone, 'duration') and itemOrNone.duration != None:
+                dur = itemOrNone.duration.quarterLength
+            else:
+                dur = 0.0
+            lowestOffsetInsert = offsetOrItemOrList
+            highestTimeInsert = offsetOrItemOrList + dur
+        elif itemOrNone == None and isinstance(offsetOrItemOrList, list):
+            # need to find which has the max combined offset and dur
+            highestTimeInsert = 0.0
+            lowestOffsetInsert = None
+            i = 0
+            while i < len(offsetOrItemOrList):
+                o = offsetOrItemOrList[i]
+                e = offsetOrItemOrList[i+1]
+                if hasattr(e, 'duration')  and e.duration != None:
+                    dur = e.duration.quarterLength
+                else:
+                    dur = 0.0
+                if o + dur > highestTimeInsert:
+                    highestTimeInsert = o + dur
+                if o < lowestOffsetInsert or lowestOffsetInsert == None:
+                    lowestOffsetInsert = o
+                i += 2
+        else: # using native offset
+            if hasattr(offsetOrItemOrList, 'duration'):
+                dur = offsetOrItemOrList.duration.quarterLength
+            else:
+                dur = 0.0
+            # should this be getOffsetBySite(None)?
+            highestTimeInsert = offsetOrItemOrList.offset + dur
+            lowestOffsetInsert = offsetOrItemOrList.offset
+
+        # this shift is the additional time to move due to the duration
+        # of the newly inserted elements
+        shiftDur = highestTimeInsert - lowestOffsetInsert
+
+        #environLocal.printDebug(['insertAndShift()', 'adding one or more elements', 'lowestOffsetInsert', lowestOffsetInsert, 'highestTimeInsert', highestTimeInsert])
+
+        # are not assuming that elements are ordered
+        # use getElementAtOrAfter() in the future
+        lowestElementToShift = None
+        lowestGap = None
+        for e in self._elements:
+            o = e.getOffsetBySite(self)
+            # gap is distance from offset to insert point; tells if shift is 
+            # necessary
+            gap = o - lowestOffsetInsert
+            if gap < 0: # no shifting necessary
+                continue 
+            # only process elments whose offsets are after the lowest insert
+            if lowestGap == None or gap < lowestGap:
+                lowestGap = gap
+                lowestElementToShift = e
+
+        if lowestElementToShift != None:
+            lowestOffsetToShift = lowestElementToShift.getOffsetBySite(self)
+            shiftPos = highestTimeInsert - lowestOffsetToShift
+        else:
+            shiftPos = 0
+
+        if shiftPos > 0:
+            # need to move all the elements already in this stream
+            for e in self._elements:
+                o = e.getOffsetBySite(self)
+                # gap is distance from offset to insert point; tells if shift is 
+                # necessary
+                gap = o - lowestOffsetInsert
+                # only process elments whose offsets are after the lowest insert
+                if gap >= 0.0:
+                    #environLocal.printDebug(['insertAndShift()', e, 'offset', o, 'gap:', gap, 'shiftDur:', shiftDur, 'shiftPos:', shiftPos, 'o+shiftDur', o+shiftDur, 'o+shiftPos', o+shiftPos])
+    
+                    # need original offset, shiftDur, plus the distance from the start
+                    e.setOffsetBySite(self, o+shiftPos)
+        # after shifting all the necessary elements, append new ones
+        # these will not be in order
+        self.insert(offsetOrItemOrList, itemOrNone)
+        # call this is elements are now out of order
+        self._elementsChanged()         
+
+
+    def isClass(self, className):
+        '''Returns true if the Stream or Stream Subclass is a particular class or subclasses that class.
+
+        Used by getElementsByClass in Stream
+
+        >>> from music21 import *
+        >>> a = stream.Stream()
+        >>> a.isClass(note.Note)
+        False
+        >>> a.isClass(stream.Stream)
+        True
+        >>> b = stream.Measure()
+        >>> b.isClass(stream.Measure)
+        True
+        >>> b.isClass(stream.Stream)
+        True
+        '''
+        ## same as Music21Object.isClass, not ElementWrapper.isClass
+        if isinstance(self, className):
+            return True
+        else:
+            return False
+
+
+    #---------------------------------------------------------------------------
+    # searching and replacing routines
+
+    def replace(self, target, replacement, firstMatchOnly=False,
+                 allTargetSites=True):
+        '''Given a `target` object, replace all references of that object with 
+        references to the supplied `replacement` object.
+
+        If `allTargetSites` is True (as it is by default), all sites that 
+        have a reference for the replacement will be similarly changed. 
+        This is useful for altering both a flat and nested representation.         
+        '''
+        # get all indices in this Stream that match
+        iMatch = self.indexList(target, firstMatchOnly=firstMatchOnly)
+        eLen = len(self._elements)
+        for i in iMatch:
+            # replace all index target with the replacement
+            if i < eLen:
+                self._elements[i] = replacement
+                # place the replacement at the old objects offset for this site
+                replacement.addLocation(self, target.getOffsetBySite(self))
+            else:
+                self._endElements[i - eLen] = replacement
+                replacement.addLocation(self, 'highestTime')
+
+            # NOTE: an alternative way to do this would be to look at all the 
+            # sites defined by the target and add them to the replacement
+            # this would not put them in those locations elements, however
+
+            # remove this location from old; this will also adjust the parent
+            # assignment if necessary
+            target.removeLocationBySite(self)
+
+        # elements have changed
+        self._elementsChanged()
+
+        if allTargetSites:
+            for site in target.getSites():
+                # each site must be a Stream
+                if site == None or site == self:
+                    continue
+                site.replace(target, replacement, firstMatchOnly=firstMatchOnly)
+
+
+    #---------------------------------------------------------------------------
+    def _recurseRepr(self, thisStream, prefixSpaces=0, 
+                    addBreaks=True, addIndent=True):
+        '''
+        >>> import note
+        >>> s1 = Stream()
+        >>> s2 = Stream()
+        >>> s3 = Stream()
+        >>> n1 = note.Note()
+        >>> s3.append(n1)
+        >>> s2.append(s3)
+        >>> s1.append(s2)
+        >>> post = s1._recurseRepr(s1, addBreaks=False, addIndent=False)
+        '''
+        msg = []
+        insertSpaces = 4
+        for element in thisStream:    
+            off = str(element.getOffsetBySite(thisStream))    
+            if addIndent:
+                indent = " " * prefixSpaces
+            else:
+                indent = ''
+
+            if isinstance(element, Stream):
+                msg.append(indent + "{" + off + "} " + element.__repr__())
+                msg.append(self._recurseRepr(element, 
+                           prefixSpaces + insertSpaces, 
+                           addBreaks=addBreaks, addIndent=addIndent))
+            else:
+                msg.append(indent + "{" + off + "} " + element.__repr__())
+        if addBreaks:
+            msg = '\n'.join(msg)
+        else: # use a slashs
+            msg = ' / '.join(msg) # use space
+        return msg
+
+
+    def _reprText(self):
+        '''Retrun a text representation. This methods can be overridden by
+        subclasses to provide alternative text representations.
+        '''
+        return self._recurseRepr(self)
+
+    def _reprTextLine(self):
+        '''Retrun a text representation without line breaks. This methods can be overridden by subclasses to provide alternative text representations.
+        '''
+        return self._recurseRepr(self, addBreaks=False, addIndent=False)
+
+
+
+    #---------------------------------------------------------------------------
+    # temporary storage
+
+    def setupPickleScaffold(self):
+        '''Prepare this stream and all of its contents for pickling.
+
+        >>> a = Stream()
+        >>> n = note.Note()
+        >>> n.duration.type = "whole"
+        >>> a.repeatAppend(n, 10)
+        >>> a.setupPickleScaffold()
+        '''
+        #environLocal.printDebug(['calling setupPickleScaffold()', self])
+        for element in self.elements:
+            if hasattr(element, "elements"): # recurse time:
+                element.setupPickleScaffold() # recurse
+            #if hasattr(element, "unwrapWeakref"): # recurse time:
+            elif isinstance(element, music21.Music21Object):
+                element.freezeIds()
+                element.unwrapWeakref()
+        self.freezeIds()
+        self.unwrapWeakref()
+
+
+    def teardownPickleScaffold(self):
+        '''After rebuilding this stream from pickled storage, prepare this as a normal Stream.
+
+        >>> a = Stream()
+        >>> n = note.Note()
+        >>> n.duration.type = "whole"
+        >>> a.repeatAppend(n, 10)
+        >>> a.setupPickleScaffold()
+        >>> a.teardownPickleScaffold()
+        '''
+        #environLocal.printDebug(['calling teardownPickleScaffold'])
+
+        self.wrapWeakref()
+        self.unfreezeIds()
+        for element in self.elements:
+            if hasattr(element, "elements"): # recurse time:
+                element.teardownPickleScaffold()
+            elif hasattr(element, "unwrapWeakref"): # recurse time:
+            #elif isinstance(element, music21.Music21Object):
+                #environLocal.printDebug(['processing music21 obj', element])
+                element.wrapWeakref()
+                element.unfreezeIds()
+
+#     def writePickle(self, fp):
+#         f = open(fp, 'wb') # binary
+#         # a negative protocol value will get the highest protocol; 
+#         # this is generally desirable 
+#         pickleMod.dump(self, f, protocol=-1)
+#         f.close()
+# 
+# 
+#     def openPickle(self, fp):
+#         # not sure this will work
+#         f = open(fp, 'rb')
+#         self = pickleMod.load(f)
+#         f.close()
+
+
+    #---------------------------------------------------------------------------
+    # display methods; in the same manner as show() and write()
+
+    def plot(self, *args, **keywords):
+        '''Given a method and keyword configuration arguments, create and display a plot.
+
+        Note: plot() requires matplotib to be installed.
+
+        For details on arguments, see :func:`~music21.graph.plotStream`.
+   
+        Available plots include the following Plot classes:
+    
+        :class:`~music21.graph.PlotHistogramPitchSpace`
+        :class:`~music21.graph.PlotHistogramPitchClass`
+        :class:`~music21.graph.PlotHistogramQuarterLength`
+    
+        :class:`~music21.graph.PlotScatterPitchSpaceQuarterLength`
+        :class:`~music21.graph.PlotScatterPitchClassQuarterLength`
+        :class:`~music21.graph.PlotScatterPitchClassOffset`
+        :class:`~music21.graph.PlotScatterPitchSpaceDynamicSymbol`
+    
+        :class:`~music21.graph.PlotHorizontalBarPitchSpaceOffset`
+        :class:`~music21.graph.PlotHorizontalBarPitchClassOffset`
+    
+        :class:`~music21.graph.PlotScatterWeightedPitchSpaceQuarterLength`
+        :class:`~music21.graph.PlotScatterWeightedPitchClassQuarterLength`
+        :class:`~music21.graph.PlotScatterWeightedPitchSpaceDynamicSymbol`
+    
+        :class:`~music21.graph.Plot3DBarsPitchSpaceQuarterLength`
+    
+        :class:`~music21.graph.PlotWindowedKrumhanslSchmuckler`
+        :class:`~music21.graph.PlotWindowedAmbitus`
+
+        >>> from music21 import *
+        >>> s = corpus.parseWork('bach/bwv324.xml') #_DOCS_HIDE
+        >>> s.plot('pianoroll', doneAction=None) #_DOCS_HIDE
+        >>> #_DOCS_SHOW s = corpus.parseWork('bach/bwv57.8')
+        >>> #_DOCS_SHOW s.plot('pianoroll')
+    
+        .. image:: images/PlotHorizontalBarPitchSpaceOffset.*
+            :width: 600
+
+        '''
+        # import is here to avoid import of matplotlib problems
+        from music21 import graph
+        # first ordered arg can be method type
+        graph.plotStream(self, *args, **keywords)
+
+
+    def analyze(self, *args, **keywords):
+        '''Given an analysis method, return an analysis on this Stream.
+
+        For details on arguments, see :func:`~music21.analysis.discrete.analyzeStream`.
+
+        Available plots include the following:
+    
+        ambitus -- runs :class:`~music21.analysis.discrete.Ambitus`
+        key -- :class:`~music21.analysis.discrete.KrumhanslSchmuckler`
+
+        >>> from music21 import *
+        >>> s = corpus.parseWork('bach/bwv66.6')
+        >>> s.analyze('ambitus')
+        <music21.interval.Interval m21>
+        >>> s.analyze('key')
+        (F#, 'minor', 0.81547089257624916)
+        '''
+
+        from music21.analysis import discrete
+        # pass this stream to the analysis procedure
+        return discrete.analyzeStream(self, *args, **keywords)
+
+
+    #---------------------------------------------------------------------------
+    # methods that act on individual elements without requiring 
+    # @ _elementsChanged to fire
+
+    def addGroupForElements(self, group, classFilter=None):
+        '''
+        Add the group to the groups attribute of all elements.
+        if `classFilter` is set then only those elements whose objects
+        belong to a certain class (or for Streams which are themselves of
+        a certain class) are set.
+         
+        >>> a = Stream()
+        >>> a.repeatAppend(note.Note('A-'), 30)
+        >>> a.repeatAppend(note.Rest(), 30)
+        >>> a.addGroupForElements('flute')
+        >>> a[0].groups 
+        ['flute']
+        >>> a.addGroupForElements('quietTime', note.Rest)
+        >>> a[0].groups 
+        ['flute']
+        >>> a[50].groups
+        ['flute', 'quietTime']
+        >>> a[1].groups.append('quietTime') # set one note to it
+        >>> a[1].step = "B"
+        >>> b = a.getElementsByGroup('quietTime')
+        >>> len(b)
+        31
+        >>> c = b.getElementsByClass(note.Note)
+        >>> len(c)
+        1
+        >>> c[0].name
+        'B-'
+
+        '''
+        for e in self.elements:
+            if classFilter is None:
+                e.groups.append(group)
+            else:
+                if hasattr(e, "elements"): # stream type
+                    if isinstance(e, classFilter):
+                        e.groups.append(group)
+                elif hasattr(e, "obj"): # element type
+                    if isinstance(e.obj, classFilter):
+                        e.groups.append(group)
+                else: # music21 type
+                    if isinstance(e, classFilter):
+                        e.groups.append(group)
+
+
+    #---------------------------------------------------------------------------
+    # getElementsByX(self): anything that returns a collection of Elements should return a Stream
+
+    def getElementsByClass(self, classFilterList, returnStreamSubClass=True):
+        '''Return a list of all Elements that match one or more classes in the `classFilterList`. A single class can be provided to the `classFilterList` parameter.
+        
+        >>> from music21 import *
+        >>> a = stream.Score()
+        >>> a.repeatInsert(note.Rest(), range(10))
+        >>> for x in range(4):
+        ...     n = note.Note('G#')
+        ...     n.offset = x * 3
+        ...     a.insert(n)
+        >>> found = a.getElementsByClass(note.Note)
+        >>> len(found)
+        4
+        >>> found[0].pitch.accidental.name
+        'sharp'
+        >>> b = stream.Stream()
+        >>> b.repeatInsert(note.Rest(), range(15))
+        >>> a.insert(b)
+        >>> # here, it gets elements from within a stream
+        >>> # this probably should not do this, as it is one layer lower
+        >>> found = a.getElementsByClass(note.Rest)
+        >>> len(found)
+        10
+        >>> found = a.flat.getElementsByClass(note.Rest)
+        >>> len(found)
+        25
+        >>> found.__class__.__name__
+        'Score'
+        '''
+        # TODO: could add `domain` parameter to allow searching only _elements, 
+        # or _endElements, or both; possible performance hit
+
+        if returnStreamSubClass:
+            found = self.__class__()
+        else:
+            found = Stream()
+
+        # much faster in the most common case than calling common.isListLike
+        if not isinstance(classFilterList, (list, tuple)):
+            classFilterList = [classFilterList]
+
+        if not self.isSorted and self.autoSort:
+            self.sort() # will set isSorted to True
+
+        # need both _elements and _endElements
+        for e in self._elements:
+            eClasses = e.classes # store once, as this is property call
+            for className in classFilterList:
+                # new method uses string matching of .classes attribute
+                # temporarily check to see if this is a string
+                if isinstance(className, str):
+                    if className in eClasses:
+                        found.insert(e.getOffsetBySite(self), e,         
+                            ignoreSort=True)
+                        break # match first class and break to next e
+                # old method uses isClass matching
+                elif e.isClass(className):
+                    found.insert(e.getOffsetBySite(self), e, ignoreSort=True)
+                    break # match first class and break to next e
+
+        for e in self._endElements:
+            eClasses = e.classes # store once, as this is property call
+            for className in classFilterList:
+                # new method uses string matching of .classes attribute
+                # temporarily check to see if this is a string
+                if isinstance(className, str):
+                    if className in eClasses:
+                        found.storeAtEnd(e, ignoreSort=True)
+                        break # match first class and break to next e
+                # old method uses isClass matching
+                elif e.isClass(className):
+                    found.storeAtEnd(e, ignoreSort=True)
+                    break # match first class and break to next e
+
+        # if this stream was sorted, the resultant stream is sorted
+        found.isSorted = self.isSorted
+        # passing on auto sort status may or may not be what is needed here
+        found.autoSort = self.autoSort
+        return found
+
+
+    def getElementsNotOfClass(self, classFilterList):
+        '''Return a list of all Elements that do not match the one or more classes in the `classFilterList`. A single class can be provided to the `classFilterList` parameter.
+        
+        >>> a = Stream()
+        >>> a.repeatInsert(note.Rest(), range(10))
+        >>> for x in range(4):
+        ...     n = note.Note('G#')
+        ...     n.offset = x * 3
+        ...     a.insert(n)
+        >>> found = a.getElementsNotOfClass(note.Note)
+        >>> len(found)
+        10
+
+        >>> b = Stream()
+        >>> b.repeatInsert(note.Rest(), range(15))
+        >>> a.insert(b)
+        >>> # here, it gets elements from within a stream
+        >>> # this probably should not do this, as it is one layer lower
+        >>> found = a.flat.getElementsNotOfClass(note.Rest)
+        >>> len(found)
+        4
+        >>> found = a.flat.getElementsNotOfClass(note.Note)
+        >>> len(found)
+        25
+        '''
+        # should probably be whatever class the caller is
+        try: 
+            found = self.__class__()
+        except:
+            found = Stream()
+
+        # much faster in the most common case than calling common.isListLike
+        if not isinstance(classFilterList, list):
+            if not isinstance(classFilterList, tuple):
+                classFilterList = [classFilterList]
+
+        # appendedAlready fixes bug where if an element matches two 
+        # classes it was appendedTwice
+        # need both _elements and _endElements
+        for e in self._elements:
+            for className in classFilterList:
+                if e.isClass(className):
+                    break # if a match to any of the classes, break
+                # only insert after all no match to all classes   
+                found.insert(e.getOffsetBySite(self), e, ignoreSort=True)
+
+        for e in self._endElements:
+            for className in classFilterList:
+                if e.isClass(className):
+                    break # if a match to any of the classes, break
+                # only insert after all no match to all classes   
+                found.storeAtEnd(e, ignoreSort=True)
+
+        # if this stream was sorted, the resultant stream is sorted
+        found.isSorted = self.isSorted
+        return found
+
+
+    def getElementsByGroup(self, groupFilterList):
+        '''        
+        >>> from music21 import note
+        >>> n1 = note.Note("C")
+        >>> n1.groups.append('trombone')
+        >>> n2 = note.Note("D")
+        >>> n2.groups.append('trombone')
+        >>> n2.groups.append('tuba')
+        >>> n3 = note.Note("E")
+        >>> n3.groups.append('tuba')
+        >>> s1 = Stream()
+        >>> s1.append(n1)
+        >>> s1.append(n2)
+        >>> s1.append(n3)
+        >>> tboneSubStream = s1.getElementsByGroup("trombone")
+        >>> for thisNote in tboneSubStream:
+        ...     print(thisNote.name)
+        C
+        D
+        >>> tubaSubStream = s1.getElementsByGroup("tuba")
+        >>> for thisNote in tubaSubStream:
+        ...     print(thisNote.name)
+        D
+        E
+
+        OMIT_FROM_DOCS
+        # TODO: group comparisons are not YET case insensitive.  
+        '''
+        
+        if not hasattr(groupFilterList, "__iter__"):
+            groupFilterList = [groupFilterList]
+
+        returnStream = self.__class__()
+        # need both _elements and _endElements
+        # must handle independently b/c inserting
+        for e in self._elements:
+            for g in groupFilterList:
+                if hasattr(e, "groups") and g in e.groups:
+                    returnStream.insert(e.getOffsetBySite(self),
+                                        e, ignoreSort = True)
+        for e in self._endElements:
+            for g in groupFilterList:
+                if hasattr(e, "groups") and g in e.groups:
+                    returnStream.storeAtEnd(e, ignoreSort=True)
+                    #returnStream.append(myEl)
+        returnStream.isSorted = self.isSorted
+        return returnStream
+
+
+    def groupCount(self):
+        '''Get a dictionary for each groupId and the count of instances.
+
+        >>> a = Stream()
+        >>> n = note.Note()
+        >>> a.repeatAppend(n, 30)
+        >>> a.addGroupForElements('P1')
+        >>> a.groupCount()
+        {'P1': 30}
+        >>> a[12].groups.append('green')
+        >>> a.groupCount()
+        {'P1': 30, 'green': 1}
+        '''
+
+        # TODO: and related:
+        #getStreamGroups which does the same but makes the value of the hash key be a stream with all the elements that match the group?
+        # this is similar to what getElementsByGroup does
+
+        post = {}
+        # need both _elements and _endElements
+        for element in self.elements:
+            for groupName in element.groups:
+                if groupName not in post.keys():
+                    post[groupName] = 0
+                post[groupName] += 1
+        return post
+
+
+    def getOffsetByElement(self, obj):
+        '''Given an object, return the offset of that object in the context of
+        this Stream. This method can be called on a flat representation to return the ultimate position of a nested structure. 
+
+        >>> n1 = note.Note('A')
+        >>> n2 = note.Note('B')
+
+        >>> s1 = Stream()
+        >>> s1.insert(10, n1)
+        >>> s1.insert(100, n2)
+
+        >>> s2 = Stream()
+        >>> s2.insert(10, s1)
+
+        >>> s2.flat.getOffsetBySite(n1) # this will not work
+        Traceback (most recent call last):
+        DefinedContextsException: ...
+
+        >>> s2.flat.getOffsetByElement(n1)
+        20.0
+        >>> s2.flat.getOffsetByElement(n2)
+        110.0
+        '''
+        post = None
+
+        # need both _elements and _endElements
+        for e in self.elements:
+            # must compare id(), not elements directly
+            # TODO: need to test with ElementWrapper
+            if isinstance(e, music21.ElementWrapper):
+                compareObj = e.obj
+            else:
+                compareObj = e
+            if id(compareObj) == id(obj):
+                post = obj.getOffsetBySite(self)
+                break
+        return post
+
+    def getElementById(self, id, classFilter=None):
+        '''Returns the first encountered element for a given id. Return None
+        if no match
+
+        >>> e = 'test'
+        >>> a = Stream()
+        >>> a.insert(0, music21.ElementWrapper(e))
+        >>> a[0].id = 'green'
+        >>> None == a.getElementById(3)
+        True
+        >>> a.getElementById('green').id
+        'green'
+        >>> a.getElementById('Green').id  # case does not matter
+        'green'
+        '''
+        # accessing .elements assures an autoSort check
+        for element in self.elements:
+            # case insensitive; this could be based on an option 
+            match = False
+            try:
+                if element.id.lower() == id.lower():
+                    match = True
+            except AttributeError: # not a string
+                if element.id == id:
+                    match = True
+            if match:
+                if classFilter is not None:
+                    if element.isClass(classFilter):
+                        return element
+                    else:
+                        continue # id may match but not proper class
+                else:
+                    return element
+        return None
+
+    def getElementsByOffset(self, offsetStart, offsetEnd=None,
+                    includeEndBoundary=True, mustFinishInSpan=False, mustBeginInSpan=True):
+        '''Return a Stream of all Elements that are found at a certain offset or within a certain offset time range, specified as start and stop values.
+
+        If `mustFinishInSpan` is True then an event that begins between offsetStart and offsetEnd but which ends after offsetEnd will not be included.  For instance, a half note at offset 2.0 will be found in.
+
+        The `includeEndBoundary` option determines if an element begun just at offsetEnd should be included.  Setting includeEndBoundary to False at the same time as mustFinishInSpan is set to True is probably NOT what you ever want to do.
+        
+        Setting `mustBeginInSpan` to False is a good way of finding 
+        
+
+            .. image:: images/getElementsByOffset.*
+                :width: 600
+
+
+        >>> st1 = Stream()
+        >>> n0 = note.Note("C")
+        >>> n0.duration.type = "half"
+        >>> n0.offset = 0
+        >>> st1.insert(n0)
+        >>> n2 = note.Note("D")
+        >>> n2.duration.type = "half"
+        >>> n2.offset = 2
+        >>> st1.insert(n2)
+        >>> out1 = st1.getElementsByOffset(2)
+        >>> len(out1)
+        1
+        >>> out1[0].step
+        'D'
+        >>> out2 = st1.getElementsByOffset(1, 3)
+        >>> len(out2)
+        1
+        >>> out2[0].step
+        'D'
+        >>> out3 = st1.getElementsByOffset(1, 3, mustFinishInSpan = True)
+        >>> len(out3)
+        0
+        >>> out4 = st1.getElementsByOffset(1, 2)
+        >>> len(out4)
+        1
+        >>> out4[0].step
+        'D'
+        >>> out5 = st1.getElementsByOffset(1, 2, includeEndBoundary = False)
+        >>> len(out5)
+        0        
+        >>> out6 = st1.getElementsByOffset(1, 2, includeEndBoundary = False, mustBeginInSpan = False)
+        >>> len(out6)
+        1
+        >>> out6[0].step
+        'C'
+        >>> out7 = st1.getElementsByOffset(1, 3, mustBeginInSpan = False)
+        >>> len(out7)
+        2
+        >>> [el.step for el in out7]
+        ['C', 'D']
+        >>> a = Stream()
+        >>> n = note.Note('G')
+        >>> n.quarterLength = .5
+        >>> a.repeatInsert(n, range(8))
+        >>> b = Stream()
+        >>> b.repeatInsert(a, [0, 3, 6])
+        >>> c = b.getElementsByOffset(2,6.9)
+        >>> len(c)
+        2
+        >>> c = b.flat.getElementsByOffset(2,6.9)
+        >>> len(c)
+        10
+        '''
+        if offsetEnd is None:
+            offsetEnd = offsetStart
+        
+        found = self.__class__()
+
+
+        # need both _elements and _endElements
+        for e in self.elements:
+            match = False
+            # better to specify site of offset source
+            offset = e.getOffsetBySite(self)
+            #offset = e.offset
+
+            dur = e.duration
+            if dur is None or mustFinishInSpan is False:
+                eEnd = offset
+            else:
+                eEnd = offset + dur.quarterLength
+
+            if mustBeginInSpan is False and dur is not None:
+                eStart = offset + dur.quarterLength
+            else:
+                eStart = offset
+
+            if includeEndBoundary is True and mustBeginInSpan is True and \
+                eStart >= offsetStart and eEnd <= offsetEnd:
+                    match = True
+            elif includeEndBoundary is True and mustBeginInSpan is False and \
+                eStart > offsetStart and eEnd <= offsetEnd:
+                    match = True
+            elif includeEndBoundary is False and mustBeginInSpan is True and \
+                eStart >= offsetStart and eEnd < offsetEnd:
+                    match = True
+            elif includeEndBoundary is False and mustBeginInSpan is False and \
+                eStart > offsetStart and eEnd < offsetEnd:
+                    match = True
+            else: # 
+                match = False
+
+            if match is True:
+                found.insert(e)
+        return found
+
+
+    def getElementAtOrBefore(self, offset, classList=None):
+        '''Given an offset, find the element at this offset, or with the offset
+        less than and nearest to.
+
+        Return one element or None if no elements are at or preceded by this 
+        offset. 
+
+        >>> a = Stream()
+
+        >>> x = music21.Music21Object()
+        >>> x.id = 'x'
+        >>> y = music21.Music21Object()
+        >>> y.id = 'y'
+        >>> z = music21.Music21Object()
+        >>> z.id = 'z'
+
+        >>> a.insert(20, x)
+        >>> a.insert(10, y)
+        >>> a.insert( 0, z)
+
+        >>> b = a.getElementAtOrBefore(21)
+        >>> b.offset, b.id
+        (20.0, 'x')
+
+        >>> b = a.getElementAtOrBefore(19)
+        >>> b.offset, b.id
+        (10.0, 'y')
+
+        >>> b = a.getElementAtOrBefore(0)
+        >>> b.offset, b.id
+        (0.0, 'z')
+        >>> b = a.getElementAtOrBefore(0.1)
+        >>> b.offset, b.id
+        (0.0, 'z')
+        >>> c = a.getElementAtOrBefore(0.1, [music21.Music21Object])
+        >>> c.offset, c.id
+        (0.0, 'z')
+
+
+        OMIT_FROM_DOCS
+        TODO: include sort order for concurrent matches?
+        '''
+        candidates = []
+        nearestTrailSpan = offset # start with max time
+        # need both _elements and _endElements
+        for e in self.elements:
+            eClasses = e.classes # store once, as this is property call
+            if classList != None:
+                match = False
+                for cl in classList:
+                    # new method uses string matching of .classes attribute
+                    # temporarily check to see if this is a string
+                    if isinstance(cl, str):
+                        if cl in eClasses:
+                            match = True
+                            break
+                    # old method uses isinstance matching
+                    else:
+                        if isinstance(e, cl):
+                            match = True
+                            break
+                if not match:
+                    continue
+            span = offset - e.getOffsetBySite(self)
+            #environLocal.printDebug(['e span check', span, 'offset', offset, 'e.offset', e.offset, 'e.getOffsetBySite(self)', e.getOffsetBySite(self), 'e', e])
+            if span < 0: # the e is after this offset
+                continue
+            elif span == 0: 
+                candidates.append((span, e))
+                nearestTrailSpan = span
+            else:
+                if span <= nearestTrailSpan: # this may be better than the best
+                    candidates.append((span, e))
+                    nearestTrailSpan = span
+                else:
+                    continue
+        #environLocal.printDebug(['getElementAtOrBefore(), e candidates', candidates])
+        if len(candidates) > 0:
+            candidates.sort()
+            return candidates[0][1]
+        else:
+            return None
+
+
+    def getElementAtOrAfter(self, offset, classList=None):
+        '''Given an offset, find the element at this offset, or with the offset
+        greater than and nearest to.
+
+        OMIT_FROM_DOCS
+        TODO: write this
+        '''
+        raise Exception("not yet implemented")
+
+    def getElementBeforeOffset(self, offset, classList=None):
+        '''Get element before a provided offset
+
+        OMIT_FROM_DOCS
+        TODO: write this
+        '''
+        raise Exception("not yet implemented")
+
+    def getElementAfterOffset(self, offset, classList = None):
+        '''Get element after a provided offset
+
+        OMIT_FROM_DOCS
+        TODO: write this
+        '''
+        raise Exception("not yet implemented")
+
+
+    def getElementBeforeElement(self, element, classList = None):
+        '''given an element, get the element before
+
+        OMIT_FROM_DOCS
+        TODO: write this
+        '''
+        raise Exception("not yet implemented")
+
+    def getElementAfterElement(self, element, classList = None):
+        '''given an element, get the next element.  If classList is specified, 
+        check to make sure that the element is an instance of the class list
+        
+        >>> st1 = Stream()
+        >>> n1 = note.Note()
+        >>> n2 = note.Note()
+        >>> r3 = note.Rest()
+        >>> st1.append([n1, n2, r3])
+        >>> t2 = st1.getElementAfterElement(n1)
+        >>> t2 is n2
+        True
+        >>> t3 = st1.getElementAfterElement(t2)
+        >>> t3 is r3
+        True
+        >>> t4 = st1.getElementAfterElement(t3)
+        >>> t4
+        
+        >>> st1.getElementAfterElement("hi")
+        Traceback (most recent call last):
+        StreamException: ...
+        >>> t5 = st1.getElementAfterElement(n1, [note.Rest])
+        >>> t5 is r3
+        True
+        >>> t6 = st1.getElementAfterElement(n1, [note.Rest, note.Note])
+        >>> t6 is n2
+        True
+        '''
+        try:
+            # index() ultimately does an autoSort check, so no check here or 
+            # sorting is necessary
+            elPos = self.index(element)
+        except ValueError:
+            raise StreamException("Could not find element in index")
+
+        # store once as a property call concatenates
+        elements = self.elements
+        if classList is None:
+            if elPos == len(elements) - 1:
+                return None
+            else:
+                return elements[elPos + 1]
+        else:
+            for i in range(elPos + 1, len(elements)):
+                for cl in classList:
+                    if isinstance(elements[i], cl): 
+                        return elements[i]
+            return None
+
+
+    def groupElementsByOffset(self, returnDict = False):
+        '''
+        returns a List of lists in which each entry in the
+        main list is a list of elements occurring at the same time.
+        list is ordered by offset (since we need to sort the list
+        anyhow in order to group the elements), so there is
+        no need to call stream.sorted before running this,
+        but it can't hurt.
+        
+        it is DEFINITELY a feature that this method does not
+        find elements within substreams that have the same
+        absolute offset.  See Score.lily for how this is
+        useful.  For the other behavior, call Stream.flat first.
+        '''
+        offsetsRepresented = common.defHash()
+        for el in self.elements:
+            if not offsetsRepresented[el.offset]:
+                offsetsRepresented[el.offset] = []
+            offsetsRepresented[el.offset].append(el)
+        if returnDict is True:
+            return offsetsRepresented
+        else:
+            offsetList = []
+            for thisOffset in sorted(offsetsRepresented.keys()):
+                offsetList.append(offsetsRepresented[thisOffset])
+            return offsetList
+
+
+
+    #--------------------------------------------------------------------------
+    # routines for obtaining specific types of elements from a Stream
+    # _getNotes and _getPitches are found with the interval routines
+
+    def measures(self, numberStart, numberEnd, 
+        collect=[clef.Clef, meter.TimeSignature, 
+        instrument.Instrument, key.KeySignature]):
+        '''Get a region of Measures based on a start and end Measure number, were the boundary numbers are both included. That is, a request for measures 4 through 10 will return 7 Measures, numbers 4 through 10.
+
+        Additionally, any number of associated classes can be gathered as well. Associated classes are the last found class relevant to this Stream or Part.  
+
+        While all elements in the source are made available in the extracted region, new Measure objects are created and returned. 
+
+        >>> from music21 import corpus
+        >>> a = corpus.parseWork('bach/bwv324.xml')
+        >>> b = a[0].measures(4,6)
+        >>> len(b)
+        3
+
+        '''
+        
+        # create a dictionary of measure number, list of Meaures
+        # there may be more than one Measure with the same Measure number
+        mapRaw = {}
+        mNumbersUnique = [] # store just the numbers
+        mStream = self.getElementsByClass('Measure')
+
+        returnObj = self.__class__()
+        returnObj.mergeAttributes(self) # get id and groups
+        srcObj = self
+
+        # if we have no Measure defined, call makeNotation
+        # this will over return a deepcopy of all objects
+        if len(mStream) == 0:
+            mStream = self.makeNotation(inPlace=False)
+            # need to set srcObj to this new stream
+            srcObj = mStream
+
+        for m in mStream.elements:
+            # mId is a tuple of measure nmber and any suffix
+            mId = (m.number, m.numberSuffix)
+            # store unique measure numbers for reference
+            if m.number not in mNumbersUnique:
+                mNumbersUnique.append(m.number)
+            if mId not in mapRaw.keys():
+                mapRaw[mId] = [] # use a list
+            # these will be in order by measure number
+            # there may be multiple None and/or 0 measure numbers
+            mapRaw[mId].append(m)
+
+        #environLocal.printDebug(['mapRaw', mapRaw])
+
+        # if measure numbers are not defined, we should just count them 
+        # in order, starting from 1
+        if len(mNumbersUnique) == 1:
+            mapCooked = {}  
+            # only one key but we do not know what it is
+            i = 1
+            for number, suffix in mapRaw.keys():
+                for m in mapRaw[(number, suffix)]:
+                    # expecting a list of measures
+                    mapCooked[(i, None)] = [m]
+                    i += 1
+        else:
+            mapCooked = mapRaw
+        #environLocal.printDebug(['mapCooked', mapCooked])
+
+        startOffset = None # set with the first measure
+        startMeasure = None # store for adding other objects
+        # get requested range
+        startMeasureNew = None
+
+        # if end not specified, get last
+        if numberEnd == None:
+            numberEnd = max([x for x,y in mapCooked])
+
+        for i in range(numberStart, numberEnd+1):
+            match = None
+            for number, suffix in mapCooked.keys():
+                # this will match regardless of suffix
+                if number == i:
+                    match = mapCooked[(number, suffix)]
+                    break
+            if match == None: # None found in this range
+                continue 
+            # need to make offsets relative to this new Stream
+            for m in match:
+                # this assumes measure are in offset order
+                # this may not always be the case
+                if startOffset == None: # only set on first
+                    startOffset = m.getOffsetBySite(srcObj)
+                    startMeasure = m
+
+                # create a new Measure container, but populate it 
+                # with the same elements
+                mNew = Measure()
+                mNew.mergeAttributes(m)
+                # will only set on first time through
+                if startMeasureNew is None:
+                    startMeasureNew = mNew
+
+                # transfer elements to the new measure
+                for e in m._elements:
+                    mNew.insert(e)
+                for e in m._endElements:
+                    mNew.storeAtEnd(e)
+
+                oldOffset = m.getOffsetBySite(srcObj)
+                # subtract the offset of the first measure
+                # this will be zero in the first usage
+                newOffset = oldOffset - startOffset
+                returnObj.insert(newOffset, mNew)
+
+                #environLocal.printDebug(['old/new offset', oldOffset, newOffset])
+
+        # manipulate startMeasure to add desired context objects
+        for className in collect:
+            # first, see if it is in this Measure
+            # startMeasure here is the original measure
+            found = startMeasure.getElementsByClass(className)
+            if len(found) > 0:
+                continue # already have one on this measure
+
+            found = startMeasure.getContextByClass(className)
+            if found != None:
+                # only insert into measure new
+                # TODO: may want to deepcopy inserted object here
+                startMeasureNew.insert(0, found)
+            else:
+                environLocal.printDebug(['measures(): cannot find requested class in stream:', className])
+
+        return returnObj
+
+
+    def measure(self, measureNumber, 
+        collect=[clef.Clef, meter.TimeSignature, 
+        instrument.Instrument, key.KeySignature]):
+        '''Given a measure number, return a single :class:`~music21.stream.Measure` object if the Measure number exists, otherwise return None.
+
+        This method is distinguished from :meth:`~music21.stream.Stream.measures` in that this method returns a single Measure object, not a Stream containing one or more Measure objects.
+
+        >>> from music21 import corpus
+        >>> a = corpus.parseWork('bach/bwv324.xml')
+        >>> a[0].measure(3)
+        <music21.stream.Measure 3 offset=0.0>
+        '''
+        # we must be able to obtain a measure from this (not a flat) 
+        # representation (e.g., this is a Stream or Part, not a Score)
+        if len(self.getElementsByClass('Measure')) >= 1:
+            s = self.measures(measureNumber, measureNumber, collect=collect)
+            if len(s) == 0:
+                return None
+            else:
+                return s.getElementsByClass('Measure')[0]
+        else:   
+            return None
+
+
+    def measureOffsetMap(self, classFilterList=None):
+        '''If this Stream contains Measures, provide a dictionary where keys are offsets and values are a list of references to one or more Measures that start at that offset. The offset values is always in the frame of the calling Stream (self).
+
+        The `classFilterList` argument can be a list of classes used to find Measures. A default of None uses Measure. 
+
+        >>> from music21 import corpus
+        >>> a = corpus.parseWork('bach/bwv324.xml')
+        >>> sorted(a[0].measureOffsetMap().keys())
+        [0.0, 4.0, 8.0, 12.0, 16.0, 20.0, 24.0, 34.0, 38.0]
+
+        OMIT_FROM_DOCS
+        see important examples in testMeasureOffsetMap() andtestMeasureOffsetMapPostTie()
+        '''
+        if classFilterList == None:
+            classFilterList = [Measure]
+        if not common.isListLike(classFilterList):
+            classFilterList = [classFilterList]
+
+        #environLocal.printDebug(['calling measure offsetMap()'])
+
+        #environLocal.printDebug([classFilterList])
+        map = {}
+        # first, try to get measures
+        # this works best of this is a Part or Score
+        if Measure in classFilterList or 'Measure' in classFilterList:
+            for m in self.getElementsByClass('Measure'):
+                offset = m.getOffsetBySite(self)
+                if offset not in map.keys():
+                    map[offset] = []
+                # there may be more than one measure at the same offset
+                map[offset].append(m)
+
+        # try other classes
+        for className in classFilterList:
+            if className in [Measure or 'Measure']: # do not redo
+                continue
+            for e in self.getElementsByClass(className):
+                #environLocal.printDebug(['calling measure offsetMap(); e:', e])
+                # NOTE: if this is done on Notes, this can take an extremely
+                # long time to process
+                # -1 here is a reverse sort, where oldest objects are returned
+                # first
+                m = e.getContextByClass(Measure, sortByCreationTime=-1,
+                    prioritizeParent=False)
+                if m is None: 
+                    continue
+                # assuming that the offset returns the proper offset context
+                # this is, the current offset may not be the stream that 
+                # contains this Measure; its current parent
+                offset = m.offset
+                if offset not in map.keys():
+                    map[offset] = []
+                if m not in map[offset]:
+                    map[offset].append(m)
+        return map
+
+
+    def _getVoices(self):
+        '''        
+        '''
+        return self.getElementsByClass(Voice)
+
+    voices = property(_getVoices, 
+        doc='''Return all :class:`~music21.stream.Voices` objects in a :class:`~music21.stream.Stream` or Stream subclass.
+
+        >>> from music21 import *
+        >>> s = stream.Stream()
+        >>> s.insert(0, stream.Voice()) 
+        >>> s.insert(0, stream.Voice()) 
+        >>> len(s.voices)
+        2
+        ''')
+
+
+    def getTimeSignatures(self, searchContext=True, returnDefault=True,
+        sortByCreationTime=True):
+        '''Collect all :class:`~music21.meter.TimeSignature` objects in this stream.
+        If no TimeSignature objects are defined, get a default
+        
+        >>> a = Stream()
+        >>> b = meter.TimeSignature('3/4')
+        >>> a.insert(b)
+        >>> a.repeatInsert(note.Note("C#"), range(10)) 
+        >>> c = a.getTimeSignatures()
+        >>> len(c) == 1
+        True
+        '''
+        # even if this is a Measure, the TimeSignatue in the Stream will be 
+        # found
+        post = self.getElementsByClass(meter.TimeSignature)
+
+        # search parent Streams through contexts    
+        if len(post) == 0 and searchContext:
+            # returns a single value
+            post = self.__class__()
+            # sort by time to search the most recent objects
+            obj = self.getContextByClass(meter.TimeSignature, 
+                  sortByCreationTime=sortByCreationTime)
+            #environLocal.printDebug(['getTimeSignatures(): searching contexts: results', obj])
+            if obj != None:
+                post.append(obj)
+
+        # get a default and/or place default at zero if nothing at zero
+        if returnDefault:
+            if len(post) == 0 or post[0].offset > 0: 
+                ts = meter.TimeSignature('%s/%s' % (defaults.meterNumerator, 
+                                   defaults.meterDenominatorBeatType))
+                post.insert(0, ts)
+
+        #environLocal.printDebug(['getTimeSignatures(): final result:', post[0]])
+
+        return post
+        
+
+    def getInstrument(self, searchParent=True, returnDefault=True):
+        '''Search this stream or parent streams for :class:`~music21.instrument.Instrument` objects, otherwise 
+        return a default
+
+        >>> a = Stream()
+        >>> b = a.getInstrument() # a default will be returned
+        '''
+        #environLocal.printDebug(['searching for instrument, called from:', 
+        #                        self])
+        #TODO: Rename: getInstruments, and return a Stream of instruments
+        #for cases when there is more than one instrument
+
+        instObj = None
+        post = self.getElementsByClass('Instrument')
+        if len(post) > 0:
+            #environLocal.printDebug(['found local instrument:', post[0]])
+            instObj = post[0] # get first
+        else:
+            if searchParent:
+                if isinstance(self.parent, Stream) and self.parent != self:
+                    #environLocal.printDebug(['searching parent Stream', 
+                    #    self, self.parent])
+                    instObj = self.parent.getInstrument(
+                              searchParent=searchParent, 
+                              returnDefault=False) 
+
+        # if still not defined, get default
+        if returnDefault and instObj is None:
+            instObj = instrument.Instrument()
+            # now set with .mx call
+            #instObj.partId = defaults.partId # give a default id
+            instObj.partName = defaults.partName # give a default id
+        return instObj
+
+
+
+    def bestClef(self, allowTreble8vb = False):
+        '''Returns the clef that is the best fit for notes and chords found in thisStream.
+
+        >>> a = Stream()
+        >>> for x in range(30):
+        ...    n = note.Note()
+        ...    n.midi = random.choice(range(60,72))
+        ...    a.insert(n)
+        >>> b = a.bestClef()
+        >>> b.line
+        2
+        >>> b.sign
+        'G'
+
+        >>> c = Stream()
+        >>> for x in range(30):
+        ...    n = note.Note()
+        ...    n.midi = random.choice(range(35,55))
+        ...    c.insert(n)
+        >>> d = c.bestClef()
+        >>> d.line
+        4
+        >>> d.sign
+        'F'
+        '''
+        #environLocal.printDebug(['calling bestClef()'])
+
+        totalNotes = 0
+        totalHeight = 0
+
+        notes = self.getElementsByClass(note.GeneralNote)
+
+        def findHeight(thisPitch):
+            height = thisPitch.diatonicNoteNum
+            if thisPitch.diatonicNoteNum > 33: # a4
+                height += 3 # bonus
+            elif thisPitch.diatonicNoteNum < 24: # Bass F or lower
+                height += -3 # bonus
+            return height
+        
+        for thisNote in notes:
+            if thisNote.isRest:
+                pass
+            elif thisNote.isNote:
+                totalNotes  += 1
+                totalHeight += findHeight(thisNote.pitch)
+            elif thisNote.isChord:
+                for thisPitch in thisNote.pitches:
+                    totalNotes += 1
+                    totalHeight += findHeight(thisPitch)
+        if totalNotes == 0:
+            averageHeight = 29
+        else:
+            averageHeight = (totalHeight + 0.0) / totalNotes
+
+        #environLocal.printDebug(['average height', averageHeight])
+        if (allowTreble8vb is False):
+            if averageHeight > 52: # value found with experimentation; revise
+                return clef.Treble8vaClef()
+            elif averageHeight > 28:    # c4
+                return clef.TrebleClef()
+            elif averageHeight > 10: # value found with experimentation; revise
+                return clef.BassClef()
+            else: 
+                return clef.Bass8vbClef()
+        else:
+            if averageHeight > 32:    # g4
+                return clef.TrebleClef()
+            elif averageHeight > 26:  # a3
+                return clef.Treble8vbClef()
+            else:
+                return clef.BassClef()
+
+
+    def getClefs(self, searchParent=False, searchContext=True, 
+        returnDefault=True):
+        '''Collect all :class:`~music21.clef.Clef` objects in this Stream in a new Stream. Optionally search the parent stream and/or contexts. 
+
+        If no Clef objects are defined, get a default using :meth:`~music21.stream.Stream.bestClef`
+        
+        >>> from music21 import clef
+        >>> a = Stream()
+        >>> b = clef.AltoClef()
+        >>> a.insert(0, b)
+        >>> a.repeatInsert(note.Note("C#"), range(10)) 
+        >>> c = a.getClefs()
+        >>> len(c) == 1
+        True
+        '''
+        # TODO: parent searching is not yet implemented
+        # this may not be useful unless a stream is flat
+        post = self.getElementsByClass(clef.Clef)
+
+        #environLocal.printDebug(['getClefs(); count of local', len(post), post])       
+        if len(post) == 0 and searchParent and self.parent != None:
+            environLocal.printDebug(['getClefs(): search parent'])       
+            post = self.parent.getElementsByClass(clef.Clef)
+
+        if len(post) == 0 and searchContext:
+            # returns a single element match
+            #post = self.__class__()
+            obj = self.getContextByClass(clef.Clef)
+            if obj != None:
+                post.append(obj)
+
+        # get a default and/or place default at zero if nothing at zero
+        if returnDefault and (len(post) == 0 or post[0].offset > 0): 
+            #environLocal.printDebug(['getClefs(): using bestClef()'])
+            post.insert(0, self.bestClef())
+        return post
+
+
+
+    def getKeySignatures(self, searchParent=True, searchContext=True):
+        '''Collect all :class:`~music21.key.KeySignature` objects in this Stream in a new Stream. Optionally search the parent stream and/or contexts. 
+
+        If no KeySignature objects are defined, returns an empty Stream 
+        
+        >>> from music21 import clef
+        >>> a = Stream()
+        >>> b = key.KeySignature(3)
+        >>> a.insert(0, b)
+        >>> a.repeatInsert(note.Note("C#"), range(10)) 
+        >>> c = a.getKeySignatures()
+        >>> len(c) == 1
+        True
+        '''
+        # TODO: parent searching is not yet implemented
+        # this may not be useful unless a stream is flat
+        post = self.getElementsByClass(key.KeySignature)
+        if len(post) == 0 and searchContext:
+            # returns a single value
+            post = self.__class__()
+            obj = self.getContextByClass(key.KeySignature)
+            if obj != None:
+                post.append(obj)
+
+        # do nothing if empty
+        if len(post) == 0 or post[0].offset > 0: 
+            pass
+        return post
+
+
+
+
+    #--------------------------------------------------------------------------
+    # offset manipulation
+
+    def shiftElements(self, offset, classFilterList=None):
+        '''Add offset value to every offset of contained Elements. Elements that are stored on the _endElements list will not be changed
+
+        >>> a = Stream()
+        >>> a.repeatInsert(note.Note("C"), range(0,10))
+        >>> a.shiftElements(30)
+        >>> a.lowestOffset
+        30.0
+        >>> a.shiftElements(-10)
+        >>> a.lowestOffset
+        20.0
+        '''
+        # only want _elements, do not want _endElements
+        for e in self._elements:
+            match = False
+            if classFilterList != None:
+                for className in classFilterList:
+                    # this may not match wrapped objects
+                    if isinstance(e, className):
+                        match = True
+                        break
+            else:
+                match = True
+            if match:
+                e.setOffsetBySite(self, e.getOffsetBySite(self) + offset)
+
+        self._elementsChanged() 
+        
+    def transferOffsetToElements(self):
+        '''Transfer the offset of this stream to all internal elements; then set
+        the offset of this stream to zero.
+
+        >>> a = Stream()
+        >>> a.repeatInsert(note.Note("C"), range(0,10))
+        >>> a.offset = 30
+        >>> a.transferOffsetToElements()
+        >>> a.lowestOffset
+        30.0
+        >>> a.offset
+        0.0
+        >>> a.offset = 20
+        >>> a.transferOffsetToElements()        
+        >>> a.lowestOffset
+        50.0
+        '''
+        self.shiftElements(self.offset)
+        self.offset = 0.0
+        self._elementsChanged()
+
+
+    #--------------------------------------------------------------------------
+    # utilities for creating large numbers of elements
+
+    def repeatAppend(self, item, numberOfTimes):
+        '''
+        Given an object and a number, run append that many times on a deepcopy of the object.
+        numberOfTimes should of course be a positive integer.
+        
+        >>> a = Stream()
+        >>> n = note.Note()
+        >>> n.duration.type = "whole"
+        >>> a.repeatAppend(n, 10)
+        >>> a.duration.quarterLength
+        40.0
+        >>> a[9].offset
+        36.0
+        '''
+        # if not an element, embed
+        if not isinstance(item, music21.Music21Object): 
+            element = music21.ElementWrapper(item)
+        else:
+            element = item
+            
+        for i in range(0, numberOfTimes):
+            self.append(deepcopy(element))
+    
+    def repeatInsert(self, item, offsets):
+        '''Given an object, create a deep copy of each object at each positions specified by 
+        the offset list:
+
+        >>> a = Stream()
+        >>> n = note.Note('G-')
+        >>> n.quarterLength = 1
+        
+        >>> a.repeatInsert(n, [0, 2, 3, 4, 4.5, 5, 6, 7, 8, 9, 10, 11, 12])
+        >>> len(a)
+        13
+        >>> a[10].offset
+        10.0
+        '''
+        if not common.isListLike(offsets): 
+            raise StreamException('must provide a lost of offsets, not %s' % offsets)
+
+        if not isinstance(item, music21.Music21Object): 
+            # if not an element, embed
+            element = music21.ElementWrapper(item)
+        else:
+            element = item
+
+        for offset in offsets:
+            elementCopy = deepcopy(element)
+            self.insert(offset, elementCopy)
+
+
+
+    def extractContext(self, searchElement, before = 4.0, after = 4.0, 
+                       maxBefore = None, maxAfter = None, forceOutputClass=None):
+        '''Extracts elements around the given element within (before) quarter notes and (after) quarter notes (default 4), and returns a new Stream.
+                
+        >>> from music21 import note
+        >>> qn = note.QuarterNote()
+        >>> qtrStream = Stream()
+        >>> qtrStream.repeatInsert(qn, [0, 1, 2, 3, 4, 5])
+        >>> hn = note.HalfNote()
+        >>> hn.name = "B-"
+        >>> qtrStream.append(hn)
+        >>> qtrStream.repeatInsert(qn, [8, 9, 10, 11])
+        >>> hnStream = qtrStream.extractContext(hn, 1.0, 1.0)
+        >>> hnStream._reprText()
+        '{5.0} <music21.note.Note C>\\n{6.0} <music21.note.Note B->\\n{8.0} <music21.note.Note C>'
+
+        OMIT_FROM_DOCS
+        TODO: maxBefore -- maximum number of elements to return before; etc.
+
+        NOTE: RENAME: this probably should be renamed, as we use Context in a specail way. Perhaps better is extractNeighbors?
+        
+        '''
+        if forceOutputClass == None:
+            display = self.__class__()
+        else:
+            display = forceOutputClass()
+
+        found = None
+        foundOffset = 0
+        foundEnd = 0 
+        elements = self.elements
+        for i in range(len(elements)):
+            b = elements[i]
+            if b.id is not None or searchElement.id is not None:
+                if b.id == searchElement.id:
+                    found = i
+                    foundOffset = elements[i].getOffsetBySite(self)
+                    foundEnd = foundOffset + elements[i].duration.quarterLength                        
+            else:
+                if b is searchElement or (hasattr(b, "obj") and b.obj is searchElement):
+                    found = i
+                    foundOffset = elements[i].getOffsetBySite(self)
+                    foundEnd = foundOffset + elements[i].duration.quarterLength
+        if found is None:
+            raise StreamException("Could not find the element in the stream")
+
+        # handle _elements and _endElements independently
+        for e in self._elements:
+            o = e.getOffsetBySite(self)
+            if (o >= foundOffset - before and o < foundEnd + after):
+                display.insert(o, e)
+
+        for e in self._endElements:
+            o = e.getOffsetBySite(self)
+            if (o >= foundOffset - before and o < foundEnd + after):
+                display.storeAtEnd(e)
+
+        return display
+
+
+    #---------------------------------------------------------------------------
+    # transformations of self that return a new Stream
+
+    def makeChords(self, minimumWindowSize=.125, includePostWindow=True,
+            removeRedundantPitches=True,
+            gatherArticulations=True, gatherNotations=True, inPlace=False):
+        '''Gather simultaneous Notes into a Chords.
+        
+        The gathering of elements, starting from offset 0.0, uses the `minimumWindowSize`, in quarter lengths, to collect all Notes that start between 0.0 and the minimum window size (this permits overlaps within a minimum tolerance). 
+        
+        After collection, the maximum duration of collected elements is found; this duration is then used to set the new starting offset. A possible gap then results between the end of the window and offset specified by the maximum duration; these additional notes are gathered in a second pass if `includePostWindow` is True.
+        
+        The new start offset is shifted to the larger of either the minimum window or the maximum duration found in the collected group. The process is repeated until all offsets are covered.
+        
+        Each collection of Notes is formed into a Chord. The Chord is given the longest duration of all constituents, and is inserted at the start offset of the window from which it was gathered. 
+        
+        Chords can gather both articulations and notations from found Notes using `gatherArticulations` and `gatherNotations`.
+        
+        The resulting Stream, if not in-place, can also gather additional objects by placing class names in the `collect` list. By default, TimeSignature and KeySignature objects are collected. 
+        
+        '''
+        # gather lyrics as an option
+
+        # define classes that are gathered; assume they have pitches
+        matchClasses = ['Note', 'Chord', 'Rest']
+
+        if not inPlace: # make a copy
+            # since we do not return Scores, this probably should always be 
+            # a Stream
+            #returnObj = Stream()
+            #returnObj = self.__class__() # for output
+            returnObj = copy.deepcopy(self)
+        else:
+            returnObj = self
+
+        if returnObj.hasMeasures():
+            # call on component measures
+            for m in returnObj.getElementsByClass('Measure'):
+                # offset values are not relative to measure; need to
+                # shift by each measure's offset
+                m.makeChords(minimumWindowSize=minimumWindowSize,
+                    includePostWindow=includePostWindow,
+                    removeRedundantPitches=removeRedundantPitches,
+                    gatherArticulations=gatherArticulations,
+                    gatherNotations=gatherNotations,
+                    inPlace=True)
+            return returnObj # exit
+    
+        if returnObj.hasPartLikeStreams():
+            for p in returnObj.getElementsByClass('Part'):
+                p.makeChords(minimumWindowSize=minimumWindowSize,
+                    includePostWindow=includePostWindow,
+                    removeRedundantPitches=removeRedundantPitches,
+                    gatherArticulations=gatherArticulations,
+                    gatherNotations=gatherNotations,
+                    inPlace=True)
+            return returnObj # exit
+
+        o = 0.0 # start at zero
+        oTerminate = returnObj.highestOffset
+
+        while True: 
+            # get all notes within the start and the minwindow size
+            oStart = o
+            oEnd = oStart + minimumWindowSize 
+            sub = returnObj.getElementsByOffset(oStart, oEnd,
+                    includeEndBoundary=False, mustFinishInSpan=False, mustBeginInSpan=True)  
+            subNotes = sub.getElementsByClass(matchClasses) # get once for speed         
+
+            qlMax = None 
+            # get the max duration found from within the window
+            if len(subNotes) > 0:
+                # get largest duration, use for duration of Chord, next span
+                qlMax = max([n.quarterLength for n in subNotes])
+
+            # if the max duration found in the window is greater than the min 
+            # window size, it is possible that there are notes that will not
+            # be gathered; those starting at the end of this window but before
+            # the max found duration (as that will become the start of the next
+            # window
+            # so: if ql > min window, gather notes between 
+            # oStart + minimumWindowSize and oStart + qlMax
+            if (includePostWindow and qlMax != None 
+                and qlMax > minimumWindowSize):
+                subAdd = returnObj.getElementsByOffset(oStart+minimumWindowSize,
+                        oStart+qlMax,
+                        includeEndBoundary=False, mustFinishInSpan=False, mustBeginInSpan=True)  
+                # concatenate any additional notes found
+                subNotes += subAdd.getElementsByClass(matchClasses)
+
+            subRest = []
+            for e in subNotes:
+                if 'Rest' in e.classes:
+                    subRest.append(e)
+            if len(subRest) > 0:
+                # remove from subNotes
+                for e in subRest:
+                    subNotes.remove(e)
+                
+            # make subNotes into a chord
+            if len(subNotes) > 0:
+                #environLocal.printDebug(['creating chord from subNotes', subNotes, 'inPlace', inPlace])
+
+                c = chord.Chord()
+                c.duration.quarterLength = qlMax
+                # these are references, not copies, for now
+                c.pitches = [n.pitch for n in subNotes]
+                if gatherArticulations:
+                    for n in subNotes:
+                        c.articulations += n.articulations
+                if gatherNotations:
+                    for n in subNotes:
+                        c.notations += n.notations
+                # always remove all the previous elements      
+                for n in subNotes:
+                    returnObj.remove(n)
+                for r in subRest:
+                    returnObj.remove(r)
+
+                if removeRedundantPitches:
+                    c.removeRedundantPitches(inPlace=True)
+                # insert chord at start location
+                returnObj.insert(o, c)
+
+            # only add rests if no notes
+            elif len(subRest) > 0:
+                r = note.Rest()
+                r.quarterLength = qlMax
+                # remove old rests if in place
+                for rOld in subRest:
+                    returnObj.remove(rOld)
+                returnObj.insert(o, r)
+
+            #environLocal.printDebug(['len of returnObj', len(returnObj)])
+
+            # shift offset to qlMax or minimumWindowSize
+            if qlMax != None and qlMax >= minimumWindowSize:
+                # update start offset to what was old boundary
+                # note: this assumes that the start of the longest duration
+                # was at oStart; it could have been between oStart and oEnd
+                o += qlMax
+            else:
+                o += minimumWindowSize
+
+            # end While loop conditions
+            if o > oTerminate:
+                break
+        return returnObj
+
+# not defined on Stream yet, as not clear what it should do
+#     def chordify(self):
+#         '''Split all duration in all parts, if multi-part, by all unique offsets. All simultaneous durations are then gathered into single chords. 
+#         '''
+#         pass
+
+
+    def splitByClass(self, objName, fx):
+        '''Given a stream, get all objects specified by objName and then form
+        two new streams.  Fx should be a lambda or other function on elements.
+        All elements where fx returns True go in the first stream.
+        All other elements are put in the second stream.
+        
+        >>> stream1 = Stream()
+        >>> for x in range(30,81):
+        ...     n = note.Note()
+        ...     n.offset = x
+        ...     n.midi = x
+        ...     stream1.insert(n)
+        >>> fx = lambda n: n.midi > 60
+        >>> b, c = stream1.splitByClass(note.Note, fx)
+        >>> len(b)
+        20
+        >>> len(c)
+        31
+        '''
+        a = self.__class__()
+        b = self.__class__()
+        found = self.getElementsByClass(objName)
+        for e in found._elements:
+            if fx(e):
+                a.insert(e) # provide an offset here
+            else:
+                b.insert(e)
+        for e in found._endElements:
+            if fx(e):
+                a.storeAtEnd(e)
+            else:
+                b.storeAtEnd(e)
+        return a, b
+            
+
+    def _getOffsetMap(self, srcObj=None):
+        '''Needed for makeMeasures and a few other places
+
+        The Stream soruce of elements is self by default, unless a `srcObj` is provided. 
+        '''
+        if srcObj == None:
+            srcObj = self
+            
+        # assume that flat/sorted options will be set before procesing
+        offsetMap = [] # list of start, start+dur, element
+
+        if srcObj.hasVoices():
+            groups = []
+            for i, v in enumerate(srcObj.voices):
+                groups.append((v.flat, i))
+        else: # create a single collection
+            groups = [(srcObj, None)]
+
+        for group, voiceIndex in groups:
+            for e in group:
+                # do not include barlines
+                if isinstance(e, bar.Barline):
+                    continue
+                if hasattr(e, 'duration') and e.duration is not None:
+                    dur = e.duration.quarterLength
+                else:
+                    dur = 0 
+                # NOTE: rounding here may cause secondary problems
+                offset = round(e.getOffsetBySite(group), 8)
+                # NOTE: used to make a copy.copy of elements here; 
+                # this is not necssary b/c making deepcopy of entire Stream
+                offsetMap.append((offset, offset + dur, e, voiceIndex))
+                #offsetMap.append([offset, offset + dur, copy.copy(e)])
+        return offsetMap
+
+    def makeMeasures(self, meterStream=None, refStreamOrTimeRange=None,
+        inPlace=False):
+        '''Take a stream and partition all elements into measures based on 
+        one or more TimeSignature defined within the stream. If no TimeSignatures are defined, a default is used.
+
+        This always creates a new stream with Measures, though objects are not
+        copied from self stream. 
+    
+        If `meterStream` is provided, this is used to establish a sequence of :class:`~music21.meter.TimeSignature` objects, instead of any 
+        found in the Stream. Alternatively, a TimeSignature object can be provided. 
+    
+        If `refStreamOrTimeRange` is provided, this is used to provide minimum and maximum offset values, necessary to fill empty rests and similar.
+
+        If `inPlace` is True, this is done in-place; if `inPlace` is False, this returns a modified deep copy.
+        
+        >>> from music21 import *
+        >>> sSrc = stream.Stream()
+        >>> sSrc.repeatAppend(note.Rest(), 3)
+        >>> sMeasures = sSrc.makeMeasures()
+        >>> len(sMeasures.getElementsByClass('Measure'))
+        1
+        >>> sMeasures[0].timeSignature
+        <music21.meter.TimeSignature 4/4>
+
+        >>> sSrc.insert(0.0, meter.TimeSignature('3/4'))
+        >>> sMeasures = sSrc.makeMeasures()
+        >>> sMeasures[0].timeSignature
+        <music21.meter.TimeSignature 3/4>
+            
+        >>> sSrc = stream.Part()
+        >>> n = note.Note()
+        >>> sSrc.repeatAppend(n, 10)
+        >>> sSrc.repeatInsert(n, [x+.5 for x in range(10)])
+        >>> sMeasures = sSrc.makeMeasures()
+        >>> len(sMeasures.getElementsByClass('Measure'))
+        3
+        >>> sMeasures.__class__.__name__
+        'Part'
+        >>> sMeasures[0].timeSignature
+        <music21.meter.TimeSignature 4/4>
+        '''
+        #environLocal.printDebug(['calling Stream.makeMeasures()'])
+
+        # the srcObj shold not be modified or chagned
+        # removed element copying below and now making a deepcopy of entire stream
+        # must take a flat representation, as we need to be able to 
+        # position components, and sub-streams might hide elements that
+        # should be contained
+
+        # TODO: make inPlace an option
+
+        if self.hasVoices():
+            #environLocal.printDebug(['make measures found voices'])
+            # cannot make flat here, as this would destroy stream partitions
+            srcObj = copy.deepcopy(self.sorted)
+            voiceCount = len(srcObj.voices)
+        else:
+            #environLocal.printDebug(['make measures found no voices'])
+            # take flat and sorted version
+            srcObj = copy.deepcopy(self.flat.sorted)
+            voiceCount = 0
+
+        # may need to look in parent if no time signatures are found
+        if meterStream is None:
+            # get from this Stream, or search the contexts
+            meterStream = srcObj.flat.getTimeSignatures(returnDefault=True, 
+                          searchContext=False,
+                          sortByCreationTime=False)
+        # if meterStream is a TimeSignature, use it
+        elif isinstance(meterStream, meter.TimeSignature):
+            ts = meterStream
+            meterStream = Stream()
+            meterStream.insert(0, ts)
+
+        environLocal.printDebug(['Stream.makeMeasures(): srcObj.parent', srcObj.parent])
+
+
+        #environLocal.printDebug(['makeMeasures(): meterStream', 'meterStream[0]', meterStream[0], 'meterStream[0].offset',  meterStream[0].offset, 'meterStream.elements[0].parent', meterStream.elements[0].parent])
+
+        # get a clef for the entire stream; this will use bestClef
+        # presently, this only gets the first clef
+        # may need to store a clefStream and access changes in clefs
+        # as is done with meterStream
+        clefStream = srcObj.getClefs(searchParent=True, searchContext=True,
+                        returnDefault=True)
+        clefObj = clefStream[0]
+
+        #environLocal.printDebug(['makeMeasures(): first clef found after copying and flattening', clefObj])
+    
+        # for each element in stream, need to find max and min offset
+        # assume that flat/sorted options will be set before procesing
+        # list of start, start+dur, element
+        offsetMap = srcObj._getOffsetMap()
+        #environLocal.printDebug(['makeMeasures(): offset map', offsetMap])    
+        #offsetMap.sort() not necessary; just get min and max
+        oMin = min([start for start, end, e, voiceIndex in offsetMap])
+        oMax = max([end for start, end, e, voiceIndex in offsetMap])
+        
+        # if a ref stream is provided, get highst time from there
+        # only if it is greater thant the highest time yet encountered
+
+        if refStreamOrTimeRange != None:
+            if isinstance(refStreamOrTimeRange, Stream):
+                refStreamHighestTime = refStream.highestTime
+            else: # assume its a list
+                refStreamHighestTime = max(refStreamOrTimeRange)    
+            if refStreamHighestTime > oMax:
+                oMax = refStreamHighestTime
+    
+        # create a stream of measures to contain the offsets range defined
+        # create as many measures as needed to fit in oMax
+        post = self.__class__()
+        o = 0.0 # initial position of first measure is assumed to be zero
+        measureCount = 0
+        lastTimeSignature = None
+        while True:    
+            m = Measure()
+            m.number = measureCount + 1
+
+            #environLocal.printDebug(['handling measure', m, m.number, 'current offset value', o, meterStream._reprTextLine()])
+
+            # get active time signature at this offset
+            # make a copy and it to the meter
+            thisTimeSignature = meterStream.getElementAtOrBefore(o)
+            if thisTimeSignature == None and lastTimeSignature == None:
+                raise StreamException('failed to find TimeSignature in meterStream; cannot process Measures')
+
+            if thisTimeSignature != lastTimeSignature:
+                lastTimeSignature = meterStream.getElementAtOrBefore(o)
+                m.timeSignature = deepcopy(thisTimeSignature)
+                environLocal.printDebug(['assigned time sig', m.timeSignature])
+
+            # only add a clef for the first measure when automatically 
+            # creating Measures; this clef is from getClefs, called above
+            if measureCount == 0: 
+                m.clef = clefObj
+                #environLocal.printDebug(['assigned clef to measure', measureCount, m.clef])    
+
+            # add voices if necessary (voiceCount > 0)
+            for voiceIndex in range(voiceCount):
+                v = Voice()
+                v.id = voiceIndex # id is voice index, starting at 0
+                m.insert(0, v)
+
+            # avoid an infinite loop
+            if thisTimeSignature.barDuration.quarterLength == 0:
+                raise StreamException('time signature has no duration')    
+            post.insert(o, m) # insert measure
+            # increment by meter length
+            o += thisTimeSignature.barDuration.quarterLength 
+            if o >= oMax: # may be zero
+                break # if length of this measure exceedes last offset
+            else:
+                measureCount += 1
+        
+        # populate measures with elements
+        for start, end, e, voiceIndex in offsetMap:
+            # iterate through all measures, finding a measure that 
+            # can contain this element
+            match = False
+            lastTimeSignature = None
+            for i in range(len(post)):
+                m = post[i]
+                if m.timeSignature is not None:
+                    lastTimeSignature = m.timeSignature
+                # get start and end offsets for each measure
+                # seems like should be able to use m.duration.quarterLengths
+                mStart = m.getOffsetBySite(post)
+                mEnd = mStart + lastTimeSignature.barDuration.quarterLength
+                # if elements start fits within this measure, break and use 
+                # offset cannot start on end
+                if start >= mStart and start < mEnd:
+                    match = True
+                    #environLocal.printDebug(['found measure match', i, mStart, mEnd, start, end, e])
+                    break
+            if not match:
+                raise StreamException('cannot place element %s with start/end %s/%s within any measures' % (e, start, end))
+
+            # find offset in the temporal context of this measure
+            # i is the index of the measure that this element starts at
+            # mStart, mEnd are correct
+            oNew = start - mStart # remove measure offset from element offset
+
+            # insert element at this offset in the measure
+            # not copying elements here!
+            # in the case of a Clef, and possibly other measure attributes, 
+            # the element may have already been placed in this measure
+            #environLocal.printDebug(['compare e, clef', e, m.clef])
+            if m.clef == e:
+                continue
+
+            if voiceIndex == None:
+                m.insert(oNew, e)
+            else: # insert into voice specified by the voice index
+                m.voices[voiceIndex].insert(oNew, e)
+
+        return post # returns a new stream populated w/ new measure streams
+
+
+    def makeRests(self, refStreamOrTimeRange=None, fillGaps=False,
+        inPlace=True):
+        '''
+        Given a Stream with an offset not equal to zero, 
+        fill with one Rest preeceding this offset. 
+    
+        If `refStreamOrTimeRange` is provided as a Stream, this 
+        Stream is used to get min and max offsets. If a list is provided, 
+        the list assumed to provide minimum and maximum offsets. Rests will 
+        be added to fill all time defined within refStream.
+
+        If `fillGaps` is True, this will create rests in any time regions that have no active elements.
+
+        If `inPlace` is True, this is done in-place; if `inPlace` is False, 
+        this returns a modified deepcopy.
+        
+        >>> a = Stream()
+        >>> a.insert(20, note.Note())
+        >>> len(a)
+        1
+        >>> a.lowestOffset
+        20.0
+        >>> b = a.makeRests()
+        >>> len(b)
+        2
+        >>> b.lowestOffset
+        0.0
+
+        OMIT_FROM_DOCS
+        TODO: if inPlace == True, this should return None
+        '''
+        if not inPlace: # make a copy
+            returnObj = deepcopy(self)
+        else:
+            returnObj = self
+
+
+        #environLocal.printDebug(['makeRests(): object lowestOffset, highestTime', oLow, oHigh])
+
+        if refStreamOrTimeRange == None: # use local
+            oLowTarget = 0
+            oHighTarget = returnObj.highestTime
+
+        elif isinstance(refStreamOrTimeRange, Stream):
+            oLowTarget = refStreamOrTimeRange.lowestOffset
+            oHighTarget = refStreamOrTimeRange.highestTime
+            #environLocal.printDebug(['refStream used in makeRests', oLowTarget, oHighTarget, len(refStreamOrTimeRange)])
+        # treat as a list
+        elif common.isListLike(refStreamOrTimeRange):
+            oLowTarget = min(refStreamOrTimeRange)
+            oHighTarget = max(refStreamOrTimeRange)
+            #environLocal.printDebug(['refStream used in makeRests', oLowTarget, oHighTarget, len(refStreamOrTimeRange)])
+
+        if returnObj.hasVoices():
+            bundle = returnObj.voices
+        else:
+            bundle = [returnObj]
+
+        for v in bundle:
+            oLow = v.lowestOffset
+            oHigh = v.highestTime
+            qLen = oLow - oLowTarget
+            if qLen > 0:
+                r = note.Rest()
+                r.duration.quarterLength = qLen
+                #environLocal.printDebug(['makeRests(): add rests', r, r.duration])
+                # place at oLowTarget to reach to oLow
+                v.insert(oLowTarget, r)
+        
+            qLen = oHighTarget - oHigh
+            if qLen > 0:
+                r = note.Rest()
+                r.duration.quarterLength = qLen
+                # place at oHigh to reach to oHighTarget
+                v.insert(oHigh, r)
+    
+            if fillGaps:
+                gapStream = v.findGaps()
+                if gapStream != None:
+                    for e in gapStream:
+                        r = note.Rest()
+                        r.duration.quarterLength = e.duration.quarterLength
+                        v.insert(e.offset, r)
+            v.isSorted = False
+
+        # with auto sort no longer necessary. 
+        
+        #returnObj.elements = returnObj.sorted.elements
+        self.isSorted = False
+        return returnObj
+
+
+    def makeTies(self, meterStream=None, inPlace=True, 
+        displayTiedAccidentals=False):
+        '''Given a stream containing measures, examine each element in the Stream. If the elements duration extends beyond the measures boundary, create a tied entity, placing the split Note in the next Measure.
+
+        Note that his method assumes that there is appropriate space in the next Measure: this will not shift Note, but instead allocate them evenly over barlines. Generall, makeMeasures is called prior to calling this method.
+    
+        If `inPlace` is True, this is done in-place; if `inPlace` is False, this returns a modified deep copy.
+                
+        >>> d = Stream()
+        >>> n = note.Note()
+        >>> n.quarterLength = 12
+        >>> d.repeatAppend(n, 10)
+        >>> d.repeatInsert(n, [x+.5 for x in range(10)])
+        >>> x = d.makeMeasures()
+        >>> x = x.makeTies()
+    
+        OMIT_FROM_DOCS
+        TODO: take a list of clases to act as filter on what elements are tied.
+
+        configure ".previous" and ".next" attributes
+
+        '''
+        #environLocal.printDebug(['calling Stream.makeTies()'])
+
+        if not inPlace: # make a copy
+            returnObj = deepcopy(self)
+        else:
+            returnObj = self
+        if len(returnObj) == 0:
+            raise StreamException('cannot process an empty stream')        
+    
+        # get measures from this stream
+        measureStream = returnObj.getElementsByClass('Measure')
+        if len(measureStream) == 0:
+            raise StreamException('cannot process a stream without measures')        
+    
+        #environLocal.printDebug(['makeTies() processing measureStream, length', measureStream, len(measureStream)])
+
+        # may need to look in parent if no time signatures are found
+        # presently searchContext is False to save time
+        if meterStream is None:
+            meterStream = returnObj.getTimeSignatures(sortByCreationTime=True,             
+                          searchContext=False)
+    
+        mCount = 0
+        lastTimeSignature = None
+        while True:
+            # update measureStream on each iteration, 
+            # as new measure may have been added to the returnObj stream 
+            measureStream = returnObj.getElementsByClass(Measure)
+            if mCount >= len(measureStream):
+                break # reached the end of all measures available or added
+            # get the current measure to look for notes that need ties
+            m = measureStream[mCount]
+            if m.timeSignature is not None:
+                lastTimeSignature = m.timeSignature
+
+            # get next measure; we may not need it, but have it ready
+            if mCount + 1 < len(measureStream):
+                mNext = measureStream[mCount+1]
+                mNextAdd = False # already present; do not append
+            else: # create a new measure
+                mNext = Measure()
+                # set offset to last offset plus total length
+                moffset = m.getOffsetBySite(measureStream)
+                mNext.offset = (moffset + 
+                                lastTimeSignature.barDuration.quarterLength)
+                if len(meterStream) == 0: # in case no meters are defined
+                    ts = meter.TimeSignature()
+                    ts.load('%s/%s' % (defaults.meterNumerator, 
+                                       defaults.meterDenominatorBeatType))
+                else: # get the last encountered meter
+                    ts = meterStream.getElementAtOrBefore(mNext.offset)
+                # only copy and assign if not the same as the last
+                if not lastTimeSignature.ratioEqual(ts):
+                    mNext.timeSignature = deepcopy(ts)
+                # increment measure number
+                mNext.number = m.number + 1
+                mNextAdd = True # new measure, needs to be appended
+
+            if mNext.hasVoices():
+                mNextHasVoices = True
+            else:
+                mNextHasVoices = False
+    
+            #environLocal.printDebug(['makeTies() dealing with measure', m, 'mNextAdd', mNextAdd])
+            # for each measure, go through each element and see if its
+            # duraton fits in the bar that contains it
+            mStart, mEnd = 0, lastTimeSignature.barDuration.quarterLength
+            if m.hasVoices():
+                bundle = m.voices
+                mHasVoices = True
+            else:
+                bundle = [m]
+                mHasVoices = False
+            # bundle components may be voices, or just a measure
+            for v in bundle:
+                for e in v:
+                    #environLocal.printDebug(['Stream.makeTies() iterating over elements in measure', m, e])
+    
+                    if hasattr(e, 'duration') and e.duration is not None:
+                        # check to see if duration is within Measure
+                        eOffset = e.getOffsetBySite(v)
+                        eEnd = eOffset + e.duration.quarterLength
+                        # assume end can be at boundary of end of measure
+                        overshot = eEnd - mEnd
+                        # only process if overshot is greater than a minimum
+                        # 1/64 is 0.015625
+                        if overshot > .001:
+                            if eOffset >= mEnd:
+                                raise StreamException('element (%s) has offset %s within a measure that ends at offset %s' % (e, eOffset, mEnd))  
+        
+                            qLenBegin = mEnd - eOffset    
+                            e, eRemain = e.splitAtQuarterLength(qLenBegin, 
+                                retainOrigin=True, 
+                                displayTiedAccidentals=displayTiedAccidentals)
+        
+                            # manage bridging voices
+                            if mNextHasVoices:
+                                if mHasVoices: # try to match voice id
+                                    dst = mNext.voices[v.id]
+                                # src does not have voice, but dst does
+                                else: # place in top-most voice
+                                    dst = mNext.voices[0]
+                            else:
+                                # mNext has no voices but this one does    
+                                if mHasVoices:
+                                    # internalize all components in a voice
+                                    mNext.internalize(container=Voice)
+                                    # place in first voice
+                                    dst = mNext.voices[0]
+                                else: # no voices in either
+                                    dst = mNext
+
+                            #eRemain.parent = mNext # manually set parent   
+                            dst.insert(0, eRemain)
+    
+                            # we are not sure that this element fits 
+                            # completely in the next measure, thus, need to 
+                            # continue processing each measure
+                            if mNextAdd:
+                                environLocal.printDebug(['makeTies() inserting mNext into returnObj', mNext])
+                                returnObj.insert(mNext.offset, mNext)
+                        elif overshot > 0:
+                            environLocal.printDebug(['makeTies() found and skipping extremely small overshot into next measure', overshot])
+            mCount += 1
+
+        return returnObj
+    
+
+    def makeBeams(self, inPlace=True):
+        '''Return a new measure with beams applied to all notes. 
+
+        In the process of making Beams, this method also updates tuplet types. This is destructive and thus changes an attribute of Durations in Notes.
+
+        If `inPlace` is True, this is done in-place; if `inPlace` is False, this returns a modified deep copy.
+
+        >>> aMeasure = Measure()
+        >>> aMeasure.timeSignature = meter.TimeSignature('4/4')
+        >>> aNote = note.Note()
+        >>> aNote.quarterLength = .25
+        >>> aMeasure.repeatAppend(aNote,16)
+        >>> bMeasure = aMeasure.makeBeams()
+
+        OMIT_FROM_DOCS
+        TODO: inPlace=False does not work in many cases
+        '''
+
+        #environLocal.printDebug(['calling Stream.makeBeams()'])
+        if not inPlace: # make a copy
+            returnObj = deepcopy(self)
+        else:
+            returnObj = self
+
+        if self.isClass(Measure):
+            mColl = [] # store a list of measures for processing
+            mColl.append(returnObj)
+        elif len(self.getElementsByClass('Measure')) > 0:
+            mColl = returnObj.getElementsByClass('Measure') # a stream of measures
+        else:
+            raise StreamException('cannot process a stream that neither is a Measure nor has Measures')        
+
+        lastTimeSignature = None
+        
+        for m in mColl:
+            # this means that the first of a stream of time signatures will
+            # be used
+            if m.timeSignature is not None:
+                lastTimeSignature = m.timeSignature
+            if lastTimeSignature is None:
+                raise StreamException('cannot proces beams in a Measure without a time signature')
+
+            noteGroups = []
+            if m.hasVoices():
+                for v in m.voices:
+                    noteGroups.append(v.notes)
+            else:
+                noteGroups.append(m.notes)
+
+            for noteStream in noteGroups:
+
+                if len(noteStream) <= 1: 
+                    continue # nothing to beam
+    
+                durList = []
+                for n in noteStream:
+                    durList.append(n.duration)
+    
+                #environLocal.printDebug(['beaming with ts', lastTimeSignature, 'measure', m, durList, noteStream[0], noteStream[1]])
+    
+                # error check; call before sending to time signature, as, if this
+                # fails, it represents a problem that happens before time signature
+                # processing
+    
+                durSum = sum([d.quarterLength for d in durList])
+                barQL = lastTimeSignature.barDuration.quarterLength
+    
+                if durSum > barQL:
+                    environLocal.printDebug(['attempting makeBeams with a bar that contains durations that sum greater than bar duration (%s > %s)' % (durSum, barQL)])
+                    continue
+            
+                # getBeams can take a list of Durations; however, this cannot
+                # distinguish a Note from a Rest; thus, we can submit a flat 
+                # stream of note or note-like entities; will return
+                # the saem lost of beam objects
+                beamsList = lastTimeSignature.getBeams(noteStream)
+                for i in range(len(noteStream)):
+                    # this may try to assign a beam to a Rest
+                    noteStream[i].beams = beamsList[i]
+                # apply tuple types in place; this modifies the durations 
+                # in dur lost
+                duration.updateTupletType(durList)
+
+        return returnObj
+
+
+    def makeTupletBrackets(self, inPlace=True):
+        '''Given a Stream of mixed durations, the first and last tuplet of any group of tuplets must be designated as the start and end. 
+
+        Need to not only look at Notes, but components within Notes, as these might contain additional tuplets.
+        '''
+
+        if not inPlace: # make a copy
+            returnObj = deepcopy(self)
+        else:
+            returnObj = self
+        
+        open = False
+        tupletCount = 0
+        lastTuplet = None
+
+        # only want to look at notes
+        notes = returnObj.notes
+        durList = []
+        for e in notes:
+            for d in e.duration.components: 
+                durList.append(d)
+
+        eCount = len(durList)
+
+        #environLocal.printDebug(['calling makeTupletBrackets, lenght of notes:', eCount])
+
+        for i in range(eCount):
+            e = durList[i]
+            if e != None:
+                if e.tuplets == None:
+                    continue
+                tContainer = e.tuplets
+                #environLocal.printDebug(['makeTupletBrackets', tContainer])
+                if len(tContainer) == 0:
+                    t = None
+                else:
+                    t = tContainer[0] # get first?
+                
+                # end case: this Note does not have a tuplet
+                if t == None:
+                    if open == True: # at the end of a tuplet span
+                        open = False
+                        # now have a non-tuplet, but the tuplet span was only
+                        # one tuplet long; do not place a bracket
+                        if tupletCount == 1:        
+                            lastTuplet.type = 'startStop'
+                            lastTuplet.bracket = False
+                        else:
+                            lastTuplet.type = 'stop'
+                    tupletCount = 0
+                else: # have a tuplet
+                    tupletCount += 1
+                    # store this as the last tupelt
+                    lastTuplet = t
+
+                    #environLocal.printDebug(['makeTupletBrackets', e, 'existing typlet type', t.type, 'bracket', t.bracket, 'tuplet count:', tupletCount])
+                        
+                    # already open bracket
+                    if open:
+                        # end case: this is the last element and its a tuplet
+                        # since this is an open bracket, we know we have more 
+                        # than one tuplet in this span
+                        if i == eCount - 1:
+                            t.type = 'stop'
+                        # if this the middle of a span, do nothing
+                        else:
+                            pass
+                    else: # need to open
+                        open = True
+                        # if this is the last event in this Stream
+                        # do not create bracket
+                        if i == eCount - 1:
+                            t.type = 'startStop'
+                            t.bracket = False
+                        # normal start of tuplet span
+                        else:
+                            t.type = 'start'
+            
+#                 if t != None:
+#                     environLocal.printDebug(['makeTupletBrackets', e, 'final type', t.type, 'bracket', t.bracket])
+
+        return returnObj
+
+
+    def makeAccidentals(self, pitchPast=None, useKeySignature=True, 
+        alteredPitches=None, searchKeySignatureByContext=False, 
+        cautionaryPitchClass=True, cautionaryAll=False, inPlace=True, overrideStatus=False, cautionaryNotImmediateRepeat=True): 
+        '''A method to set and provide accidentals given varous conditions and contexts.
+
+        If `useKeySignature` is True, a :class:`~music21.key.KeySignature` will be searched for in this Stream or this Stream's defined contexts. An alternative KeySignature can be supplied with this object and used for temporary pitch processing. 
+
+        If `alteredPitches` is a list of modified pitches (Pitches with Accidentals) that can be directly supplied to Accidental processing. These are the same values obtained from a :class:`music21.key.KeySignature` object using the :attr:`~music21.key.KeySignature.alteredPitches` property. 
+
+        If `cautionaryPitchClass` is True, comparisons to past accidentals are made regardless of register. That is, if a past sharp is found two octaves above a present natural, a natural sign is still displayed. 
+
+        If `cautionaryAll` is True, all accidentals are shown.
+
+        If `overrideStatus` is True, this method will ignore any current `displayStatus` stetting found on the Accidental. By default this does not happen. If `displayStatus` is set to None, the Accidental's `displayStatus` is set. 
+
+        If `cautionaryNotImmediateRepeat` is True, cautionary accidentals will be displayed for an altered pitch even if that pitch had already been displayed as altered. 
+
+        The :meth:`~music21.pitch.Pitch.updateAccidentalDisplay` method is used to determine if an accidental is necessary.
+
+        This will assume that the complete Stream is the context of evaluation. For smaller context ranges, call this on Measure objects. 
+
+        If `inPlace` is True, this is done in-place; if `inPlace` is False, this returns a modified deep copy.
+
+        '''
+        if not inPlace: # make a copy
+            returnObj = deepcopy(self)
+        else:
+            returnObj = self
+
+        # need to reset these lists unless values explicitly provided
+        if pitchPast == None:
+            pitchPast = []
+        # see if there is any key signatures to add to altered pitches
+        if alteredPitches == None:
+            alteredPitches = []
+
+        addAlteredPitches = []
+        if isinstance(useKeySignature, key.KeySignature):
+            addAlteredPitches = useKeySignature.alteredPitches
+        elif useKeySignature == True: # get from defined contexts
+            # will search local, then parent
+            ksStream = self.getKeySignatures(
+                searchContext=searchKeySignatureByContext) 
+            if len(ksStream) > 0:
+                # assume we want the first found; in some cases it is possible
+                # that this may not be true
+                addAlteredPitches = ksStream[0].alteredPitches
+        alteredPitches += addAlteredPitches
+        #environLocal.printDebug(['processing makeAccidentals() with alteredPitches:', alteredPitches])
+
+        # need to move through notes in order
+        # NOTE: this may or may have sub-streams that are not being examined
+        noteStream = returnObj.sorted.notes
+
+        # get chords, notes, and rests
+        for i in range(len(noteStream)):
+            e = noteStream[i]
+            if isinstance(e, note.Note):
+                e.pitch.updateAccidentalDisplay(pitchPast, alteredPitches,
+                    cautionaryPitchClass=cautionaryPitchClass,
+                    cautionaryAll=cautionaryAll,
+                    overrideStatus=overrideStatus,
+                    cautionaryNotImmediateRepeat=cautionaryNotImmediateRepeat)
+                pitchPast.append(e.pitch)
+            elif isinstance(e, chord.Chord):
+                pGroup = e.pitches
+                # add all chord elements to past first
+                # when reading a chord, this will apply an accidental 
+                # if pitches in the chord suggest an accidental
+                for p in pGroup:
+                    p.updateAccidentalDisplay(pitchPast, alteredPitches, 
+                        cautionaryPitchClass=cautionaryPitchClass, cautionaryAll=cautionaryAll,
+                        overrideStatus=overrideStatus,
+                    cautionaryNotImmediateRepeat=cautionaryNotImmediateRepeat)
+                pitchPast += pGroup
+
+        return returnObj
+
+
+
+    def makeNotation(self, meterStream=None, refStreamOrTimeRange=None,
+                        inPlace=False):
+        '''This method calls a sequence of Stream methods on this Stream to prepare notation, including creating Measures if necessary, creating ties, beams, and accidentals.
+
+        If `inPlace` is True, this is done in-place; if `inPlace` is False, this returns a modified deep copy.
+
+        >>> from music21 import stream, note
+        >>> s = stream.Stream()
+        >>> n = note.Note('g')
+        >>> n.quarterLength = 1.5
+        >>> s.repeatAppend(n, 10)
+        >>> sMeasures = s.makeNotation()
+        >>> len(sMeasures.getElementsByClass('Measure'))
+        4
+        '''
+        # only use inPlace arg on first usage
+        measureStream = self.makeMeasures(meterStream=meterStream,
+            refStreamOrTimeRange=refStreamOrTimeRange, inPlace=inPlace)
+
+        #environLocal.printDebug(['Stream.makeNotation(): post makeMeasures, length', len(measureStream)])
+
+        # for now, calling makeAccidentals once per measures       
+        # pitches from last measure are passed
+        # this needs to be called before makeTies
+        # note that this functionality is also placed in Part
+        ksLast = None
+        for i in range(len(measureStream)):
+            m = measureStream[i]
+            if m.keySignature != None:
+                ksLast = m.keySignature
+            if i > 0:
+                m.makeAccidentals(measureStream[i-1].pitches,
+                    useKeySignature=ksLast, searchKeySignatureByContext=False)
+            else:
+                m.makeAccidentals(useKeySignature=ksLast, 
+                    searchKeySignatureByContext=False)
+
+        measureStream.makeTies(meterStream, inPlace=True)
+
+        #measureStream.makeBeams(inPlace=True)
+        try:
+            measureStream.makeBeams(inPlace=True)
+        except StreamException:
+            # this is a result of makeMeaures not getting everything 
+            # note to measure allocation right
+            environLocal.printDebug(['skipping makeBeams exception', 
+                                    StreamException])
+
+        # note: this needs to be after makeBeams, as placing this before
+        # makeBeams was causing the duration's tuplet to loose its type setting
+        # check for tuplet brackets one measure at a time       
+        # this means that they will never extend beyond one measure
+        for m in measureStream.getElementsByClass('Measure'):
+            m.makeTupletBrackets(inPlace=True)
+
+
+        if len(measureStream) == 0:            
+            raise StreamException('no measures found in stream with %s elements' % (self.__len__()))
+        environLocal.printDebug(['Stream.makeNotation(): created measures:', len(measureStream)])
+
+        return measureStream
+
+
+
+    def extendDuration(self, objName, inPlace=True):
+        '''Given a Stream and an object class name, go through the Stream 
+        and find each instance of the desired object. The time between 
+        adjacent objects is then assigned to the duration of each object. 
+        The last duration of the last object is assigned to extend to the 
+        end of the Stream.
+
+        If `inPlace` is True, this is done in-place; if `inPlace` is 
+        False, this returns a modified deep copy.
+        
+        >>> import music21.dynamics
+        >>> stream1 = Stream()
+        >>> n = note.QuarterNote()
+        >>> n.duration.quarterLength
+        1.0
+        >>> stream1.repeatInsert(n, [0, 10, 20, 30, 40])
+        >>> dyn = music21.dynamics.Dynamic('ff')
+        >>> stream1.insert(15, dyn)
+        >>> sort1 = stream1.sorted
+        >>> sort1[-1].offset # offset of last element
+        40.0
+        >>> sort1.duration.quarterLength # total duration
+        41.0
+        >>> len(sort1)
+        6
+    
+        >>> stream2 = sort1.flat.extendDuration(note.GeneralNote)
+        >>> len(stream2)
+        6
+        >>> stream2[0].duration.quarterLength
+        10.0
+        >>> stream2[1].duration.quarterLength # all note durs are 10
+        10.0
+        >>> stream2[-1].duration.quarterLength # or extend to end of stream
+        1.0
+        >>> stream2.duration.quarterLength
+        41.0
+        >>> stream2[-1].offset
+        40.0
+
+        OMIT_FROM_DOCS
+        TODO: Chris; what file is testFiles.ALL[2]?? 
+        
+#        >>> from music21.musicxml import testFiles
+#        >>> from music21 import converter
+#        >>> mxString = testFiles.ALL[2] # has dynamics
+#        >>> a = converter.parse(mxString)
+#        >>> b = a.flat.extendDuration(dynamics.Dynamic)    
+        '''
+    
+        if not inPlace: # make a copy
+            returnObj = deepcopy(self)
+        else:
+            returnObj = self
+
+        # Should we do this?  or just return an exception if not there.
+        # this cannot work unless we use a sorted representation
+        returnObj = returnObj.sorted
+
+        qLenTotal = returnObj.duration.quarterLength
+        elements = []
+        for element in returnObj.getElementsByClass(objName):
+            if not hasattr(element, 'duration'):
+                raise StreamException('can only process objects with duration attributes')
+            if element.duration is None:
+                element.duration = duration.Duration()
+            elements.append(element)
+    
+        #print elements[-1], qLenTotal, elements[-1].duration
+        # print _MOD, elements
+        for i in range(len(elements)-1):
+            #print i, len(elements)
+            span = elements[i+1].getOffsetBySite(self) - elements[i].getOffsetBySite(self)
+            elements[i].duration.quarterLength = span
+    
+        # handle last element
+        #print elements[-1], qLenTotal, elements[-1].duration
+        elements[-1].duration.quarterLength = (qLenTotal -
+                    elements[-1].getOffsetBySite(self))
+        #print elements[-1], elements[-1].duration    
+        return returnObj
+    
+
+
+    def stripTies(self, inPlace=False, matchByPitch=False,
+         retainContainers=False):
+        '''Find all notes that are tied; remove all tied notes, then make the first of the tied notes have a duration equal to that of all tied 
+        constituents. Lastly, remove the formerly-tied notes.
+
+        This method can be used on Stream and Stream subclasses. When used on a Score, Parts and Measures are retained. 
+
+        If `retainContainers` is False (by default), this method only returns Note objects; Measures and other structures are stripped from the Stream. Set `retainContainers` to True to remove ties from a :class:`~music21.part.Part` Stream that contains :class:`~music21.stream.Measure` Streams, and get back a multi-Measure structure.
+
+        Presently, this only works if tied notes are sequentual; ultimately
+        this will need to look at .to and .from attributes (if they exist)
+
+        In some cases (under makeMeasures()) a continuation note will not have a 
+        Tie object with a stop attribute set. In that case, we need to look
+        for sequential notes with matching pitches. The matchByPitch option can 
+        be used to use this technique. 
+
+        >>> a = Stream()
+        >>> n = note.Note()
+        >>> n.quarterLength = 6
+        >>> a.append(n)
+        >>> m = a.makeMeasures()
+        >>> m = m.makeTies()
+        >>> len(m.flat.notes)
+        2
+        >>> m = m.stripTies()
+        >>> len(m.flat.notes)
+        1
+        >>> 
+        '''
+        #environLocal.printDebug(['calling stripTies'])
+        if not inPlace: # make a copy
+            returnObj = deepcopy(self)
+        else:
+            returnObj = self
+
+        if returnObj.hasPartLikeStreams():
+            for p in returnObj.getElementsByClass('Part'):
+                # already copied if necessary; edit in place
+                # when handling a score, retain containers should be true
+                p.stripTies(inPlace=True, matchByPitch=matchByPitch,
+                            retainContainers=True)
+            return returnObj # exit
+
+        # not sure if this must be sorted
+        # but: tied notes must be in consecutive order
+        #  returnObj = returnObj.sorted
+        notes = returnObj.flat.notes
+
+        posConnected = [] # temporary storage for index of tied notes
+        posDelete = [] # store deletions to be processed later
+
+        for i in range(len(notes)):
+            endMatch = None # can be True, False, or None
+            n = notes[i]
+            if i > 0: # get i and n for the previous value
+                iLast = i-1
+                nLast = notes[iLast]
+            else:
+                iLast = None
+                nLast = None
+
+            # see if we have a tie and it is started
+            # a start typed tie may not be a true start tie
+            if (hasattr(n, 'tie') and n.tie is not None and 
+                n.tie.type == 'start'):
+                # find a true start, add to known connected positions
+                if iLast is None or iLast not in posConnected:
+                    posConnected = [i] # reset list with start
+                # find a continuation: the last note was a tie      
+                # start and this note is a tie start (this may happen)
+                elif iLast in posConnected:
+                    posConnected.append(i)
+                # a connection has been started or continued, so no endMatch
+                endMatch = False 
+
+            elif (hasattr(n, 'tie') and n.tie is not None and 
+                n.tie.type == 'continue'):
+                # a continue always implies a connection
+                posConnected.append(i)
+                endMatch = False 
+
+            # establish end condition
+            if endMatch is None: # not yet set, not a start or continue
+                # ties tell us when the are ended
+                if (hasattr(n, 'tie') and n.tie is not None 
+                    and n.tie.type == 'stop'):
+                    endMatch = True
+                # if we cannot find a stop tie, see if last note was connected
+                # and this and the last note are the same pitch; this assumes 
+                # that connected and same pitch value is tied; this is not
+                # frequently the case
+                elif matchByPitch:
+                    # find out if the the last index is in position connected
+                    # if the pitches are the same for each note
+                    if (nLast is not None and iLast in posConnected 
+                        and hasattr(nLast, "pitch") and hasattr(n, "pitch")
+                        and nLast.pitch == n.pitch):
+                        endMatch = True
+
+            # process end condition
+            if endMatch:
+                posConnected.append(i) # add this last position
+                if len(posConnected) < 2:
+                    # an open tie, not connected to anything
+                    # should be an error; presently, just skipping
+                    #raise StreamException('cannot consolidate ties when only one tie is present', notes[posConnected[0]])
+                    environLocal.printDebug(['cannot consolidate ties when only one tie is present', notes[posConnected[0]]])
+                    posConnected = [] 
+                    continue
+
+                # get sum of durations for all nots
+                # do not include first; will add to later; do not delete
+                durSum = 0
+                for q in posConnected[1:]: # all but the first
+                    durSum += notes[q].quarterLength
+                    posDelete.append(q) # store for deleting later
+                # dur sum should always be greater than zero
+                if durSum == 0:
+                    raise StreamException('aggregated ties have a zero duration sum')
+                # change the duration of the first note to be self + sum
+                # of all others
+                qLen = notes[posConnected[0]].quarterLength
+                notes[posConnected[0]].quarterLength = qLen + durSum
+
+                # set tie to None on first note
+                notes[posConnected[0]].tie = None
+                posConnected = [] # resset to empty
+
+        # all results have been processed                    
+        # presently removing from notes, not resultObj, as index positions
+        # in result object may not be the same
+        posDelete.reverse() # start from highest and go down
+
+        if retainContainers:
+            for i in posDelete:
+                #environLocal.printDebug(['removing note', notes[i]])
+                # get the obj ref
+                nTarget = notes[i]
+                # go through each container and find the note to delete
+                # note: this assumes the container is Measure
+                # TODO: this is where we need a recursive container Generator out
+                for sub in reversed(returnObj.getElementsByClass(Measure)):
+                    try:
+                        i = sub.index(nTarget)
+                    except ValueError:
+                        continue
+                    junk = sub.pop(i)
+                    # get a new note
+                    # we should not continue searching Measures
+                    break 
+            return returnObj
+
+        else:
+            for i in posDelete:
+                # removing the note from notes
+                junk = notes.pop(i)
+            return notes
+
+
+    #---------------------------------------------------------------------------
+
+    def sort(self):
+        '''Sort this Stream in place by offset, as well as by the standard class sort order.
+
+        >>> from music21 import *
+        >>> n1 = note.Note('a')
+        >>> n2 = note.Note('b')
+        >>> s = stream.Stream()
+        >>> s.autoSort = False
+        >>> s.insert(100, n2)
+        >>> s.insert(0, n1) # now a has a lower offset by higher index
+        >>> [n.name for n in s]
+        ['B', 'A']
+        >>> s.sort()
+        >>> [n.name for n in s]
+        ['A', 'B']
+        '''
+        self._elements.sort(
+            cmp=lambda x,y: cmp(
+                x.getOffsetBySite(self), y.getOffsetBySite(self)
+                ) or cmp(x.priority, y.priority) or 
+                cmp(x.classSortOrder, y.classSortOrder)
+            )
+        self._endElements.sort(
+            cmp=lambda x,y: cmp(x.priority, y.priority) or 
+                cmp(x.classSortOrder, y.classSortOrder)
+            )
+        # as sorting changes order, elements have changed 
+        self._elementsChanged()
+        self.isSorted = True
+
+
+    def _getSorted(self):
+        # get a shallow copy of elements list
+        post = copy.copy(self._elements) # already a copy
+#         post.sort(cmp=lambda x,y: cmp(x.getOffsetBySite(self),
+#             y.getOffsetBySite(self)) or 
+#             cmp(x.priority, y.priority) or 
+#             cmp(x.classSortOrder, y.classSortOrder)
+#             )
+        # get a shallow copy of the Stream itself
+        newStream = copy.copy(self)
+        # assign directly to _elements, as we do not need to call 
+        # _elementsChanged()
+        newStream._elements = post
+        for e in post:
+            e.addLocation(newStream, e.getOffsetBySite(self))
+            # need to explicitly set parent
+            e.parent = newStream 
+#         newStream.isSorted = True
+
+        # now just sort this stream in place; this will update the 
+        # isSorted attribute
+        newStream.sort()
+        return newStream
+    
+    sorted = property(_getSorted, doc='''
+        Returns a new Stream where all the elements are sorted according to offset time, then
+        priority, then classSortOrder (so that, for instance, a Clef at offset 0 appears before
+        a Note at offset 0)
+        
+        if this Stream is not flat, then only the highest elements are sorted.  To sort all,
+        run myStream.flat.sorted
+        
+        For instance, here is an unsorted Stream
+        
+        >>> from music21 import *
+        >>> s = stream.Stream()
+        >>> s.autoSort = False # if true, sorting is automatic
+        >>> s.insert(1, note.Note("D"))
+        >>> s.insert(0, note.Note("C"))
+        >>> s.show('text')
+        {1.0} <music21.note.Note D>
+        {0.0} <music21.note.Note C>
+        
+        But a sorted version of the Stream puts the C first:
+        
+        >>> s.sorted.show('text')
+        {0.0} <music21.note.Note C>
+        {1.0} <music21.note.Note D>
+        
+        While the original stream remains unsorted:
+        
+        >>> s.show('text')
+        {1.0} <music21.note.Note D>
+        {0.0} <music21.note.Note C>
+        
+        OMIT_FROM_DOCS
+        >>> s = stream.Stream()
+        >>> s.autoSort = False
+        >>> s.repeatInsert(note.Note("C#"), [0, 2, 4])
+        >>> s.repeatInsert(note.Note("D-"), [1, 3, 5])
+        >>> s.isSorted
+        False
+        >>> g = ""
+        >>> for myElement in s:
+        ...    g += "%s: %s; " % (myElement.offset, myElement.name)
+        >>> g
+        '0.0: C#; 2.0: C#; 4.0: C#; 1.0: D-; 3.0: D-; 5.0: D-; '
+        >>> y = s.sorted
+        >>> y.isSorted
+        True
+        >>> g = ""
+        >>> for myElement in y:
+        ...    g += "%s: %s; " % (myElement.offset, myElement.name)
+        >>> g
+        '0.0: C#; 1.0: D-; 2.0: C#; 3.0: D-; 4.0: C#; 5.0: D-; '
+        >>> farRight = note.Note("E")
+        >>> farRight.priority = 5
+        >>> farRight.offset = 2.0
+        >>> y.insert(farRight)
+        >>> g = ""
+        >>> for myElement in y:
+        ...    g += "%s: %s; " % (myElement.offset, myElement.name)
+        >>> g
+        '0.0: C#; 1.0: D-; 2.0: C#; 3.0: D-; 4.0: C#; 5.0: D-; 2.0: E; '
+        >>> z = y.sorted
+        >>> g = ""
+        >>> for myElement in z:
+        ...    g += "%s: %s; " % (myElement.offset, myElement.name)
+        >>> g
+        '0.0: C#; 1.0: D-; 2.0: C#; 2.0: E; 3.0: D-; 4.0: C#; 5.0: D-; '
+        >>> z[2].name, z[3].name
+        ('C#', 'E')
+
+
+        ''')        
+
+        
+    def _getFlatOrSemiFlat(self, retainContainers):
+        '''The `retainContainers` option, if True, returns a semiFlat version: containers are not discarded in flattening.
+        '''
+        # if already flat, could just return a shallow copy?
+#         if self.isFlat == True:
+#             return self
+#         environLocal.printDebug(['_getFlatOrSemiFlat: break1: self', self, 'self.parent', self.parent])       
+
+        # this copy will have a shared locations object
+        # not that copy.copy() in some cases seems to not cause secondary
+        # problems that self.__class__() does
+        sNew = copy.copy(self)
+        #sNew = self.__class__()
+
+        # storing .elements in here necessitates
+        # create a new, independent cache instance in the flat representation
+        sNew._cache = common.defHash()
+        sNew._elements = []
+        sNew._endElements = []
+        sNew._elementsChanged()
+
+        #environLocal.printDebug(['_getFlatOrSemiFlat(), sNew id', id(sNew)])
+        for e in self._elements:
+            # check for stream instance instead
+            # if this element is a Stream
+            if hasattr(e, "elements"): # recurse time:
+                recurseStreamOffset = e.getOffsetBySite(self)
+                if retainContainers is True: # semiFlat
+                    #environLocal.printDebug(['_getFlatOrSemiFlat(), retaining containers, storing element:', e])
+
+                    # this will change the parent of e to be sNew, previously
+                    # this was the parent was the caller; thus, the parent here
+                    # should not be set
+                    sNew.insert(recurseStreamOffset, e, setParent=False)
+                    recurseStream = e.semiFlat
+                else:
+                    recurseStream = e.flat
+                
+                #environLocal.printDebug("recurseStreamOffset: " + str(e.id) + " " + str(recurseStreamOffset))
+                # recurse Stream is the flat or semiFlat contents of a Stream
+                # contained within the caller
+                for subEl in recurseStream:
+                    oldOffset = subEl.getOffsetBySite(recurseStream)
+                    sNew.insert(oldOffset + recurseStreamOffset, subEl)
+            # if element not a stream
+            else:
+                # insert into new stream at offset in old stream
+                sNew.insert(e.getOffsetBySite(self), e)
+    
+        # highest time elements should never be Streams
+        for e in self._endElements:
+            sNew.storeAtEnd(e)
+
+        sNew.isFlat = True
+        # here, we store the source stream from which this stream was derived
+        # TODO: this should probably be a weakref
+        sNew.flattenedRepresentationOf = self #common.wrapWeakref(self)
+
+#         environLocal.printDebug(['_getFlatOrSemiFlat: break2: self', self, 'self.parent', self.parent])       
+
+        return sNew
+    
+
+    def _getFlat(self):
+        '''
+        Returns a new Stream where no elements nest within other elements
+        
+        >>> s = Stream()
+        >>> s.autoSort = False
+        >>> s.repeatInsert(note.Note("C#"), [0, 2, 4])
+        >>> s.repeatInsert(note.Note("D-"), [1, 3, 5])
+        >>> s.isSorted
+        False
+        >>> g = ""
+        >>> for myElement in s:
+        ...    g += "%s: %s; " % (myElement.offset, myElement.name)
+        >>> g
+        '0.0: C#; 2.0: C#; 4.0: C#; 1.0: D-; 3.0: D-; 5.0: D-; '
+        >>> y = s.sorted
+        >>> y.isSorted
+        True
+        >>> g = ""
+        >>> for myElement in y:
+        ...    g += "%s: %s; " % (myElement.offset, myElement.name)
+        >>> g
+        '0.0: C#; 1.0: D-; 2.0: C#; 3.0: D-; 4.0: C#; 5.0: D-; '
+
+        >>> q = Stream()
+        >>> for i in range(5):
+        ...   p = Stream()
+        ...   p.repeatInsert(music21.Music21Object(), range(5))
+        ...   q.insert(i * 10, p) 
+        >>> len(q)
+        5
+        >>> qf = q.flat
+        >>> len(qf)        
+        25
+        >>> qf[24].offset
+        44.0
+
+        OMIT_FROM_DOCS
+        >>> r = Stream()
+        >>> for j in range(5):
+        ...   q = Stream()
+        ...   for i in range(5):
+        ...      p = Stream()
+        ...      p.repeatInsert(music21.Music21Object(), range(5))
+        ...      q.insert(i * 10, p) 
+        ...   r.insert(j * 100, q)
+        >>> len(r)
+        5
+        >>> len(r.flat)
+        125
+        >>> r.flat[124].offset
+        444.0
+        '''
+        return self._getFlatOrSemiFlat(retainContainers = False)
+
+    flat = property(_getFlat, 
+        doc='''Return a new Stream that has all sub-container flattened within.
+        ''')
+
+
+    def _getSemiFlat(self):
+        return self._getFlatOrSemiFlat(retainContainers = True)
+
+
+    semiFlat = property(_getSemiFlat, doc='''
+        Returns a flat-like Stream representation. Stream sub-classed containers, such as Measure or Part, are retained in the output Stream, but positioned at their relative offset. 
+        ''')
+
+
+    def _yieldElementsDownward(self, excludeNonContainers=True):
+        '''Yield all containers (Stream subclasses), including self, and going downward.
+        '''
+        yield self
+        # using indices so as to not to create an iterator and new locations/parents
+        for i in range(len(self._elements)):
+            # not using __getitem__, also to avoid new locations/parents
+            e = self._elements[i]
+            if hasattr(e, 'elements'):
+                # this returns a generator, so need to iterate over it
+                # to get results
+                for y in e._yieldElementsDownward(
+                        excludeNonContainers=excludeNonContainers):
+                    yield y
+            # its an element on the Stream that is not a Stream
+            else:
+                if not excludeNonContainers:
+                    yield e
+
+
+    def _yieldElementsUpward(self, memo, excludeNonContainers=True, 
+                             skipDuplicates=True):
+        '''Yield all containers (Stream subclasses), including self, and going upward.
+
+        Note: on first call, a new, fresh memo list must be provided; otherwise, values are retained from one call to the next.
+        '''
+        if id(self) not in memo:
+            yield self
+            #environLocal.printDebug(['memoing:', self, memo])
+            if skipDuplicates:
+                memo.append(id(self))
+
+        # may need to make sure that parent is correctly assigned
+        p = self.parent
+        # if a parent exists, its always a stream!
+        if p != None and hasattr(p, 'elements'):
+            # using indices so as to not to create an iterator and new locations/parents
+            # here we access the private _elements, again: no iterator
+            for i in range(len(p._elements)):
+                # not using __getitem__, also to avoid new locations/parents
+                e = p._elements[i]
+                #environLocal.printDebug(['examining elements:', e])
+
+                # not a Stream; may or may not have a parent;
+                # its possible that it may have parent not identified elsewhere
+                if not hasattr(e, 'elements'):
+                    if not excludeNonContainers:
+                        if id(e) not in memo:
+                            yield e
+                            if skipDuplicates:
+                                memo.append(id(e))
+
+                # for each element in the parent that is a Stream, 
+                # look at the parents
+                # if the parents are a Stream, recurse
+                elif (hasattr(e, 'elements') and e.parent != None 
+                    and hasattr(e.parent, 'elements')):
+
+                    # this returns a generator, so need to iterate over it
+                    # to get results
+                    # e.parent will be yielded at top of recurse
+                    for y in e.parent._yieldElementsUpward(memo,
+                            skipDuplicates=skipDuplicates, 
+                            excludeNonContainers=excludeNonContainers):
+                        yield y
+                    # here, we have found a container at the same level of
+                    # the caller; since it is a Stream, we yield
+                    # caller is contained in the parent; if e is self, skip
+                    if id(e) != id(self): 
+                        if id(e) not in memo:
+                            yield e
+                            if skipDuplicates:
+                                memo.append(id(e))
+
+    #---------------------------------------------------------------------------
+    # duration and offset methods and properties
+    
+    def _getHighestOffset(self):
+        '''
+        >>> p = Stream()
+        >>> p.repeatInsert(note.Note("C"), range(5))
+        >>> p.highestOffset
+        4.0
+        '''
+        if self._cache["HighestOffset"] is not None:
+            pass # return cache unaltered
+        elif len(self._elements) == 0:
+            self._cache["HighestOffset"] = 0.0
+        elif self.isSorted is True:
+            eLast = self._elements[-1]
+            self._cache["HighestOffset"] = eLast.getOffsetBySite(self) 
+        else: # iterate through all elements
+            max = None
+            for e in self._elements:
+                candidateOffset = e.getOffsetBySite(self)
+                if max is None or candidateOffset > max:
+                    max = candidateOffset
+            self._cache["HighestOffset"] = max
+        return self._cache["HighestOffset"]
+
+    highestOffset = property(_getHighestOffset, 
+        doc='''Get start time of element with the highest offset in the Stream.
+        Note the difference between this property and highestTime
+        which gets the end time of the highestOffset
+
+        >>> stream1 = Stream()
+        >>> for offset in [0, 4, 8]:
+        ...     n = note.WholeNote('G#')
+        ...     stream1.insert(offset, n)
+        >>> stream1.highestOffset
+        8.0
+        >>> stream1.highestTime
+        12.0
+        ''')
+
+    def _getHighestTime(self):
+        '''returns the largest offset plus duration.
+      
+        >>> n = note.Note('C#')
+        >>> n.quarterLength = 3
+
+        >>> q = Stream()
+        >>> for i in [20, 0, 10, 30, 40]:
+        ...    p = Stream()
+        ...    p.repeatInsert(n, [0, 1, 2, 3, 4])
+        ...    q.insert(i, p) # insert out of order
+        >>> len(q.flat)
+        25
+        >>> q.highestTime # this works b/c the component Stream has an duration
+        47.0
+        >>> r = q.flat
+        
+        Make sure that the cache really is empty
+        >>> r._cache['HighestTime']
+        >>> r.highestTime # 44 + 3
+        47.0
+        '''
+#         environLocal.printDebug(['_getHighestTime', 'isSorted', self.isSorted, self])
+        if self._cache["HighestTime"] is not None:
+            pass # return cache unaltered
+        elif len(self._elements) == 0:
+            self._cache["HighestTime"] = 0.0
+            return 0.0
+        elif self.isSorted is True:
+            eLast = self._elements[-1]
+            if hasattr(eLast, "duration") and hasattr(eLast.duration,
+                    "quarterLength"):
+                self._cache["HighestTime"] = (eLast.getOffsetBySite(self) + 
+                    eLast.duration.quarterLength)
+            else:
+                self._cache["HighestTime"] = eLast.getOffsetBySite(self)
+        else:
+            max = None
+            for e in self._elements:
+                if hasattr(e, "duration") and hasattr(e.duration, 
+                        "quarterLength"):
+                    candidateOffset = (e.getOffsetBySite(self) + 
+                                 e.duration.quarterLength)
+                else:
+                    candidateOffset = e.getOffsetBySite(self)
+                if max is None or candidateOffset > max :
+                    max = candidateOffset
+            self._cache["HighestTime"] = max
+
+        return self._cache["HighestTime"]
+
+    
+    highestTime = property(_getHighestTime, doc='''
+        Returns the maximum of all Element offsets plus their Duration 
+        in quarter lengths. This value usually represents the last 
+        "release" in the Stream.
+
+        Stream.duration is usually equal to the highestTime 
+        expressed as a Duration object, but it can be set separately 
+        for advanced operations.
+
+        Example insert a dotted quarter at positions 0, 1, 2, 3, 4:
+
+        >>> n = note.Note('A-')
+        >>> n.quarterLength = 3
+        >>> p1 = Stream()
+        >>> p1.repeatInsert(n, [0, 1, 2, 3, 4])
+        >>> p1.highestTime # 4 + 3
+        7.0
+        ''')
+
+    
+    def _getLowestOffset(self):
+        '''
+        >>> p = Stream()
+        >>> p.repeatInsert(None, range(5))
+        >>> q = Stream()
+        >>> q.repeatInsert(p, range(0,50,10))
+        >>> len(q.flat)        
+        25
+        >>> q.lowestOffset
+        0.0
+        >>> r = Stream()
+        >>> r.repeatInsert(q, range(97, 500, 100))
+        >>> len(r.flat)
+        125
+        >>> r.lowestOffset
+        97.0
+        '''
+        if self._cache["LowestOffset"] is not None:
+            pass # return cache unaltered
+        elif len(self._elements) == 0:
+            self._cache["LowestOffset"] = 0.0
+        elif self.isSorted is True:
+            eFirst = self._elements[0]
+            self._cache["LowestOffset"] = eFirst.getOffsetBySite(self) 
+        else: # iterate through all elements
+            min = None
+            for e in self._elements:
+                candidateOffset = e.getOffsetBySite(self) 
+                if min is None or candidateOffset < min:
+                    min = candidateOffset
+            self._cache["LowestOffset"] = min
+
+            #environLocal.printDebug(['_getLowestOffset: iterated elements', min])
+
+        return self._cache["LowestOffset"]
+
+
+    lowestOffset = property(_getLowestOffset, doc='''
+        Get the start time of the Element with the lowest offset in the Stream.        
+
+        >>> stream1 = Stream()
+        >>> for x in range(3,5):
+        ...     n = note.Note('G#')
+        ...     stream1.insert(x, n)
+        ...
+        >>> stream1.lowestOffset
+        3.0
+        
+        If the Stream is empty, then the lowest offset is 0.0:
+                
+        >>> stream2 = Stream()
+        >>> stream2.lowestOffset
+        0.0
+
+        ''')
+
+    def _getDuration(self):
+        '''
+        Gets the duration of the ElementWrapper (if separately set), but
+        normal returns the duration of the component object if available, otherwise
+        returns None.
+
+        '''
+
+        if self._unlinkedDuration is not None:
+            return self._unlinkedDuration
+        elif self._cache["Duration"] is not None:
+            return self._cache["Duration"]
+        else:
+            self._cache["Duration"] = duration.Duration()
+            self._cache["Duration"].quarterLength = self.highestTime
+            return self._cache["Duration"]
+
+
+
+    def _setDuration(self, durationObj):
+        '''
+        Set the total duration of the Stream independently of the highestTime  
+        of the stream.  Useful to define the scope of the stream as independent
+        of its constituted elements.
+        
+        If set to None, then the default behavior of computing automatically from highestTime is reestablished.
+        '''
+        if (isinstance(durationObj, music21.duration.DurationCommon)):
+            self._unlinkedDuration = durationObj
+        elif (durationObj is None):
+            self._unlinkedDuration = None
+        else:
+            # need to permit Duration object assignment here
+            raise Exception, 'this must be a Duration object, not %s' % durationObj
+
+    duration = property(_getDuration, _setDuration, doc='''
+        Returns the total duration of the Stream, from the beginning of the stream until the end of the final element.
+        May be set independently by supplying a Duration object.
+    
+        >>> a = Stream()
+        >>> q = note.QuarterNote()
+        >>> a.repeatInsert(q, [0,1,2,3])
+        >>> a.highestOffset
+        3.0
+        >>> a.highestTime
+        4.0
+        >>> a.duration.quarterLength
+        4.0
+        
+        >>> # Advanced usage: overriding the duration
+        >>> newDuration = duration.Duration("half")
+        >>> newDuration.quarterLength
+        2.0
+    
+        >>> a.duration = newDuration
+        >>> a.duration.quarterLength
+        2.0
+        >>> a.highestTime # unchanged
+        4.0
+        ''')
+
+
+
+    #---------------------------------------------------------------------------
+    # Metadata access
+
+    def _getMetadata(self):
+        '''
+        >>> a = Stream()
+        >>> a.metadata = metadata.Metadata()
+        '''
+        mdList = self.getElementsByClass(metadata.Metadata)
+        # only return clefs that have offset = 0.0 
+        mdList = mdList.getElementsByOffset(0)
+        if len(mdList) == 0:
+            return None
+        else:
+            return mdList[0]    
+    
+    def _setMetadata(self, metadataObj):
+        '''
+        >>> from music21 import *
+        >>> a = stream.Stream()
+        >>> a.metadata = metadata.Metadata()
+        '''
+        oldMetadata = self._getMetadata()
+        if oldMetadata is not None:
+            environLocal.printDebug(['removing old metadata', oldMetadata])
+            junk = self.pop(self.index(oldMetadata))
+
+        if metadataObj != None and isinstance(metadataObj, metadata.Metadata):
+            self.insert(0, metadataObj)
+
+    metadata = property(_getMetadata, _setMetadata, 
+        doc = '''Get or set the :class:`~music21.metadata.Metadata` object found at offset zero for this Stream.
+
+        >>> s = Stream()
+        >>> s.metadata = metadata.Metadata()
+        >>> s.metadata.composer = 'frank'
+        >>> s.metadata.composer
+        'frank'
+        ''')    
+
+    #---------------------------------------------------------------------------
+    # these methods override the behavior inherited from base.py
+
+    def _getMeasureOffset(self):
+        # this normally returns the offset of this object in its container
+        # for now, simply return the offset
+        return self.getOffsetBySite(self.parent)
+
+    def _getBeat(self):
+        # this normally returns the beat within a measure; here, it could
+        # be beats from the beginning?
+        return None
+
+    beat = property(_getBeat)  
+
+    def _getBeatStr(self):
+        return None
+
+    beatStr = property(_getBeatStr)
+  
+    def _getBeatDuration(self):
+        # this returns the duration of the active beat
+        return None
+
+    beatDuration = property(_getBeatDuration)
+  
+    def _getBeatStrength(self):
+        # this returns the accent weight of the active beat
+        return None
+
+    beatStrength = property(_getBeatStrength)
+
+
+    #---------------------------------------------------------------------------
+    # transformations
+
+    def transpose(self, value, inPlace=False, 
+        classFilterList=['Note', 'Chord']):
+        '''Transpose all specified classes in the 
+        Stream by the 
+        user-provided value. If the value is an integer, the 
+        transposition is treated in half steps. If the value is 
+        a string, any Interval string specification can be 
+        provided.
+
+        returns a new Stream by default, but if the
+        optional "inPlace" key is set to True then
+        it modifies pitches in place.
+
+        >>> aInterval = interval.Interval('d5')
+        
+        >>> from music21 import corpus
+        >>> aStream = corpus.parseWork('bach/bwv324.xml')
+        >>> part = aStream[0]
+        >>> aStream[0].pitches[:10]
+        [B4, D5, B4, B4, B4, B4, C5, B4, A4, A4]
+        >>> bStream = aStream[0].flat.transpose('d5')
+        >>> bStream.pitches[:10]
+        [F5, A-5, F5, F5, F5, F5, G-5, F5, E-5, E-5]
+        >>> aStream[0].pitches[:10]
+        [B4, D5, B4, B4, B4, B4, C5, B4, A4, A4]
+        >>> cStream = bStream.flat.transpose('a4')
+        >>> cStream.pitches[:10]
+        [B5, D6, B5, B5, B5, B5, C6, B5, A5, A5]
+        
+        >>> cStream.flat.transpose(aInterval, inPlace=True)
+        >>> cStream.pitches[:10]
+        [F6, A-6, F6, F6, F6, F6, G-6, F6, E-6, E-6]
+        '''
+        # only change the copy
+        if not inPlace:
+            post = copy.deepcopy(self)
+        else:
+            post = self
+#         for p in post.pitches: # includes chords
+#             # do inplace transpositions on the deepcopy
+#             p.transpose(value, inPlace=True)            
+
+        for e in post.getElementsByClass(classFilterList=classFilterList): 
+            e.transpose(value, inPlace=True)            
+
+
+        if not inPlace:
+            return post
+        else:       
+            return None
+
+
+    def scaleOffsets(self, scalar, anchorZero='lowest', 
+            anchorZeroRecurse=None, inPlace=True):
+        '''Scale all offsets by a provided scalar. Durations are not altered. 
+
+        To augment or diminish a Stream, see the :meth:`~music21.stream.Stream.augmentOrDiminish` method. 
+
+        The `anchorZero` parameter determines if and/or where the zero offset is established for the set of offsets in this Stream before processing. Offsets are shifted to make either the lower or upper values the new zero; then offsets are scaled; then the shifts are removed. Accepted values are None (no offset shifting), "lowest", or "highest". 
+
+        The `anchorZeroRecurse` parameter determines the anchorZero for all embedded Streams, and Streams embedded within those Streams. If the lowest offset in an embedded Stream is non-zero, setting this value to None will a the space between the start of that Stream and the first element to be scaled. If the lowest offset in an embedded Stream is non-zero, setting this value to 'lowest' will not alter the space between the start of that Stream and the first element to be scaled. 
+
+        To shift all the elements in a Stream, see the :meth:`~music21.stream.Stream.shiftElements` method. 
+
+        >>> from music21 import note
+        >>> n = note.Note()
+        >>> n.quarterLength = 2
+        >>> s = Stream()
+        >>> s.repeatAppend(n, 20)
+        '''
+
+        # if we have offsets at 0, 2, 4
+        # we scale by 2, getting offsets at 0, 4, 8
+
+        # compare to offsets at 10, 12, 14
+        # we scale by 2; if we do not anchor at lower, we get 20, 24, 28
+        # if we anchor, we get 10, 14, 18
+
+        if not scalar > 0:
+            raise StreamException('scalar must be greater than zero')
+
+        if not inPlace: # make a copy
+            returnObj = deepcopy(self)
+        else:
+            returnObj = self
+
+        # first, get the offset shift requested
+        if anchorZero in ['lowest']:
+            offsetShift = returnObj.lowestOffset
+        elif anchorZero in ['highest']:
+            offsetShift = returnObj.highestOffset        
+        elif anchorZero in [None]:
+            offsetShift = 0
+        else:
+            raise StreamException('an achorZero value of %s is not accepted' % anchorZero)
+
+        for e in returnObj._elements:
+
+            # subtract the offset shift (and lowestOffset of 80 becomes 0)
+            # then apply the scalar
+            o = (e.getOffsetBySite(returnObj) - offsetShift) * scalar
+            # after scaling, return the shift taken away
+            o += offsetShift
+
+            #environLocal.printDebug(['changng offset', o, scalar, offsetShift])
+
+            e.setOffsetBySite(returnObj, o) # reassign
+            # need to look for embedded Streams, and call this method
+            # on them, with inPlace == True, as already copied if 
+            # inPlace is != True
+            if hasattr(e, "elements"): # recurse time:
+                e.scaleOffsets(scalar, anchorZero=anchorZeroRecurse, anchorZeroRecurse=anchorZeroRecurse,
+                inPlace=True)
+
+        returnObj._elementsChanged() 
+        return returnObj
+
+
+    def scaleDurations(self, scalar, inPlace=True):
+        '''Scale all durations by a provided scalar. Offsets are not modified.
+
+        To augment or diminish a Stream, see the :meth:`~music21.stream.Stream.augmentOrDiminish` method. 
+
+        '''
+        if not scalar > 0:
+            raise StreamException('scalar must be greater than zero')
+        if not inPlace: # make a copy
+            returnObj = deepcopy(self)
+        else:
+            returnObj = self
+
+        for e in returnObj._elements:
+            # check if its a Stream, first, as duration is dependent
+            # and do not want to override
+            if hasattr(e, "elements"): # recurse time:
+                e.scaleDurations(scalar)
+            elif hasattr(e, 'duration'):
+                if e.duration != None:
+                    # inPlace is True as a  copy has already been made if nec
+                    e.duration.augmentOrDiminish(scalar, inPlace=True)
+
+        returnObj._elementsChanged() 
+        return returnObj
+
+
+    def augmentOrDiminish(self, scalar, inPlace=False):
+        '''Scale this Stream by a provided numerical scalar. A scalar of .5 is half the durations and relative offset positions; a scalar of 2 is twice the durations and relative offset positions.
+    
+        If `inPlace` is True, the alteration will be made to the calling object. Otherwise, a new Stream is returned. 
+
+
+        >>> from music21 import *
+        >>> s = stream.Stream()
+        >>> n = note.Note()
+        >>> s.repeatAppend(n, 10)
+        >>> s.highestOffset, s.highestTime  
+        (9.0, 10.0)
+        >>> s1 = s.augmentOrDiminish(2)
+        >>> s1.highestOffset, s1.highestTime
+        (18.0, 20.0)
+        >>> s1 = s.augmentOrDiminish(.5)
+        >>> s1.highestOffset, s1.highestTime
+        (4.5, 5.0)
+        '''
+        if not scalar > 0:
+            raise StreamException('scalar must be greater than zero')
+        if not inPlace: # make a copy
+            returnObj = deepcopy(self)
+        else:
+            returnObj = self
+
+        # inPlace is True as a copy has already been made if nec
+        returnObj.scaleOffsets(scalar=scalar, anchorZero='lowest', 
+            anchorZeroRecurse=None, inPlace=True)
+        returnObj.scaleDurations(scalar=scalar, inPlace=True)
+        returnObj._elementsChanged() 
+
+        # do not need to call elements changed, as called in sub methods
+        return returnObj
+
+
+    def quantize(self, quarterLengthDivisors=[4, 3], 
+            processOffsets=True, processDurations=False):
+        '''Quantize time values in this Stream by snapping offsets and/or durations to the nearest multiple of a quarter length value given as one or more divisors of 1 quarter length. The quantized value found closest to a divisor multiple will be used.
+
+        The `quarterLengthDivisors` provides a flexible way to provide quantization settings. For example, [2] will snap all events to eighth note grid. [4, 3] will snap events to sixteenth notes and eighth note triplets, whichever is closer. [4, 6] will snap events to sixteenth notes and sixteenth note triplets. 
+
+        >>> from music21 import *
+        >>> n = note.Note()
+        >>> n.quarterLength = .49
+        >>> s = stream.Stream()
+        >>> s.repeatInsert(n, [0.1, .49, .9, 1.51])
+        >>> s.quantize([4], processOffsets=True, processDurations=True)
+        >>> [e.offset for e in s]
+        [0.0, 0.5, 1.0, 1.5]
+        >>> [e.duration.quarterLength for e in s]
+        [0.5, 0.5, 0.5, 0.5]
+        '''
+        # this presently is not trying to avoid overlaps that
+        # result from quantization; this may be necessary
+
+        def bestMatch(target, divisors):
+            found = []
+            for div in divisors:
+                match, error = common.nearestMultiple(target, (1.0/div))
+                found.append((error, match)) # reverse for sorting
+            # get first, and leave out the error
+            return sorted(found)[0][1]
+
+        # if we have a min of .25 (sixteenth)
+        quarterLengthMin = quarterLengthDivisors[0]
+        for e in self._elements:
+            if processOffsets:
+                o = e.getOffsetBySite(self)
+                oNew = bestMatch(o, quarterLengthDivisors)
+                #oNew = common.nearestMultiple(o, quarterLengthMin)
+                e.setOffsetBySite(self, oNew)
+            if processDurations:
+                if e.duration != None:
+                    ql = e.duration.quarterLength
+                    qlNew = bestMatch(ql, quarterLengthDivisors)
+                    #qlNew = common.nearestMultiple(ql, quarterLengthMin)
+                    e.duration.quarterLength = qlNew
+
+    #---------------------------------------------------------------------------
+    # slicing and recasting a note as many notes
+
+    def sliceByQuarterLengths(self, quarterLengthList, target=None, 
+        addTies=True, inPlace=False):
+        '''Slice all :class:`~music21.duration.Duration` objects on all Notes of this Stream. Duration are sliced according to values provided in `quarterLengthList` list. If the sum of these values is less than the Duration, the values are accumulated in a loop to try to fill the Duration. If a match cannot be found, an Exception is raised. 
+
+        If `target` == None, the entire Stream is processed. Otherwise, only the element specified is manipulated. 
+        '''
+        if not inPlace: # make a copy
+            returnObj = copy.deepcopy(self)
+        else:
+            returnObj = self
+
+        if returnObj.hasMeasures():
+            # call on component measures
+            for m in returnObj.getElementsByClass('Measure'):
+                m.sliceByQuarterLengths(quarterLengthList, 
+                    target=target, addTies=addTies, inPlace=True)
+            return returnObj # exit
+
+        if returnObj.hasPartLikeStreams():
+            for p in returnObj.getElementsByClass('Part'):
+                p.sliceByQuarterLengths(quarterLengthList, 
+                    target=target, addTies=addTies, inPlace=True)
+            return returnObj # exit
+    
+        if not common.isListLike(quarterLengthList):
+            quarterLengthList = [quarterLengthList]
+
+        if target != None:
+            # get the element out of rutern obj
+            # need to use self.index to get index value
+            eToProcess = [returnObj.elements[self.index(target)]]
+        else: # get elements list from Stream
+            eToProcess = returnObj.notes.elements 
+        
+        for e in eToProcess:
+            # if qlList values are greater than the found duration, skip
+            if sum(quarterLengthList) > e.quarterLength:
+                continue
+            elif not common.almostEquals(sum(quarterLengthList),
+                e.quarterLength, grain=1e-4):
+                # try to map a list that is of sufficient duration
+                qlProcess = []
+                i = 0
+                while True:
+                    qlProcess.append(
+                        quarterLengthList[i%len(quarterLengthList)])
+                    i += 1
+                    sumQL = sum(qlProcess)
+                    if (common.almostEquals(sumQL, e.quarterLength) or 
+                    sumQL >= e.quarterLength):
+                        break
+            else:
+                qlProcess = quarterLengthList
+
+            #environLocal.printDebug(['got qlProcess', qlProcess, 'for element', e, e.quarterLength])
+
+            if not common.almostEquals(sum(qlProcess), e.quarterLength):
+                raise StreamException('cannot map quarterLength list into element Duration: %s, %s' % (sum(qlProcess), e.quarterLength))
+    
+            post = e.splitByQuarterLengths(qlProcess, addTies=addTies)
+            # remove e from the source
+            oInsert = e.getOffsetBySite(returnObj)
+            returnObj.remove(e)
+            for eNew in post:
+                returnObj.insert(oInsert, eNew)
+                oInsert += eNew.quarterLength
+
+        return returnObj
+
+
+    def sliceByGreatestDivisor(self, addTies=True, inPlace=False):
+        '''Slice all :class:`~music21.duration.Duration` objects on all Notes of this Stream. Duration are sliced according to the approximate GCD found in all durations. 
+        '''
+        # when operating on a Stream, this should take all durations found and use the approximateGCD to get a min duration; then, call sliceByQuarterLengths
+
+        if not inPlace: # make a copy
+            returnObj = copy.deepcopy(self)
+        else:
+            returnObj = self
+
+        if returnObj.hasMeasures():
+            # call on component measures
+            for m in returnObj.getElementsByClass('Measure'):
+                m.sliceByGreatestDivisor(addTies=addTies, inPlace=True)
+            return returnObj # exit
+    
+        uniqueQuarterLengths = []
+        for e in returnObj.notes:
+            if e.quarterLength not in uniqueQuarterLengths:
+                uniqueQuarterLengths.append(e.quarterLength)
+
+        #environLocal.printDebug(['unique quarter lengths', uniqueQuarterLengths])
+
+        # will raise an exception if no gcd can be found
+        divisor = common.approximateGCD(uniqueQuarterLengths)
+
+        # process in place b/c a copy, if necessary, has already been made                            
+        returnObj.sliceByQuarterLengths(quarterLengthList=[divisor],
+            target=None, addTies=addTies, inPlace=True)
+
+        return returnObj
+
+
+    def sliceAtOffsets(self, offsetList, target=None, 
+        addTies=True, inPlace=False, displayTiedAccidentals=False):
+        '''Given a list of quarter lengths, slice and optionally tie all Durations at these points. 
+
+        >>> from music21 import *
+        >>> s = stream.Stream()
+        >>> n = note.Note()
+        >>> n.quarterLength = 4
+        >>> s.append(n)
+        >>> post = s.sliceAtOffsets([1, 2, 3], inPlace=True)
+        >>> [(e.offset, e.quarterLength) for e in s]
+        [(0.0, 1.0), (1.0, 1.0), (2.0, 1.0), (3.0, 1.0)]
+        '''
+        if not inPlace: # make a copy
+            returnObj = copy.deepcopy(self)
+        else:
+            returnObj = self
+
+        if returnObj.hasMeasures():
+            # call on component measures
+            for m in returnObj.getElementsByClass('Measure'):
+                # offset values are not relative to measure; need to
+                # shift by each measure's offset
+                offsetListLocal = [o - m.getOffsetBySite(self) for o in offsetList]
+                m.sliceAtOffsets(offsetList=offsetListLocal, 
+                    addTies=addTies, inPlace=True, 
+                    displayTiedAccidentals=displayTiedAccidentals)
+            return returnObj # exit
+    
+        if returnObj.hasPartLikeStreams():
+            for p in returnObj.getElementsByClass('Part'):
+                offsetListLocal = [o - p.getOffsetBySite(self) for o in offsetList]
+                p.sliceAtOffsets(offsetList=offsetListLocal, 
+                    addTies=addTies, inPlace=True, 
+                    displayTiedAccidentals=displayTiedAccidentals)
+            return returnObj # exit
+
+
+        # list of start, start+dur, element, all in abs offset time
+        offsetMap = self._getOffsetMap(returnObj)
+        
+        for oStart, oEnd, e, voiceCount in offsetMap:
+            # if target is defined, only modify that object
+            if target != None and id(e) != id(target):
+                continue
+
+            cutPoints = []
+            for o in offsetList:
+                if o > oStart and o < oEnd:
+                    cutPoints.append(o)
+            #environLocal.printDebug(['cutPoints', cutPoints, 'oStart', oStart, 'oEnd', oEnd])
+            if len(cutPoints) > 0:
+                # remove old 
+                #eProc = returnObj.remove(e)        
+                eNext = e
+                oStartNext = oStart
+                for o in cutPoints:
+                    oCut = o - oStartNext
+                    # set the second part of the remainder to e, so that it
+                    # will be processed with next cut point
+                    eComplete, eNext = eNext.splitAtQuarterLength(oCut,
+                        retainOrigin=True, addTies=addTies,
+                        displayTiedAccidentals=displayTiedAccidentals)                
+                    # only need to insert eNext, as eComplete was modified
+                    # in place due to retainOrigin option 
+                    # insert at o, not oCut (duration into element)
+                    returnObj.insert(o, eNext)
+                    oStartNext = o
+        return returnObj
+
+
+    def sliceByBeat(self, target=None, 
+        addTies=True, inPlace=False, displayTiedAccidentals=False):
+        '''Slice all elements in the Stream that have a Duration at the offsets determined to be the beat from the local TimeSignature. 
+        '''
+
+        if not inPlace: # make a copy
+            returnObj = copy.deepcopy(self)
+        else:
+            returnObj = self
+
+        if returnObj.hasMeasures():
+            # call on component measures
+            for m in returnObj.getElementsByClass('Measure'):
+                m.sliceByBeat(target=target, 
+                    addTies=addTies, inPlace=True, 
+                    displayTiedAccidentals=displayTiedAccidentals)
+            return returnObj # exit
+
+        if returnObj.hasPartLikeStreams():
+            for p in returnObj.getElementsByClass('Part'):
+                p.sliceByBeat(target=target, 
+                    addTies=addTies, inPlace=True, 
+                    displayTiedAccidentals=displayTiedAccidentals)
+            return returnObj # exit
+
+        # this will return a default
+        # using this method to work on Stream, not just Measures
+        tsStream = returnObj.getTimeSignatures(returnDefault=True)
+        
+        if len(tsStream) == 0:
+            raise StreamException('no time signature was found')        
+        elif len(tsStream) > 1:
+            raise StreamException('not yet implemented: slice by changing time signatures')
+
+        offsetList = tsStream[0].getBeatOffsets()
+        returnObj.sliceAtOffsets(offsetList, target=target, addTies=addTies, 
+            inPlace=True, displayTiedAccidentals=displayTiedAccidentals)
+
+        return returnObj
+
+    #---------------------------------------------------------------------------
+    def hasMeasures(self):
+        '''Return a boolean value showing if this Stream contains Measures
+        '''
+        post = False
+        for obj in self:
+            # if obj is a Part, we have multi-parts
+            if 'Measure' in obj.classes:
+                post = True
+                break # only need one
+        return post
+
+
+    def hasVoices(self):
+        '''Return a boolean value showing if this Stream contains Voices
+        '''
+        post = False
+        for obj in self:
+            # if obj is a Part, we have multi-parts
+            if 'Voice' in obj.classes:
+                post = True
+                break # only need one
+        return post
+
+
+    def hasPartLikeStreams(self):
+        '''Return a boolean value showing if this Stream contains multiple Parts, or Part-like sub-Streams. 
+        '''
+        multiPart = False
+        for obj in self:
+            # if obj is a Part, we have multi-parts
+            if isinstance(obj, Part):
+                multiPart = True
+                break # only need one
+            # if components are Measures, self is a part
+            elif isinstance(obj, Measure):
+                multiPart = False
+                break # only need one
+            # if voices are present not multipart
+            elif isinstance(obj, Voice):
+                multiPart = False
+                break
+            # if components are streams of Notes or Measures, 
+            # than assume this is like a Part
+            elif 'Stream' in obj.classes and (
+                len(obj.getElementsByClass('Measure')) > 0 or len(obj.notes) > 0):
+                multiPart = True
+                break # only need one
+        return multiPart
+
+
+
+    def _getLily(self):
+        '''Returns the stream translated into Lilypond format.'''
+        if self._overriddenLily is not None:
+            return self._overriddenLily
+        #elif self._cache["lily"] is not None:
+        #    return self._cache["lily"]
+        # TODO: RESTORE CACHE WHEN Changes bubble up 
+        
+        lilyout = u"\n  { "
+#        if self.showTimeSignature is not False and self.timeSignature is not None:
+#            lilyout += self.timeSignature.lily
+    
+        for thisObject in self.elements:
+            if hasattr(thisObject, "startTransparency") and thisObject.startTransparency is True:
+                lilyout += lilyModule.TRANSPARENCY_START
+
+            if hasattr(thisObject.duration, "tuplets") and thisObject.duration.tuplets:
+                if thisObject.duration.tuplets[0].type == "start":
+                    numerator = str(int(thisObject.duration.tuplets[0].tupletNormal[0]))
+                    denominator = str(int(thisObject.duration.tuplets[0].tupletActual[0]))
+                    lilyout += "\\times " + numerator + "/" + denominator + " {"
+                    ### TODO-- should get the actual ratio not assume that the
+                    ### type of top and bottom are the same
+            if hasattr(thisObject, "lily"):
+                lilyout += unicode(thisObject.lily)
+                lilyout += " "
+            else:
+                pass
+            
+            if hasattr(thisObject.duration, "tuplets") and thisObject.duration.tuplets:
+                if thisObject.duration.tuplets[0].type == "stop":
+                    lilyout = lilyout.rstrip()
+                    lilyout += "} "
+
+            if hasattr(thisObject, "stopTransparency") and thisObject.stopTransparency is True:
+                lilyout += lilyModule.TRANSPARENCY_STOP
+        
+        lilyout += " } "
+        lilyObj = lilyModule.LilyString(lilyout)
+#        self._cache["lily"] = lilyObj
+        return lilyObj
+
+    def _setLily(self, value):
+        '''Sets the Lilypond output for the stream. Overrides what is obtained
+        from get_lily.'''
+        self._overriddenLily = value
+        self._cache["lily"] = None
+
+    lily = property(_getLily, _setLily, doc = r'''
+        returns or sets the lilypond output for the Stream.
+        Note that (for now at least), setting the Lilypond output for a Stream does not
+        change the stream itself.  It's just a way of overriding what is printed when .lily
+        is called.
+        
+        >>> from music21 import *
+        >>> s1 = stream.Stream()
+        >>> s1.append(clef.BassClef())
+        >>> s1.append(meter.TimeSignature("3/4"))
+        >>> k1 = key.KeySignature(5)
+        >>> k1.mode = 'minor'
+        >>> s1.append(k1)
+        >>> s1.append(note.Note("B-3"))   # quarter note
+        >>> s1.append(note.HalfNote("C#2"))
+        >>> s1.lily
+         { \clef "bass"  \time 3/4  \key gis \minor bes4 cis,2  } 
+    
+    ''')
+
+
+
+    #---------------------------------------------------------------------------
+
+    def _getMidiTracksPart(self, instObj=None):
+        '''Returns a :class:`music21.midi.base.MidiTrack` object based on the content of this Stream.
+        '''
+        return midiTranslate.streamToMidiTrack(self, instObj)
+
+    def _setMidiTracksPart(self, mt, ticksPerQuarter=None, quantizePost=True):
+        environLocal.printDebug(['got midi track: events', len(mt.events), 'ticksPerQuarter', ticksPerQuarter])
+        '''Given a MIDI track, configure a Stream.
+        '''
+        # pass self as reference to configure this object
+        midiTranslate.midiTrackToStream(mt, ticksPerQuarter, quantizePost, self)
+
+    def _getMidiTracks(self):
+        return midiTranslate.streamsToMidiTracks(self)
+
+    def _setMidiTracks(self, midiTracks, ticksPerQuarter=None):
+        midiTranslate.midiTracksToStreams(midiTracks, 
+            ticksPerQuarter=ticksPerQuarter, inputM21=self)
+
+
+    midiTracks = property(_getMidiTracks, _setMidiTracks, 
+        doc='''Get or set this Stream from a list of :class:`music21.midi.base.MidiTracks` objects.
+
+        >>> from music21 import *
+        >>> s = stream.Stream()
+        >>> n = note.Note('g#3')
+        >>> n.quarterLength = .5
+        >>> s.repeatAppend(n, 6)
+        >>> len(s.midiTracks[0].events)
+        28
+        ''')
+
+
+
+
+    def _getMidiFile(self):
+        '''Provide a complete MIDI file representation. 
+        '''
+        return midiTranslate.streamToMidiFile(self)
+
+    def _setMidiFile(self, mf):
+        '''Given a :class:`music21.midi.base.MidiFile` object, configure a Stream
+        '''
+        return midiTranslate.midiFileToStream(mf, inputM21=self)
+
+    midiFile = property(_getMidiFile, _setMidiFile,
+        doc = '''Get or set a :class:`music21.midi.base.MidiFile` object.
+        ''')
+
+
+
+    #---------------------------------------------------------------------------
+    def _getMXPart(self, instObj=None, meterStream=None, 
+        refStreamOrTimeRange=None):
+        '''If there are Measures within this stream, use them to create and
+        return an MX Part and ScorePart. 
+
+        An `instObj` may be assigned from caller; this Instrument is pre-collected from this Stream in order to configure id and midi-channel values. 
+
+        meterStream can be provided to provide a template within which
+        these events are positioned; this is necessary for handling
+        cases where one part is shorter than another. 
+        '''
+        #environLocal.printDebug(['calling Stream._getMXPart'])
+        # note: meterStream may have TimeSignature objects from an unrelated
+        # Stream.
+
+        # pass self as Stream to use
+        return musicxmlTranslate.streamPartToMx(self, instObj=instObj,
+            meterStream=meterStream, refStreamOrTimeRange=refStreamOrTimeRange)
+
+
+    def _getMX(self):
+        '''Create and return a musicxml Score object. 
+
+        >>> n1 = note.Note()
+        >>> measure1 = Measure()
+        >>> measure1.insert(n1)
+        >>> str1 = Stream()
+        >>> str1.insert(measure1)
+        >>> mxScore = str1.mx
+        '''
+        #environLocal.printDebug('calling Stream._getMX')
+        # returns an mxScore object
+        return musicxmlTranslate.streamToMx(self)
+
+
+    def _setMXPart(self, mxScore, partId):
+        '''Load a part given an mxScore and a part name.
+        '''
+        #environLocal.printDebug(['calling Stream._setMXPart'])
+        # pass reference to self for building into
+        musicxmlTranslate.mxToStreamPart(mxScore, partId, self)
+
+
+    def _setMX(self, mxScore):
+        '''Given an mxScore, build into this stream
+        '''
+        musicxmlTranslate.mxToStream(mxScore, self)
+    
+    mx = property(_getMX, _setMX)
+        
+
+    def _getMusicXML(self):
+        '''Provide a complete MusicXML representation. 
+        '''
+        mxScore = self._getMX()
+        return mxScore.xmlStr()
+
+
+    musicxml = property(_getMusicXML,
+        doc = '''Return a complete MusicXML reprsentatoin as a string. 
+        ''')
+
+
+    def _getNotes(self):
+        '''
+        see property `notes`, below
+        '''
+        # in preliminary test, caching here shows no great performance benefit
+#         if self._cache["notes"] == None:
+#             # _elementsChanged has been called
+#             self._cache["notes"] =  self.getElementsByClass([note.GeneralNote, chord.Chord])
+#         return self._cache["notes"]
+
+        return self.getElementsByClass([note.GeneralNote, chord.Chord])
+
+    notes = property(_getNotes, doc='''
+        The notes property of a Stream returns a new Stream object
+        that consists only of the notes (including 
+        :class:`~music21.note.Note`, 
+        :class:`~music21.chord.Chord`, 
+        :class:`~music21.note.Rest`, etc.) found 
+        in the stream.
+
+        >>> from music21 import *
+        >>> s1 = Stream()
+        >>> k1 = key.KeySignature(0) # key of C
+        >>> n1 = note.Note('B')
+        >>> c1 = chord.Chord(['A', 'B-'])
+        >>> s1.append([k1, n1, c1])
+        >>> s1.show('text')
+        {0.0} <music21.key.KeySignature of no sharps or flats>
+        {0.0} <music21.note.Note B>
+        {1.0} <music21.chord.Chord A B->
+
+        >>> notes1 = s1.notes
+        >>> notes1.show('text')
+        {0.0} <music21.note.Note B>
+        {1.0} <music21.chord.Chord A B->       
+        ''')
+
+    def _getPitches(self):
+        '''
+        documented as part of property `pitches`, below.
+        '''  
+        post = []
+        for e in self.elements:
+            # case of a Note or note-like object
+            if hasattr(e, "pitch"):
+                post.append(e.pitch)
+            # both Chords and Stream have a pitches properties            
+            elif hasattr(e, "pitches"):
+                for thisPitch in e.pitches:
+                    post.append(thisPitch)
+            # do an ininstance comparison
+            elif isinstance(e, music21.pitch.Pitch):
+                post.append(e)
+        return post
+    
+    pitches = property(_getPitches, doc='''
+        Return all :class:`~music21.pitch.Pitch` objects found in any 
+        element in the Stream as a Python List. Elements such as 
+        Streams, and Chords will have their Pitch objects accumulated as 
+        well. For that reason, a flat representation may not be required. 
+
+        Pitch objects are returned in a List, not a Stream.  This usage
+        differs from the notes property, but makes sense since Pitch
+        objects are usually durationless.  (That's the main difference
+        between them and notes)
+
+        >>> from music21 import corpus
+        >>> a = corpus.parseWork('bach/bwv324.xml')
+        >>> voiceOnePitches = a[0].pitches
+        >>> len(voiceOnePitches)
+        25
+        >>> voiceOnePitches[0:10]
+        [B4, D5, B4, B4, B4, B4, C5, B4, A4, A4]
+        
+        Note that the pitches returned above are 
+        objects, not text:
+        
+        >>> voiceOnePitches[0].octave
+        4
+        
+        Since pitches are found from internal objects,
+        flattening the stream is not required:
+        
+        >>> len(a.pitches)
+        104
+
+        Pitch objects are also retrieved when stored directly on a Stream.
+
+        >>> from music21 import pitch
+        >>> pitch1 = pitch.Pitch()
+        >>> st1 = Stream()
+        >>> st1.append(pitch1)
+        >>> foundPitches = st1.pitches
+        >>> len(foundPitches)
+        1
+        >>> foundPitches[0] is pitch1
+        True
+        ''')
+
+
+    def pitchAttributeCount(self, pitchAttr='name'):
+        '''Return a dictionary of pitch class usage (count) by selecting an attribute of the Pitch object. 
+
+        >>> from music21 import corpus
+        >>> a = corpus.parseWork('bach/bwv324.xml')
+        >>> a.pitchAttributeCount('pitchClass')
+        {0: 3, 2: 25, 3: 3, 4: 14, 6: 15, 7: 13, 9: 17, 11: 14}
+        >>> a.pitchAttributeCount('name')
+        {u'A': 17, u'C': 3, u'B': 14, u'E': 14, u'D': 25, u'G': 13, u'D#': 3, u'F#': 15}
+        >>> a.pitchAttributeCount('nameWithOctave')
+        {u'E3': 4, u'G4': 2, u'F#4': 2, u'A2': 2, u'E2': 1, u'G2': 1, u'D3': 9, u'D#3': 1, u'B4': 7, u'A3': 5, u'F#3': 13, u'A4': 10, u'B2': 3, u'B3': 4, u'C3': 2, u'E4': 9, u'D4': 14, u'D5': 2, u'D#4': 2, u'C5': 1, u'G3': 10}
+        '''
+        post = {}
+        for p in self.pitches:
+            key = getattr(p, pitchAttr)
+            if key not in post.keys():
+                post[key] = 0
+            post[key] += 1
+        return post
+
+
+    def attributeCount(self, classFilterList, attrName='quarterLength'):
+        '''Return a dictionary of attribute usage for one or more classes provided in a the `classFilterList` list and having the attribute specified by `attrName`.
+
+        >>> from music21 import corpus
+        >>> a = corpus.parseWork('bach/bwv324.xml')
+        >>> a[0].flat.attributeCount(note.Note, 'quarterLength')
+        {1.0: 12, 2.0: 11, 4.0: 2}
+        '''
+        post = {}
+        for e in self.getElementsByClass(classFilterList):
+            if hasattr(e, attrName):
+                key = getattr(e, attrName)
+                if key not in post.keys():
+                    post[key] = 0
+                post[key] += 1
+        return post
+
+
+    #---------------------------------------------------------------------------
+    # interval routines
+    
+    def findConsecutiveNotes(self, skipRests = False, skipChords = False, 
+        skipUnisons = False, skipOctaves = False,
+        skipGaps = False, getOverlaps = False, noNone = False, **keywords):
+        '''
+        Returns a list of consecutive *pitched* Notes in a Stream.  A single "None" is placed in the list 
+        at any point there is a discontinuity (such as if there is a rest between two pitches).
+        
+        
+        How to determine consecutive pitches is a little tricky and there are many options.  
+
+        skipUnison uses the midi-note value (.ps) to determine unisons, so enharmonic transitions (F# -> Gb) are
+        also skipped if skipUnisons is true.  We believe that this is the most common usage.  However, because
+        of this, you cannot completely be sure that the x.findConsecutiveNotes() - x.findConsecutiveNotes(skipUnisons = True)
+        will give you the number of P1s in the piece, because there could be d2's in there as well.
+                
+        See Test.testFindConsecutiveNotes() for usage details.
+        
+        
+        OMIT_FROM_DOCS
+
+        N.B. for chords, currently, only the first pitch is tested for unison.  this is a bug TODO: FIX
+
+        (**keywords is there so that other methods that pass along dicts to findConsecutiveNotes don't have to remove 
+        their own args; this method is used in melodicIntervals.)
+        '''
+        sortedSelf = self.sorted
+        returnList = []
+        lastStart = 0.0
+        lastEnd = 0.0
+        lastWasNone = False
+        lastPitch = None
+        if skipOctaves is True:
+            skipUnisons = True  # implied
+            
+
+        # need to look for voices in self and deal with each one at a time
+        if self.hasVoices:
+            vGroups = []
+            for v in self.voices:
+                vGroups.append(v.flat)
+            else:
+                vGroups.append(sortedSelf)
+
+        for v in vGroups:
+            for e in v._elements:
+                if (lastWasNone is False and skipGaps is False and 
+                    e.offset > lastEnd):
+                    if not noNone:
+                        returnList.append(None)
+                        lastWasNone = True
+                if hasattr(e, "pitch"):
+                    if (skipUnisons is False or isinstance(lastPitch, list) or
+                        lastPitch is None or 
+                        e.pitch.pitchClass != lastPitch.pitchClass or 
+                        (skipOctaves is False and e.pitch.ps != lastPitch.ps)):
+                        if getOverlaps is True or e.offset >= lastEnd:
+                            if e.offset >= lastEnd:  # is not an overlap...
+                                lastStart = e.offset
+                                if hasattr(e, "duration"):
+                                    lastEnd = lastStart + e.duration.quarterLength
+                                else:
+                                    lastEnd = lastStart
+                                lastWasNone = False
+                                lastPitch = e.pitch
+                            else:  # do not update anything for overlaps
+                                pass 
+                            returnList.append(e)
+                # if we have a chord
+                elif hasattr(e, "pitches"):
+                    if skipChords is True:
+                        if lastWasNone is False:
+                            if not noNone:
+                                returnList.append(None)
+                                lastWasNone = True
+                                lastPitch = None
+                    # if we have a chord
+                    else:
+                        #environLocal.printDebug(['e.pitches', e, e.pitches])
+                        #environLocal.printDebug(['lastPitch', lastPitch])
+   
+                        if (skipUnisons is True and isinstance(lastPitch, list) and
+                            e.pitches[0].ps == lastPitch[0].ps):
+                            pass
+                        else:
+                            if getOverlaps is True or e.offset >= lastEnd:
+                                if e.offset >= lastEnd:  # is not an overlap...
+                                    lastStart = e.offset
+                                    if hasattr(e, "duration"):
+                                        lastEnd = lastStart + e.duration.quarterLength
+                                    else:
+                                        lastEnd = lastStart
+                                    # this is the case where the last pitch is a 
+                                    # a list
+                                    lastPitch = e.pitches
+                                    lastWasNone = False 
+                                else:  # do not update anything for overlaps
+                                    pass 
+                                returnList.append(e)
+    
+                elif (skipRests is False and isinstance(e, note.Rest) and
+                    lastWasNone is False):
+                    if noNone is False:
+                        returnList.append(None)
+                        lastWasNone = True
+                        lastPitch = None
+                elif skipRests is True and isinstance(e, note.Rest):
+                    lastEnd = e.offset + e.duration.quarterLength
+        
+        if lastWasNone is True:
+            returnList.pop() # removes the last-added element
+        return returnList
+    
+    def melodicIntervals(self, *skipArgs, **skipKeywords):
+        '''Returns a Stream of :class:`~music21.interval.Interval` objects
+        between Notes (and by default, Chords) that follow each other in a stream.
+        the offset of the Interval is the offset of the beginning of the interval 
+        (if two notes are adjacent, then this offset is equal to the offset of 
+        the second note)
+        
+        See Stream.findConsecutiveNotes for a discussion of what consecutive notes 
+        mean, and which keywords are allowed.
+        
+        The interval between a Note and a Chord (or between two chords) is the 
+        interval between pitches[0]. For more complex interval calculations, 
+        run findConsecutiveNotes and then use notesToInterval.
+                
+        Returns None of there are not at least two elements found by 
+        findConsecutiveNotes.
+
+        See Test.testMelodicIntervals() for usage details.
+
+        '''
+        returnList = self.findConsecutiveNotes(**skipKeywords)
+        if len(returnList) < 2:
+            return None
+        
+        returnStream = self.__class__()
+        for i in range(len(returnList) - 1):
+            firstNote = returnList[i]
+            secondNote = returnList[i+1]
+            firstPitch = None
+            secondPitch = None
+            if firstNote is not None and secondNote is not None:
+                if hasattr(firstNote, "pitch") and firstNote.pitch is not None:
+                    firstPitch = firstNote.pitch
+                elif hasattr(firstNote, "pitches") and len(firstNote.pitches) > 0:
+                    firstPitch = firstNote.pitches[0]
+                if hasattr(secondNote, "pitch") and secondNote.pitch is not None:
+                    secondPitch = secondNote.pitch
+                elif hasattr(secondNote, "pitches") and len(secondNote.pitches) > 0:
+                    secondPitch = secondNote.pitches[0]
+                if firstPitch is not None and secondPitch is not None:
+                    returnInterval = interval.notesToInterval(firstPitch, 
+                                     secondPitch)
+                    returnInterval.offset = (firstNote.offset + 
+                                     firstNote.duration.quarterLength)
+                    returnInterval.duration = duration.Duration(
+                        secondNote.offset - returnInterval.offset)
+                    returnStream.insert(returnInterval)
+
+        return returnStream
+
+    #---------------------------------------------------------------------------
+    def _getDurSpan(self, flatStream):
+        '''Given a flat stream, create a list of the start and end 
+        times (as a tuple pair) of all elements in the Stream.
+
+        >>> a = Stream()
+        >>> a.repeatInsert(note.HalfNote(), range(5))
+        >>> a._getDurSpan(a.flat)
+        [(0.0, 2.0), (1.0, 3.0), (2.0, 4.0), (3.0, 5.0), (4.0, 6.0)]
+        '''
+        post = []        
+        for e in flatStream:
+            if e.duration == None:
+                durSpan = (e.offset, e.offset)
+            else:
+                dur = e.duration.quarterLength
+                durSpan = (e.offset, e.offset+dur)
+            post.append(durSpan)
+        # assume this is already sorted 
+        # index found here will be the same as elementsSorted
+        return post
+
+
+    def _durSpanOverlap(self, a, b, includeEndBoundary=False):
+        '''
+        Compare two durSpans and find overlaps; optionally, 
+        include coincident boundaries. a and b are sorted to permit any ordering.
+
+        If an element ends at 3.0 and another starts at 3.0, this may or may not
+        be considered an overlap. The includeCoincidentEnds parameter determines
+        this behaviour, where ending and starting 3.0 being a type of overlap
+        is set by the includeEndBoundary being True. 
+
+        >>> a = Stream()
+        >>> a._durSpanOverlap([0, 10], [11, 12], False)
+        False
+        >>> a._durSpanOverlap([11, 12], [0, 10], False)
+        False
+        >>> a._durSpanOverlap([0, 3], [3, 6], False)
+        False
+        >>> a._durSpanOverlap([0, 3], [3, 6], True)
+        True
+        '''
+
+        durSpans = [a, b]
+        # sorting will ensure that leading numbers are ordered from low to high
+        durSpans.sort() 
+        found = False
+
+        if includeEndBoundary:
+            # if the start of b is before the end of a
+            if durSpans[1][0] <= durSpans[0][1]:   
+                found = True
+        else: # do not include coincident boundaries
+            if durSpans[1][0] < durSpans[0][1]:   
+                found = True
+        return found
+
+
+    def _findLayering(self, flatStream, includeDurationless=True,
+                   includeEndBoundary=False):
+        '''Find any elements in an elementsSorted list that have simultaneities 
+        or durations that cause overlaps.
+        
+        Returns two lists. Each list contains a list for each element in 
+        elementsSorted. If that elements has overlaps or simultaneities, 
+        all index values that match are included in that list. 
+        
+        See testOverlaps, in unit tests, for examples. 
+        
+        
+        '''
+        flatStream = flatStream.sorted
+        # these may not be sorted
+        durSpanSorted = self._getDurSpan(flatStream)
+
+        # create a list with an entry for each element
+        # in each entry, provide indices of all other elements that overalap
+        overlapMap = [[] for i in range(len(durSpanSorted))]
+        # create a list of keys for events that start at the same time
+        simultaneityMap = [[] for i in range(len(durSpanSorted))]
+        
+        for i in range(len(durSpanSorted)):
+            src = durSpanSorted[i]
+            # second entry is duration
+            if not includeDurationless and flatStream[i].duration == None: 
+                continue
+            # compare to all past and following durations
+            for j in range(len(durSpanSorted)):
+                if j == i: # index numbers
+                    continue # do not compare to self
+                dst = durSpanSorted[j]
+                # print src, dst, self._durSpanOverlap(src, dst, includeEndBoundary)
+        
+                if src[0] == dst[0]: # if start times are the same
+                    simultaneityMap[i].append(j)
+        
+                if self._durSpanOverlap(src, dst, includeEndBoundary):
+                    overlapMap[i].append(j)
+        
+        return simultaneityMap, overlapMap
+
+
+
+    def _consolidateLayering(self, flatStream, map):
+        '''
+        Given elementsSorted and a map of equal length with lists of 
+        index values that meet a given condition (overlap or simultaneities),
+        organize into a dictionary by the relevant or first offset
+        '''
+        flatStream = flatStream.sorted
+
+        if len(map) != len(flatStream):
+            raise StreamException('map must be the same length as flatStream')
+
+        post = {}
+        for i in range(len(map)):
+            # print 'examining i:', i
+            indices = map[i]
+            if len(indices) > 0: 
+                srcOffset = flatStream[i].offset
+                srcElementObj = flatStream[i]
+                dstOffset = None
+                # print 'found indices', indices
+                # check indices
+                for j in indices: # indices of other elements tt overlap
+                    elementObj = flatStream[j]
+
+                    # check if this object has been stored anywhere yet
+                    # if so, use the offset of where it was stored to 
+                    # to store the src element below
+                    store = True
+                    for key in post.keys():
+                        # this comparison needs to be based on object id, not
+                        # matching equality
+                        if id(elementObj) in [id(e) for e in post[key]]:
+                        # if elementObj in post[key]:
+                            store = False
+                            dstOffset = key
+                            break
+                    if dstOffset is None:
+                        dstOffset = srcOffset
+                    if store:
+                        # print 'storing offset', dstOffset
+                        if dstOffset not in post.keys():
+                            post[dstOffset] = [] # create dictionary entry
+                        post[dstOffset].append(elementObj)
+
+                # check if this object has been stored anywhere yet
+                store = True
+                for key in post.keys():
+                    if id(srcElementObj) in [id(e) for e in post[key]]:
+                    #if srcElementObj in post[key]:
+                        store = False
+                        break
+                # dst offset may have been set when looking at indices
+                if store:
+                    if dstOffset is None:
+                        dstOffset = srcOffset
+                    if dstOffset not in post.keys():
+                        post[dstOffset] = [] # create dictionary entry
+                    # print 'storing offset', dstOffset
+                    post[dstOffset].append(srcElementObj)
+                    # print post
+        return post
+
+
+
+    def findGaps(self, minimumQuarterLength=.001):
+        '''Returns either (1) a Stream containing Elements (that wrap the None object) whose offsets and durations are the length of gaps in the Stream
+        or (2) None if there are no gaps.
+        
+        N.B. there may be gaps in the flattened representation of the stream
+        but not in the unflattened.  Hence why "isSequence" calls self.flat.isGapless
+        '''
+        if self._cache["GapStream"]:
+            return self._cache["GapStream"]
+        
+        sortedElements = self.sorted.elements
+        gapStream = self.__class__()
+        highestCurrentEndTime = 0
+        for e in sortedElements:
+
+            if e.offset > highestCurrentEndTime:
+                gapElement = music21.ElementWrapper(obj = None)
+                gapQuarterLength = e.offset - highestCurrentEndTime
+                if gapQuarterLength <= minimumQuarterLength:
+                    #environLocal.printDebug(['findGaps(): skipping very small gap:', gapQuarterLength])
+                    continue
+                gapElement.duration = duration.Duration()
+                gapElement.duration.quarterLength = gapQuarterLength
+                gapStream.insert(highestCurrentEndTime, gapElement)
+            if hasattr(e, 'duration') and e.duration != None:
+                eDur = e.duration.quarterLength
+            else:
+                eDur = 0.
+            highestCurrentEndTime = max(highestCurrentEndTime, e.offset + eDur)
+
+        if len(gapStream) == 0:
+            return None
+        else:
+            self._cache["GapStream"] = gapStream
+            return gapStream
+
+    def _getIsGapless(self):
+        if self._cache["isGapless"] is not None:
+            return self._cache["isGapless"]
+        else:
+            if self.findGaps() is None:
+                self._cache["Gapless"] = True
+                return True
+            else:
+                self._cache["Gapless"] = False
+                return False
+            
+    isGapless = property(_getIsGapless)
+            
+    def getSimultaneous(self, includeDurationless=True):
+        '''Find and return any elements that start at the same time. 
+        >>> stream1 = Stream()
+        >>> for x in range(4):
+        ...     n = note.Note('G#')
+        ...     n.offset = x * 0
+        ...     stream1.insert(n)
+        ...
+        >>> b = stream1.getSimultaneous()
+        >>> len(b[0]) == 4
+        True
+        >>> stream2 = Stream()
+        >>> for x in range(4):
+        ...     n = note.Note('G#')
+        ...     n.offset = x * 3
+        ...     stream2.insert(n)
+        ...
+        >>> d = stream2.getSimultaneous()
+        >>> len(d) == 0
+        True
+        '''
+#        checkOverlap = False
+        elementsSorted = self.flat.sorted
+        simultaneityMap, overlapMap = self._findLayering(elementsSorted, 
+                                                    includeDurationless)
+        
+        return self._consolidateLayering(elementsSorted, simultaneityMap)
+
+
+    def getOverlaps(self, includeDurationless=True,
+                     includeEndBoundary=False):
+        '''
+        Find any elements that overlap. Overlaping might include elements
+        that have no duration but that are simultaneous. 
+        Whether elements with None durations are included is determined by includeDurationless.
+                
+        This method returns a dictionary, where keys are the start time of the first overlap and value are a list of all objects included in that overlap group. 
+
+        This example demonstrates end-joing overlaps: there are four quarter notes each following each other. Whether or not these count as overlaps
+        is determined by the includeEndBoundary parameter. 
+
+        >>> a = Stream()
+        >>> for x in range(4):
+        ...     n = note.Note('G#')
+        ...     n.duration = duration.Duration('quarter')
+        ...     n.offset = x * 1
+        ...     a.insert(n)
+        ...
+        >>> d = a.getOverlaps(True, False) 
+        >>> len(d)
+        0
+        >>> d = a.getOverlaps(True, True) # including coincident boundaries
+        >>> len(d)
+        1
+        >>> len(d[0])
+        4
+        >>> a = Stream()
+        >>> for x in [0,0,0,0,13,13,13]:
+        ...     n = note.Note('G#')
+        ...     n.duration = duration.Duration('half')
+        ...     n.offset = x
+        ...     a.insert(n)
+        ...
+        >>> d = a.getOverlaps() 
+        >>> len(d[0])
+        4
+        >>> len(d[13])
+        3
+        >>> a = Stream()
+        >>> for x in [0,0,0,0,3,3,3]:
+        ...     n = note.Note('G#')
+        ...     n.duration = duration.Duration('whole')
+        ...     n.offset = x
+        ...     a.insert(n)
+        ...
+        >>> # default is to not include coincident boundaries
+        >>> d = a.getOverlaps() 
+        >>> len(d[0])
+        7
+
+
+        '''
+        checkSimultaneity = False
+        checkOverlap = True
+        elementsSorted = self.flat.sorted
+        simultaneityMap, overlapMap = self._findLayering(elementsSorted, 
+                                includeDurationless, includeEndBoundary)
+        #environLocal.printDebug(['simultaneityMap map', simultaneityMap])
+        #environLocal.printDebug(['overlapMap', overlapMap])
+
+        return self._consolidateLayering(elementsSorted, overlapMap)
+
+
+
+    def isSequence(self, includeDurationless=True, 
+                        includeEndBoundary=False):
+        '''A stream is a sequence if it has no overlaps.
+
+        >>> from music21 import *
+        >>> a = stream.Stream()
+        >>> for x in [0,0,0,0,3,3,3]:
+        ...     n = note.Note('G#')
+        ...     n.duration = duration.Duration('whole')
+        ...     n.offset = x * 1
+        ...     a.insert(n)
+        ...
+        >>> a.isSequence()
+        False
+
+        OMIT_FROM_DOCS
+        TODO: check that co-incident boundaries are properly handled
+
+        '''
+        elementsSorted = self.flat.sorted
+        simultaneityMap, overlapMap = self._findLayering(elementsSorted, 
+                                includeDurationless, includeEndBoundary)
+        post = True
+        for indexList in overlapMap:
+            if len(indexList) > 0:
+                post = False
+                break       
+        return post
+
+
+    #---------------------------------------------------------------------------
+    # routines for dealing with relationships to other streams.  
+    # Formerly in twoStreams.py
+
+    def simultaneousAttacks(self, stream2):
+        '''
+        returns an ordered list of offsets where elements are started (attacked) in both
+        stream1 and stream2.
+    
+        >>> st1 = Stream()
+        >>> st2 = Stream()
+        >>> n11 = note.Note()
+        >>> n12 = note.Note()
+        >>> n21 = note.Note()
+        >>> n22 = note.Note()
+        
+        >>> st1.insert(10, n11)
+        >>> st2.insert(10, n21)
+        
+        >>> st1.insert(20, n12)
+        >>> st2.insert(20.5, n22)
+        
+        >>> simultaneous = st1.simultaneousAttacks(st2)
+        >>> simultaneous
+        [10.0]
+        '''
+        stream1Offsets = self.groupElementsByOffset()
+        stream2Offsets = stream2.groupElementsByOffset()
+        
+        returnKey = {}
+        
+        for thisList in stream1Offsets:
+            thisOffset = thisList[0].getOffsetBySite(self)
+            returnKey[thisOffset] = 1
+        
+        for thatList in stream2Offsets:
+            thatOffset = thatList[0].getOffsetBySite(stream2)
+            if thatOffset in returnKey:
+                returnKey[thatOffset] += 1
+        
+        returnList = []
+        for foundOffset in sorted(returnKey):
+            if returnKey[foundOffset] >= 2:
+                returnList.append(foundOffset)
+        
+        return returnList
+
+    def attachIntervalsBetweenStreams(self, cmpStream):
+        '''For each element in self, creates an interval.Interval object in the element's
+        editorial that is the interval between it and the element in cmpStream that
+        is sounding at the moment the element in srcStream is attacked.
+        
+        remember if comparing two streams with measures, etc., to run:
+        
+            stream1.flat.attachIntervvalsBetweenStreams(stream2.flat)
+            
+        example usage:
+    
+        >>> from music21 import *
+        >>> s1 = converter.parse('C4 d8 e f# g A2', '5/4')
+        >>> s2 = converter.parse('g4 e8 d c4   a2', '5/4')
+        >>> s1.attachIntervalsBetweenStreams(s2)
+        >>> for n in s1.notes:
+        ...     if "Rest" in n.classes: continue  # safety check
+        ...     if n.editorial.harmonicInterval is None: continue # if other voice had a rest...
+        ...     print n.editorial.harmonicInterval.directedName
+        P12
+        M2
+        M-2
+        A-4
+        P-5
+        P8
+        
+        '''
+    
+        srcNotes = self.notes
+        for thisNote in srcNotes:
+            if thisNote.isRest is True:
+                continue
+            simultEls = cmpStream.getElementsByOffset(thisNote.offset, mustBeginInSpan = False, mustFinishInSpan = False)
+            if len(simultEls) > 0:
+                for simultNote in simultEls.notes:
+                    if simultNote.isRest is False:
+                        interval1 = interval.notesToInterval(thisNote, simultNote)
+                        thisNote.editorial.harmonicInterval = interval1
+                        break
+
+    def playingWhenAttacked(self, el, elStream = None):
+        '''Given an element (from another Stream) returns the single element in this Stream that is sounding while the given element starts. 
+        
+        If there are multiple elements sounding at the moment it is attacked, the method
+        returns the first element of the same class as this element, if any. If no element
+        is of the same class, then the first element encountered is returned.  
+        For more complex usages, use allPlayingWhileSounding.
+    
+        Returns None if no elements fit the bill.
+    
+        The optional elStream is the stream in which el is found. If provided, el's offset
+        in that Stream is used.  Otherwise, the current offset in el is used.  It is just
+        in case you are paranoid that el.offset might not be what you want.
+        
+        >>> n1 = note.Note("G#")
+        >>> n2 = note.Note("D#")
+        >>> s1 = Stream()
+        >>> s1.insert(20.0, n1)
+        >>> s1.insert(21.0, n2)
+        
+        >>> n3 = note.Note("C#")
+        >>> s2 = Stream()
+        >>> s2.insert(20.0, n3)
+        
+        >>> s1.playingWhenAttacked(n3).name
+        'G#'
+        >>> n3._definedContexts.setOffsetBySite(s2, 20.5)
+        >>> s1.playingWhenAttacked(n3).name
+        'G#'
+        >>> n3._definedContexts.setOffsetBySite(s2, 21.0)
+        >>> n3.offset
+        21.0
+        >>> s1.playingWhenAttacked(n3).name
+        'D#'
+
+        # optionally, specify the site to get the offset from
+        >>> n3._definedContexts.setOffsetBySite(None, 100)
+        >>> n3.parent = None
+        >>> s1.playingWhenAttacked(n3)
+        <BLANKLINE>
+        >>> s1.playingWhenAttacked(n3, s2).name
+        'D#'
+        
+        OMIT_FROM_DOCS
+        perhaps the idea of 'playing' should be recast as 'sustain' or 'sounding' or some other term?
+
+        '''
+    
+        if elStream is not None: # bit of safety
+            elOffset = el.getOffsetBySite(elStream)
+        else:
+            elOffset = el.offset
+        
+        otherElements = self.getElementsByOffset(elOffset, mustBeginInSpan = False)
+        if len(otherElements) == 0:
+            return None
+        elif len(otherElements) == 1:
+            return otherElements[0]
+        else:
+            for thisEl in otherElements:
+                if isinstance(thisEl, el.__class__):
+                    return thisEl
+            return otherElements[0]
+
+    def allPlayingWhileSounding(self, el, elStream = None, 
+                                requireClass = False):
+        '''Returns a new Stream of elements in this stream that sound at the same time as `el`, an element presumably in another Stream.
+        
+        The offset of this new Stream is set to el's offset, while the offset of elements within the 
+        Stream are adjusted relative to their position with respect to the start of el.  Thus, a note 
+        that is sounding already when el begins would have a negative offset.  The duration of otherStream is forced
+        to be the length of el -- thus a note sustained after el ends may have a release time beyond
+        that of the duration of the Stream.
+    
+        as above, elStream is an optional Stream to look up el's offset in.
+        
+
+        OMIT_FROM_DOCS
+        TODO: write: requireClass:
+        Takes as an optional parameter "requireClass".  If this parameter is boolean True then only elements 
+        of the same class as el are added to the new Stream.  If requireClass is list, it is used like 
+        classList in elsewhere in stream to provide a list of classes that the el must be a part of.
+        
+        The method always returns a Stream, but it might be an empty Stream.
+        '''
+        if requireClass is not False:
+            raise Exception("requireClass is not implemented")
+    
+        if elStream is not None: # bit of safety
+            elOffset = el.getOffsetBySite(elStream)
+        else:
+            elOffset = el.offset
+        
+        otherElements = self.getElementsByOffset(elOffset, elOffset + el.quarterLength, mustBeginInSpan = False)
+    
+        otherElements.offset = elOffset
+        otherElements.quarterLength = el.quarterLength
+        for thisEl in otherElements:
+            thisEl.offset = thisEl.offset - elOffset
+        
+        return otherElements
+
+    def trimPlayingWhileSounding(self, el, elStream = None, 
+                               requireClass = False, padStream = False):
+        '''
+        Returns a Stream of deepcopies of elements in otherStream that sound at the same time as`el. but
+        with any element that was sounding when el. begins trimmed to begin with el. and any element 
+        sounding when el ends trimmed to end with el.
+        
+        if padStream is set to true then empty space at the beginning and end is filled with a generic
+        Music21Object, so that no matter what otherStream is the same length as el.
+        
+        Otherwise is the same as allPlayingWhileSounding -- but because these elements are deepcopies,
+        the difference might bite you if you're not careful.
+        
+        Note that you can make el an empty stream of offset X and duration Y to extract exactly
+        that much information from otherStream.  
+    
+
+        OMIT_FROM_DOCS
+        TODO: write: ALL. requireClass, padStream
+    
+        always returns a Stream, but might be an empty Stream
+        '''
+        if requireClass is not False:
+            raise StreamException("requireClass is not implemented")
+        if padStream is not False:
+            raise StreamException("padStream is not implemented")
+    
+        raise StreamException("Not written yet")
+    
+        if elStream is not None: # bit of safety
+            elOffset = el.getOffsetBySite(elStream)
+        else:
+            elOffset = el.offset
+        
+        otherElements = self.getElementsByOffset(elOffset, elOffset + el.quarterLength, mustBeginInSpan = False)
+    
+        otherElements.offset = elOffset
+        otherElements.quarterLength = el.quarterLength
+        for thisEl in otherElements:
+            thisEl.offset = thisEl.offset - elOffset
+        
+        return otherElements
+
+
+    #---------------------------------------------------------------------------
+    # voice processing routines
+
+    def internalize(self, container=None, 
+                    classFilterList=['GeneralNote', 'Rest', 'Chord']):
+        '''Gather all notes and related classes of this Stream and place inside a new container (like a Voice) in this Stream.
+        '''
+        if container == None:
+            container = Voice
+        dst = container()
+        for e in self.getElementsByClass(classFilterList):
+            dst.insert(e.getOffsetBySite(self), e)
+            self.remove(e)
+        self.insert(0, dst)
+
+    def externalize(self):
+        '''Assuming there is a container in this Stream (like a Voice), remove the container and place all contents in the Stream. 
+        '''
+        pass
+
+    def explode(self):
+        '''If this Stream defines one or more voices, extract each into a Part, returning a Score.
+
+        If this Stream has no voice, return the Stream as a Part with in a Score. 
+        '''
+        s = Score()
+        #s.metadata = self.metadata
+
+        # if this is a Score, call this recursively on each Part, then
+        # add all parts to one Score
+        if self.hasPartLikeStreams():
+            for p in self.parts:
+                sSub = p.explode()
+                for pSub in sSub:
+                    s.insert(0, pSub)
+            return s
+
+        # need to find maximum voice count
+        partCount = 0
+        #partId = []
+        if self.hasMeasures():
+            for m in self.getElementsByClass('Measure'):
+                vCount = len(m.voices)
+                if vCount > partCount:
+                    partCount = vCount
+        elif self.hasVoices():
+            partCount = len(self.voices)
+        else: # if no measure or voices, get one part
+            partCount = 1 
+
+        environLocal.printDebug(['explode(): got partCount', partCount])
+
+        # create parts, naming ids by voice id?
+        for sub in range(partCount):
+            p = Part()
+            s.insert(0, p)
+
+        if self.hasMeasures():
+            for m in self.getElementsByClass('Measure'):
+                if m.hasVoices():
+                    mActive = Measure()
+                    mActive.mergeAttributes(m)
+                    # merge everything except Voices; this will get
+                    # clefs
+                    mActive.mergeElements(m, classFilterList=['Bar', 'TimeSignature', 'Clef', 'KeySignature'])
+                    for vIndex, v in enumerate(m.voices):
+                        # make an independent copy
+                        mNew = copy.deepcopy(mActive)
+                        # merge all elements from the voice
+                        mNew.mergeElements(v)
+                        # insert in the appropriate part
+                        s[vIndex].insert(m.getOffsetBySite(self), mNew)
+                # if a measure does not have voices, simply populate
+                # with elements and append
+                else:
+                    mNew = Measure()
+                    mNew.mergeAttributes(m)
+                    # get all elements
+                    mNew.mergeElements(m)
+                    # always place in top-part
+                    s[0].insert(m.getOffsetBySite(self), mNew)
+        # if no measures but voices, contents of each voice go into the part
+        elif self.hasVoices():
+            for vIndex, v in enumerate(self.voices):
+                s[vIndex].mergeElements(v)
+        # if just a Stream of elements, add to a part
+        else: 
+            s[0].mergeElements(self)
+
+        return s
+
+
+#-------------------------------------------------------------------------------
+class Voice(Stream):
+    '''
+    A Stream subclass for declaring that all the music in the
+    stream belongs to a certain "voice" for analysis or display
+    purposes.
+    
+    Note that both Finale's Layers and Voices as concepts are
+    considered Voices here.
+    '''
+    pass
+
+
+
+
+
+#-------------------------------------------------------------------------------
+class Measure(Stream):
+    '''A representation of a Measure organized as a Stream. 
+
+    All properties of a Measure that are Music21 objects are found as part of 
+    the Stream's elements. 
+    '''
+
+    isMeasure = True
+
+    # define order to present names in documentation; use strings
+    _DOC_ORDER = ['']
+    # documentation for all attributes (not properties or methods)
+    _DOC_ATTR = {
+    'timeSignatureIsNew': 'Boolean describing if the TimeSignature is different than the previous Measure.',
+
+    'clefIsNew': 'Boolean describing if the Clef is different than the previous Measure.',
+
+    'keyIsNew': 'Boolean describing if KeySignature is different than the previous Measure.',
+
+    'number': 'A number representing the displayed or shown Measure number as presented in a written Score.',
+
+    'numberSuffix': 'If a Measure number has a string annotation, such as "a" or similar, this string is stored here.',
+
+    'layoutWidth': 'A suggestion for layout width, though most rendering systems do not support this designation. Use :class:`~music21.layout.SystemLayout` objects instead.',
+    }
+
+    def __init__(self, *args, **keywords):
+        Stream.__init__(self, *args, **keywords)
+
+        # clef and timeSignature is defined as a property below
+        self.timeSignatureIsNew = False
+        self.clefIsNew = False
+        self.keyIsNew = False
+
+        self.filled = False
+
+        # padding: defining a context for offsets contained within this Measure
+        # padding defines dead regions of offsets into the measure
+        # the paddingLeft is used by TimeSignature objects to determine beat
+        # position; paddingRight defines a QL from the end of the time signature
+        # to the last valid offset
+        self.paddingLeft = 0
+        self.paddingRight = 0
+
+        self.number = 0 # 0 means undefined or pickup
+        self.numberSuffix = None # for measure 14a would be "a"
+    
+        # we can request layout width, using the same units used
+        # in layout.py for systems; most musicxml readers do not support this
+        # on input
+        self.layoutWidth = None
+
+
+    def addRepeat(self):
+        # TODO: write
+        pass
+
+    def addTimeDependentDirection(self, time, direction):
+        # TODO: write
+        pass
+
+    
+    def measureNumberWithSuffix(self):
+        if self.numberSuffix:
+            return str(self.number) + self.numberSuffix
+        else:
+            return str(self.number)
+    
+    def __repr__(self):
+        return "<music21.stream.%s %s offset=%s>" % \
+            (self.__class__.__name__, self.measureNumberWithSuffix(), self.offset)
+        
+    #---------------------------------------------------------------------------
+    def mergeAttributes(self, other):
+        '''Given another Measure, configure all non-element attributes of this Measure with the attributes of the other Measure. No elements will be changed or copied.
+
+        This method is necessary because Measures, unlike some Streams, have attributes independent of any stored elements.
+        '''
+        # calling bass class sets id, groups
+        music21.Music21Object.mergeAttributes(self, other)
+
+        self.timeSignatureIsNew = other.timeSignatureIsNew
+        self.clefIsNew = other.clefIsNew
+        self.keyIsNew = other.keyIsNew
+        self.filled = other.filled
+        self.paddingLeft = other.paddingLeft
+        self.paddingRight = other.paddingRight
+        self.number = other.number
+        self.numberSuffix = other.numberSuffix
+        self.layoutWidth = other.layoutWidth
+
+    #---------------------------------------------------------------------------
+    def barDurationProportion(self, barDuration=None):
+        '''Return a floating point value greater than 0 showing the proportion of the bar duration that is filled based on the highest time of all elements. 0.0 is empty, 1.0 is filled; 1.5 specifies of an overflow of half. 
+
+        Bar duration refers to the duration of the Measure as suggested by the TimeSignature. This value cannot be determined without a Time Signature. 
+
+        An already-obtained Duration object can be supplied with the `barDuration` optional argument. 
+
+        >>> from music21 import *
+        >>> m = stream.Measure()
+        >>> m.timeSignature = meter.TimeSignature('3/4')
+        >>> n = note.Note()
+        >>> n.quarterLength = 1
+        >>> m.append(copy.deepcopy(n))
+        >>> m.barDurationProportion()
+        0.33333...
+        >>> m.append(copy.deepcopy(n))
+        >>> m.barDurationProportion()
+        0.66666...
+        >>> m.append(copy.deepcopy(n))
+        >>> m.barDurationProportion()
+        1.0
+        >>> m.append(copy.deepcopy(n))
+        >>> m.barDurationProportion()
+        1.33333...
+        '''
+        # passing a barDuration may save time in the lookup process
+        if barDuration == None:
+            barDuration = self.barDuration
+        return self.highestTime / barDuration.quarterLength
+
+    def padAsAnacrusis(self):
+        '''Given an incompletely filled Measure, adjust the paddingLeft value to to represent contained events as shifted to fill the left-most duration of the bar.
+
+        Calling this method will overwrite any previously set paddingLeft value, based on the current TimeSignature-derived `barDuration` attribute. 
+
+        >>> from music21 import *
+        >>> m = stream.Measure()
+        >>> m.timeSignature = meter.TimeSignature('3/4')
+        >>> n = note.Note()
+        >>> n.quarterLength = 1
+        >>> m.append(copy.deepcopy(n))
+        >>> m.padAsAnacrusis()
+        >>> m.paddingLeft
+        2.0
+        >>> m.timeSignature = meter.TimeSignature('5/4')
+        >>> m.padAsAnacrusis()
+        >>> m.paddingLeft
+        4.0
+        '''
+        # note: may need to set paddingLeft to 0 before examining
+
+        # bar duration is that suggested by time signature; it may
+        # may not be the same as Stream duration, which is based on contents
+        barDuration = self.barDuration
+        proportion = self.barDurationProportion(barDuration=barDuration)
+        if proportion < 1.:
+            # get 1 complement
+            proportionShift = 1 - proportion
+            self.paddingLeft = barDuration.quarterLength * proportionShift
+
+            #shift = barDuration.quarterLength * proportionShift
+            #environLocal.printDebug(['got anacrusis shift:', shift, 
+            #                    barDuration.quarterLength, proportion])
+            # this will shift all elements
+            #self.shiftElements(shift, classFilterList=[note.GeneralNote])
+        else:
+            environLocal.printDebug(['padAsAnacrusis() called; however, no anacrusis shift necessary:', barDuration.quarterLength, proportion])
+
+
+    #---------------------------------------------------------------------------
+    def bestTimeSignature(self):
+        '''Given a Measure with elements in it, get a TimeSignature that contains all elements.
+
+        Note: this does not yet accommodate triplets. 
+        '''
+        #TODO: set limit at 11/4?
+
+        minDurQL = 4 # smallest denominator; start with a whole note
+
+        # find sum of all durations in quarter length
+        # find if there are any dotted durations
+        minDurDotted = False        
+        sumDurQL = 0
+        for e in self.notes:
+            sumDurQL += e.quarterLength
+            if e.quarterLength < minDurQL:
+                minDurQL = e.quarterLength
+                if e.duration.dots > 0:
+                    minDurDotted = True
+
+        # first, we need to evenly divide min dur into total
+        minDurTest = minDurQL
+        while True:
+            partsFloor = int(sumDurQL / minDurTest)
+            partsReal = sumDurQL / float(minDurTest)
+            if (common.almostEquals(partsFloor, partsReal) or 
+            minDurTest <= duration.typeToDuration[meter.MIN_DENOMINATOR_TYPE]):
+                break
+            # need to break down minDur until we can get a match
+            else:
+                if minDurDotted:
+                    minDurTest = minDurTest / 3.
+                else:
+                    minDurTest = minDurTest / 2.
+                    
+        # see if we can get a type for the denominator      
+        # if we do not have a match; we need to break down this value
+        match = False
+        while True:
+            dType, match = duration.quarterLengthToClosestType(minDurTest) 
+            if match or dType == meter.MIN_DENOMINATOR_TYPE:
+                break
+            if minDurDotted:
+                minDurTest = minDurTest / 3.
+            else:
+                minDurTest = minDurTest / 2.
+
+        minDurQL = minDurTest
+        dType, match = duration.quarterLengthToClosestType(minDurQL) 
+        if not match: # cant find a type for a denominator
+            raise StreamException('cannot find a type for denominator %s' % minDurQL)
+
+        # denominator is the numerical representation of the min type
+        # e.g., quarter is 4, whole is 1
+        for num, typeName in duration.typeFromNumDict.items():
+            if typeName == dType:
+                denominator = num
+        # numerator is the count of min parts in the sum
+        numerator = int(sumDurQL / minDurQL)
+
+        #environLocal.printDebug(['n/d', numerator, denominator])
+
+        ts = meter.TimeSignature()
+        ts.loadRatio(numerator, denominator)
+        return ts
+
+
+    def _getBarDuration(self):
+        '''Return the bar duration, or the Duration specified by the TimeSignature. 
+
+        '''
+        # TODO: it is possible that this should be cached or exposed as a method
+        # as this search may take some time. 
+        if self.timeSignature != None:
+            ts = self.timeSignature
+        else: # do a context-based search 
+            tsStream = self.getTimeSignatures(searchContext=True,
+                       returnDefault=False, sortByCreationTime=True)
+            if len(tsStream) == 0:
+                raise StreamException('cannot determine bar duration without a time signature reference')
+            else: # it is the first found
+                ts = tsStream[0]
+        return ts.barDuration
+
+    barDuration = property(_getBarDuration, 
+        doc = '''Return the bar duration, or the Duration specified by the TimeSignature. TimeSignature is found first within the Measure, or within a context based search.
+        ''')
+
+
+    #---------------------------------------------------------------------------
+    # Music21Objects are stored in the Stream's elements list 
+    # properties are provided to store and access these attribute
+
+    def _getClef(self):
+        '''
+        >>> a = Measure()
+        >>> a.clef = clef.TrebleClef()
+        >>> a.clef.sign  # clef is an element
+        'G'
+        '''
+        # TODO: perhaps sort by priority?
+        clefList = self.getElementsByClass(clef.Clef)
+        # only return clefs that have offset = 0.0 
+        clefList = clefList.getElementsByOffset(0)
+        if len(clefList) == 0:
+            return None
+        else:
+            return clefList[0]    
+    
+    def _setClef(self, clefObj):
+        '''
+        >>> a = Measure()
+        >>> a.clef = clef.TrebleClef()
+        >>> a.clef.sign    # clef is an element
+        'G'
+        >>> a.clef = clef.BassClef()
+        >>> a.clef.sign
+        'F'
+        '''
+        oldClef = self._getClef()
+        if oldClef is not None:
+            environLocal.printDebug(['removing clef', oldClef])
+            junk = self.pop(self.index(oldClef))
+        self.insert(0, clefObj)
+
+    clef = property(_getClef, _setClef)    
+
+
+    def _getTimeSignature(self):
+        '''
+        >>> a = Measure()
+        >>> a.timeSignature = meter.TimeSignature('2/4')
+        >>> a.timeSignature.numerator, a.timeSignature.denominator 
+        (2, 4)
+        '''
+        # there could be more than one
+        tsList = self.getElementsByClass(music21.meter.TimeSignature)
+        #environLocal.printDebug(['matched Measure classes of type TimeSignature', tsList, len(tsList)])
+        # only return timeSignatures at offset = 0.0
+        tsList = tsList.getElementsByOffset(0)
+        if len(tsList) == 0:
+            return None
+        else:
+            return tsList[0]    
+    
+    def _setTimeSignature(self, tsObj):
+        '''
+        >>> a = Measure()
+        >>> a.timeSignature = meter.TimeSignature('5/4')
+        >>> a.timeSignature.numerator, a.timeSignature.denominator 
+        (5, 4)
+        >>> a.timeSignature = meter.TimeSignature('2/8')
+        >>> a.timeSignature.numerator, a.timeSignature.denominator 
+        (2, 8)
+        '''
+        oldTimeSignature = self._getTimeSignature()
+        if oldTimeSignature is not None:
+            #environLocal.printDebug(['removing ts', oldTimeSignature])
+            junk = self.pop(self.index(oldTimeSignature))
+        self.insert(0, tsObj)
+
+    timeSignature = property(_getTimeSignature, _setTimeSignature)   
+
+
+    def _getKeySignature(self):
+        '''
+        >>> a = Measure()
+        >>> a.keySignature = key.KeySignature(0)
+        >>> a.keySignature.sharps 
+        0
+        '''
+        keyList = self.getElementsByClass(key.KeySignature)
+        # only return keySignatures with offset = 0.0
+        keyList = keyList.getElementsByOffset(0)
+        if len(keyList) == 0:
+            return None
+        else:
+            return keyList[0]    
+    
+    def _setKeySignature(self, keyObj):
+        '''
+        >>> a = Measure()
+        >>> a.keySignature = key.KeySignature(3)
+        >>> a.keySignature.sharps   
+        3
+        >>> a.keySignature = key.KeySignature(6)
+        >>> a.keySignature.sharps
+        6
+        '''
+        oldKey = self._getKeySignature()
+        if oldKey is not None:
+            #environLocal.printDebug(['removing key', oldKey])
+            junk = self.pop(self.index(oldKey))
+        self.insert(0, keyObj)
+
+    keySignature = property(_getKeySignature, _setKeySignature)   
+
+
+
+
+    def _getLeftBarline(self):
+        '''
+        >>> a = Measure()
+        '''
+        barList = []
+        # directly access _elements, as do not want to get any bars
+        # in _endElements
+        for e in self._elements:
+            if 'Barline' in e.classes: # take the first
+                if e.getOffsetBySite(self) == 0.0:
+                    barList.append(e)
+                    break
+        if len(barList) == 0:
+            return None
+        else:
+            return barList[0]    
+    
+    def _setLeftBarline(self, barlineObj):
+        '''
+        >>> a = Measure()
+        '''
+        oldLeftBarline = self._getLeftBarline()
+        barlineObj.location = 'left'
+
+        if oldLeftBarline is not None:
+            junk = self.pop(self.index(oldLeftBarline))
+        self.insert(0, barlineObj)
+
+    leftBarline = property(_getLeftBarline, _setLeftBarline, 
+        doc = '''Get or set the left barline, or the Barline object found at offset zero of the Measure.
+        ''')   
+
+
+
+    def _getRightBarline(self):
+        # look on _endElements
+        barList = []
+        for e in self._endElements:
+            if 'Barline' in e.classes: # take the first
+                barList.append(e)
+                break
+        #barList = self.getElementsByClass(bar.Barline)
+        if len(barList) == 0: # do this before searching for barQL
+            return None
+        else:
+            return barList[0]    
+    
+    def _setRightBarline(self, barlineObj):
+        oldRightBarline = self._getRightBarline()
+
+        barlineObj.location = 'right'
+
+        if oldRightBarline is not None:
+            junk = self.pop(self.index(oldRightBarline))
+        # insert into _endElements
+        self.storeAtEnd(barlineObj)
+        
+        #environLocal.printDebug(['post _setRightBarline', barlineObj, 'len of elements highest', len(self._endElements)])
+
+    rightBarline = property(_getRightBarline, _setRightBarline, 
+        doc = '''Get or set the right barline, or the Barline object found at the offset equal to the bar duration. 
+
+        >>> from music21 import *
+        >>> b = bar.Barline('light-heavy')
+        >>> m = stream.Measure()
+        >>> m.rightBarline = b
+        >>> m.rightBarline.style
+        'light-heavy'
+        ''')   
+
+
+
+    #---------------------------------------------------------------------------
+    def _getMX(self):
+        '''Return a musicxml Measure, populated with notes, chords, rests
+        and a musixcml Attributes, populated with time, meter, key, etc
+
+        >>> a = note.Note()
+        >>> a.quarterLength = 4
+        >>> b = Measure()
+        >>> b.insert(0, a)
+        >>> len(b) 
+        1
+        >>> mxMeasure = b.mx
+        >>> len(mxMeasure) 
+        1
+        '''
+        return musicxmlTranslate.measureToMx(self)
+
+
+    def _setMX(self, mxMeasure):
+        '''Given an mxMeasure, create a music21 measure
+        '''
+        return musicxmlTranslate.mxToMeasure(mxMeasure, inputM21=self)
+
+    mx = property(_getMX, _setMX)    
+
+
+
+    def _getMusicXML(self):
+        '''Provide a complete MusicXML: representation. 
+        '''
+        return musicxmlTranslate.measureToMusicXML(self)
+
+
+
+    musicxml = property(_getMusicXML)
+
+
+
+
+
+class Part(Stream):
+    '''A Stream subclass for designating music that is
+    considered a single part.
+    
+    May be enclosed in a staff (for instance, 2nd and 3rd trombone
+    on a single staff), may enclose staves (piano treble and piano bass),
+    or may not enclose or be enclosed by a staff (in which case, it
+    assumes that this part fits on one staff and shares it with no other
+    part
+    '''
+
+    def makeAccidentals(self):
+        '''
+        This overridden method of Stream.makeAccidentals provides the management of passing pitches from a past Measure to each new measure for processing. 
+        '''
+        # process make accidentals for each measure
+        measureStream = self.getElementsByClass('Measure')
+        for i in range(len(measureStream)):
+            m = measureStream[i]
+            if m.keySignature != None:
+                ksLast = m.keySignature
+            # if beyond the first measure, use the pitches from the last
+            # measure for context
+            if i > 0:
+                m.makeAccidentals(measureStream[i-1].pitches,
+                    useKeySignature=ksLast, searchKeySignatureByContext=False)
+            else:
+                m.makeAccidentals(useKeySignature=ksLast, 
+                    searchKeySignatureByContext=False)
+
+
+    def _getLily(self):
+        lv = Stream._getLily(self)
+        lv2 = lilyModule.LilyString("\t\n \\new Staff " + lv.value)
+        return lv2
+    
+    lily = property(_getLily)
+
+
+
+class Staff(Stream):
+    '''
+    A Stream subclass for designating music on a single staff
+    '''
+    # NOTE: not yet implemented
+    staffLines = 5
+
+
+class Performer(Stream):
+    '''
+    A Stream subclass for designating music to be performed by a
+    single Performer.  Should only be used when a single performer
+    performs on multiple parts.  E.g. Bass Drum and Triangle on separate
+    staves performed by one player.
+
+    a Part + changes of Instrument is fine for designating most cases
+    where a player changes instrument in a piece.  A part plus staves
+    with individual instrument changes could also be a way of designating
+    music that is performed by a single performer (see, for instance
+    the Piano doubling Celesta part in Lukas Foss's Time Cycle).  The
+    Performer Stream-subclass could be useful for analyses of, for instance,
+    how 5 percussionists chose to play a piece originally designated for 4
+    (or 6) percussionists in the score.
+    '''
+    # NOTE: not yet implemented
+    pass
+
+
+class System(Stream):
+    '''Totally optional: designation that all the music in this Stream
+    belongs in a single system.
+    '''
+    systemNumber = 0
+    systemNumbering = "Score" # or Page; when do system numbers reset?
+
+class Page(Stream):
+    '''
+    Totally optional: designation that all the music in this Stream
+    belongs on a single notated page
+    '''
+    pageNumber = 0
+    
+
+class Score(Stream):
+    """A Stream subclass for handling multi-part music.
+    
+    Absolutely optional (the largest containing Stream in a piece could be
+    a generic Stream, or a Part, or a Staff).  And Scores can be
+    embedded in other Scores (in fact, our original thought was to call
+    this class a Fragment because of this possibility of continuous
+    embedding), but we figure that many people will like calling the largest
+    container a Score and that this will become a standard.
+    """
+
+    def __init__(self, *args, **keywords):
+        Stream.__init__(self, *args, **keywords)
+        # while a metadata object is often expected, adding here prob not       
+        # a good idea. 
+        #self.insert(0, metadata.Metadata())
+
+    def _getLily(self):
+        '''
+        returns the lily code for a score.
+        '''
+        ret = lilyModule.LilyString()
+        for thisOffsetPosition in self.groupElementsByOffset():
+            if len(thisOffsetPosition) > 1:
+                ret += " << "
+                for thisSubElement in thisOffsetPosition:
+                    if hasattr(thisSubElement, "lily"):
+                        ret += thisSubElement.lily
+                    else:
+                        # TODO: write out debug code here
+                        pass
+                ret += " >>\n"
+            else:
+                if hasattr(thisOffsetPosition[0], "lily"):
+                    ret += thisOffsetPosition[0].lily
+                else:
+                    # TODO: write out debug code here
+                    pass
+        return ret
+        
+    lily = property(_getLily)
+
+
+    def _getParts(self):
+        '''        
+        '''
+        return self.getElementsByClass(Part)
+
+    parts = property(_getParts, 
+        doc='''Return all :class:`~music21.stream.Part` objects in a :class:`~music21.stream.Score`.
+
+        >>> from music21 import *
+        >>> s = corpus.parseWork('bach/bwv66.6')
+        >>> parts = s.parts     
+        >>> len(parts)
+        4
+        ''')
+
+    def measures(self, numberStart, numberEnd, 
+        collect=[clef.Clef, meter.TimeSignature, 
+        instrument.Instrument, key.KeySignature]):
+        '''This method override the :meth:`~music21.stream.Stream.measures` method on Stream. This creates a new Score stream that has the same measure range for all Parts.
+        '''
+        post = Score()
+        post.mergeAttributes(self)
+        # note that this will strip all objects that are not Parts
+        for p in self.getElementsByClass('Part'):
+            # insert all at zero
+            post.insert(0, p.measures(numberStart, numberEnd,
+                        collect))
+        return post
+
+
+    def measure(self, measureNumber, 
+        collect=[clef.Clef, meter.TimeSignature, 
+        instrument.Instrument, key.KeySignature]):
+        '''Given a measure number, return a single :class:`~music21.stream.Measure` object if the Measure number exists, otherwise return None.
+
+        This method override the :meth:`~music21.stream.Stream.measures` method on Stream. This creates a new Score stream that has the same measure range for all Parts.
+
+        >>> from music21 import corpus
+        >>> a = corpus.parseWork('bach/bwv324.xml')
+        >>> len(a.measure(3)[0]) # contains 1 measure
+        1
+        '''
+
+        post = Score()
+        post.mergeAttributes(self)
+        # note that this will strip all objects that are not Parts
+        for p in self.getElementsByClass('Part'):
+            # insert all at zero
+            mStream = p.measures(measureNumber, measureNumber, collect=collect)
+            if len(mStream) > 0:
+                post.insert(0, mStream)
+        return post
+
+
+    def measureOffsetMap(self, classFilterList=None):
+        '''This method overrides the :meth:`~music21.stream.Stream.measureOffsetMap` method of Stream. This creates a map based on all contained Parts in this Score. Measures found in multiple Parts with the same offset will be appended to the same list. 
+
+        This does not assume that all Parts have measures with identical offsets.
+        '''
+        map = {}
+        for p in self.getElementsByClass(Part):
+            mapPartial = p.measureOffsetMap(classFilterList)
+            #environLocal.printDebug(['mapPartial', mapPartial])
+            for key in mapPartial.keys():
+                if key not in map.keys():
+                    map[key] = []
+                for m in mapPartial[key]: # get measures from partial
+                    if m not in map[key]:
+                        map[key].append(m)
+        return map
+
+# functionality moved to Stream.stripTies()
+#     def stripTies(self, inPlace=False, matchByPitch=False):
+#         '''Apply strip ties to each class:`~music21.part.Part` contained within this Score. 
+# 
+#         This method will retain class:`~music21.part.Measure` objects and Parts.
+#         '''
+# 
+#         if not inPlace: # make a copy
+#             returnObj = deepcopy(self)
+#         else:
+#             returnObj = self
+# 
+#         for p in returnObj.getElementsByClass(Part):
+#             # strip ties will use the appropriate flat presentation
+#             # in place: already have a copy if nec
+#             p.stripTies(inPlace=True, matchByPitch=matchByPitch,
+#                          retainContainers=True) 
+#         return returnObj
+        
+
+    def sliceByGreatestDivisor(self, inPlace=True, addTies=True):
+        '''Slice all duration of all part by the minimum duration that can be summed to each concurrent duration. 
+
+        Overrides method defined on Stream.
+        '''
+        if not inPlace: # make a copy
+            returnObj = deepcopy(self)
+        else:
+            returnObj = self
+
+        # find greatest divisor for each measure at a time
+        # if no measures this will be zero
+        mStream = returnObj.parts[0].getElementsByClass('Measure')
+        mCount = len(mStream)
+        if mCount == 0:
+            mCount = 1 # treat as a single measure
+        for i in range(mCount): # may be 1
+            uniqueQuarterLengths = []
+            for p in returnObj.getElementsByClass('Part'):
+                if p.hasMeasures():
+                    m = p.getElementsByClass('Measure')[i]
+                else:
+                    m = p # treat the entire part as one measure
+
+                # collect all unique quarter lengths
+                for e in m.notes:
+                    #environLocal.printDebug(['examining e', i, e, e.quarterLength])
+                    if e.quarterLength not in uniqueQuarterLengths:
+                        uniqueQuarterLengths.append(e.quarterLength)    
+
+            # after ql for all parts, find divisor
+            divisor = common.approximateGCD(uniqueQuarterLengths)
+            #environLocal.printDebug(['Score.sliceByGreatestDivisor: got divisor from unique ql:', divisor, uniqueQuarterLengths])
+
+            for p in returnObj.getElementsByClass('Part'):
+                # in place: already have a copy if nec
+                # must do on measure at a time
+                if p.hasMeasures():
+                    m = p.getElementsByClass('Measure')[i]
+                else:
+                    m = p # treat the entire part as one measure
+                m.sliceByQuarterLengths(quarterLengthList=[divisor],
+                    target=None, addTies=addTies, inPlace=True)
+
+        return returnObj
+
+
+    def chordify(self, addTies=True, displayTiedAccidentals=False):
+        '''Split all Durations in all parts, if multi-part, by all unique offsets. All simultaneous durations are then gathered into single chords. 
+        '''
+        returnObj = deepcopy(self)
+
+        mStream = returnObj.parts[0].getElementsByClass('Measure')
+        mCount = len(mStream)
+        if mCount == 0:
+            mCount = 1 # treat as a single measure
+        for i in range(mCount): # may be 1
+            # first, collect all unique offsets for each measure
+            uniqueOffsets = []
+            for p in returnObj.getElementsByClass('Part'):
+                if p.hasMeasures():
+                    m = p.getElementsByClass('Measure')[i]
+                else:
+                    m = p # treat the entire part as one measure
+                for e in m.notes:
+                    # offset values here will be relative to the Measure
+                    o = e.getOffsetBySite(m)
+                    if o not in uniqueOffsets:
+                        uniqueOffsets.append(o)
+            #environLocal.printDebug(['chordify: uniqueOffsets for all parts, m', uniqueOffsets, i])
+
+            uniqueOffsets = sorted(uniqueOffsets)
+
+            for p in returnObj.getElementsByClass('Part'):
+                # get one measure at a time
+                if p.hasMeasures():
+                    m = p.getElementsByClass('Measure')[i]
+                else:
+                    m = p # treat the entire part as one measure
+                # working with a copy, in place can be true
+                m.sliceAtOffsets(offsetList=uniqueOffsets, addTies=addTies, 
+                    inPlace=True,
+                    displayTiedAccidentals=displayTiedAccidentals )
+
+        # do in place as already a copy has been made
+        post = returnObj.flat.makeChords(includePostWindow=True, 
+            removeRedundantPitches=True,
+            gatherArticulations=True, gatherNotations=True, inPlace=True)
+        return post
+
+    def implode(self, voiceAllocation=2, permitOneVoicePerPart=False):
+        '''Given a multi-part :class:`~music21.stream.Score`, return a new Score that combines parts into voices. 
+
+        The `voiceAllocation` parameter can be an integer: if so, this many parts will each be grouped into one part as voices
+
+        The `permitOneVoicePerPart` parameter, if True, will encode a single voice inside a single Part, rather than leaving a single part alone. 
+        '''
+        bundle = []
+        if common.isNum(voiceAllocation):
+            voicesPerPart = voiceAllocation
+            for pIndex, p in enumerate(self.parts):
+                if pIndex % voicesPerPart == 0:
+                    sub = []
+                    sub.append(p)
+                else:
+                    sub.append(p)
+                if pIndex % voicesPerPart == voicesPerPart - 1:
+                    bundle.append(sub)
+                    sub = []
+            if sub != []: # get last
+                bundle.append(sub)
+        # else, assume it is a list of groupings
+        elif common.isListLike(voiceAllocation):
+            for group in voiceAllocation:
+                sub = []
+                # if a single entry
+                if not common.isListLike(group):
+                    # group is a single index
+                    sub.append(self.parts[group])
+                else:
+                    for id in group:
+                        sub.append(self.parts[id])
+                bundle.append(sub)
+        else:
+            raise StreamException('incorrect voiceAllocation format: %s' % voiceAllocation)
+
+        environLocal.printDebug(['implode() bundle:', bundle]) 
+
+        s = Score()
+        s.metadata = self.metadata
+
+        for sub in bundle: # each sub contains parts
+            if len(sub) == 1 and not permitOneVoicePerPart:
+                # probably need to create a new part and measure
+                s.insert(0, sub[0])
+                continue
+
+            pActive = Part()
+            # iterate through each part
+            for pIndex, p in enumerate(sub):
+                # only check for measures once per part
+                if pActive.hasMeasures():
+                    hasMeasures = True
+                else:
+                    hasMeasures = False
+    
+                for mIndex, m in enumerate(p.getElementsByClass('Measure')):
+                    #environLocal.printDebug(['pindex, p', pIndex, p, 'mIndex, m', mIndex, m, 'hasMeasures', hasMeasures])
+                    # only create measures if non already exist
+                    if not hasMeasures:
+                        #environLocal.printDebug(['creating measure'])
+                        mActive = Measure()
+                        # some attributes may be none
+                        # note: not copying here; and first part read will provide
+                        # attributes; possible other parts may have other attributes
+                        mActive.mergeAttributes(m)
+                        mActive.mergeElements(m, classFilterList=['Bar', 'TimeSignature', 'Clef', 'KeySignature'])
+
+#                         if m.timeSignature is not None:
+#                             mActive.timeSignature = m.timeSignature 
+#                         if m.keySignature is not None:
+#                             mActive.keySignature = m.keySignature 
+#                         if m.clef is not None:
+#                             mActive.clef = m.clef
+                    else:
+                        mActive = pActive.getElementsByClass('Measure')[mIndex]
+    
+                    # transfer elements into a voice                
+                    v = Voice()
+                    v.id = pIndex
+                    # for now, just take notes, including rests
+                    for e in m.notes: #m.getElementsByClass():
+                        v.insert(e.getOffsetBySite(m), e)
+                    # insert voice in new  measure
+                    #environLocal.printDebug(['inserting voice', v, v.id, 'into measure', mActive])
+                    mActive.insert(0, v)
+                    #mActive.show('t')
+                    # only insert measure if new part does not already have measures
+                    if not hasMeasures:
+                        pActive.insert(m.getOffsetBySite(p), mActive)
+
+            s.insert(0, pActive)
+            pActive = None
+            
+        return s
+
+
+# this was commented out as it is not immediately needed
+# could be useful later in a variety of contexts
+#     def mergeStaticNotes(self, attributesList=['pitch'], inPlace=False):
+#         '''Given a multipart work, look to see if the next verticality causes a change in one or more attributes, as specified by the `attributesList` parameter. If no change is found, merge the next durations with the previous. 
+# 
+#         Presently, this assumes that all parts have the same number of notes. This must thus be used in conjunction with sliceByGreatestDivisor() to properly match notes between different parts.
+#         '''
+# 
+#         if not inPlace: # make a copy
+#             returnObj = deepcopy(self)
+#         else:
+#             returnObj = self
+# 
+#         # if no measures this will be zero
+#         mStream = returnObj.parts[0].getElementsByClass('Measure')
+#         mCount = len(mStream)
+#         if mCount == 0:
+#             mCount = 1 # treat as a single measure
+# 
+#         # step through measures, or one whole part
+#         for i in range(mCount): # may be zero
+#             #for p in returnObj.getElementsByClass('Part'):
+#             # use the top-most part as the guide    
+#             p = returnObj.getElementsByClass('Part')[0]
+#             if p.hasMeasures():
+#                 mGuide = p.getElementsByClass('Measure')[i]
+#             else:
+#                 mGuide = p # treat the entire part as one measure
+# 
+#             mergePairTerminus = [] # store last of merge pair
+#             j = 0
+#             # only look at everything up to one before the last
+#             while j < len(mGuide.notes) - 1:
+#                 jNext = j + 1
+#                 # gather all attributes from this j for each part
+#                 # doing this by index
+#                 compare = []
+#                 compareNext = []
+# 
+#                 for pStream in returnObj.getElementsByClass('Part'):
+#                     #environLocal.printDebug(['handling part', pStream])
+#                     if pStream.hasMeasures():
+#                         m = pStream.getElementsByClass('Measure')[i]
+#                     else:
+#                         m = pStream # treat the entire part as one measure
+#                     for attr in attributesList:
+#                         compare.append(getattr(m.notes[j], attr))
+#                         compareNext.append(getattr(m.notes[jNext], attr))
+#                 environLocal.printDebug(['compare, compareNext', compare, compareNext])
+# 
+#                 if compare == compareNext:
+#                     if j not in mergePairTerminus:
+#                         mergePairTerminus.append(j)
+#                     mergePairTerminus.append(jNext)
+#                 j += 1
+#             environLocal.printDebug(['mergePairTerminus', mergePairTerminus])
+# 
+#             # collect objects to merged in continuous groups
+#             # store in a list of lists; do each part one at a time
+#             for pStream in returnObj.getElementsByClass('Part'):
+#                 mergeList = []
+#                 for q in mergePairTerminus:
+#                     pass
+
+
+
+
+class Opus(Stream):
+    '''A Stream subclass for handling multi-work music encodings. Many ABC files, for example, define multiple works or parts within a single file. 
+    '''
+
+    #TODO get by title, possibly w/ regex
+
+    def __init__(self, *args, **keywords):
+        Stream.__init__(self, *args, **keywords)
+
+    def getNumbers(self):
+        '''Return a list of all numbers defined in this Opus.
+
+        >>> from music21 import *
+        >>> o = corpus.parseWork('josquin/ovenusbant')
+        >>> o.getNumbers()
+        ['1', '2', '3']
+        '''
+        post = []
+        for s in self.getElementsByClass('Score'):
+            post.append(s.metadata.number)
+        return post
+
+    def getScoreByNumber(self, opusMatch):
+        '''Get Score objects from this Stream by number. Performs title search using the :meth:`~music21.metadata.Metadata.search` method, and returns the first result. 
+
+        >>> from music21 import *
+        >>> o = corpus.parseWork('josquin/ovenusbant')
+        >>> o.getNumbers()
+        ['1', '2', '3']
+        >>> s = o.getScoreByNumber(2)
+        >>> s.metadata.title
+        'O Venus bant'
+        >>> s.metadata.alternativeTitle
+        'Tenor'
+        '''
+        for s in self.getElementsByClass('Score'):
+            match, field = s.metadata.search(opusMatch, 'number')
+            if match:
+                return s
+
+#             if s.metadata.number == opusMatch:
+#                 return s
+#             elif s.metadata.number == str(opusMatch):
+#                 return s
+
+    def getScoreByTitle(self, titleMatch):
+        '''Get Score objects from this Stream by a title. Performs title search using the :meth:`~music21.metadata.Metadata.search` method, and returns the first result. 
+
+        >>> from music21 import *
+        >>> o = corpus.parseWork('essenFolksong/erk5')
+        >>> s = o.getScoreByTitle('Vrienden, kommt alle gaere')
+        >>> s = o.getScoreByTitle('(.*)kommt(.*)') # regular expression
+        >>> s.metadata.title
+        'Vrienden, kommt alle gaere'
+        '''
+        for s in self.getElementsByClass('Score'):
+            match, field = s.metadata.search(titleMatch, 'title')
+            if match:
+                return s
+
+    def _getScores(self):
+        '''        
+        '''
+        return self.getElementsByClass(Score)
+
+    scores = property(_getScores, 
+        doc='''Return all :class:`~music21.stream.Score` objects in a :class:`~music21.stream.Opus`.
+
+        >>> from music21 import *
+        ''')
+
+
+    def mergeScores(self):
+        '''Some Opus object represent numerous scores that are individual parts of the same work. This method will treat each contained Score as a Part, merging and returning a single Score with merged Metadata.
+
+        >>> from music21 import *
+        >>> o = corpus.parseWork('josquin/milleRegrets')
+        >>> s = o.mergeScores()
+        >>> s.metadata.title
+        'Mille regrets'
+        >>> len(s.parts)
+        4
+        '''
+        sNew = Score()
+        mdNew = metadata.Metadata()
+
+        for s in self.scores:
+            p = s.parts[0] # assuming only one part
+            sNew.insert(0, p)
+    
+            md = s.metadata
+            # presently just getting the first of attributes encountered
+            if md != None:
+                #environLocal.printDebug(['subscore meta data', md, 'md.composer', md.composer, 'md.title', md.title])
+                if md.title != None and mdNew.title == None:
+                    mdNew.title = md.title
+                if md.composer != None and mdNew.composer == None:
+                    mdNew.composer = md.composer
+
+        sNew.insert(0, mdNew)
+
+        return sNew
+
+    
+
+    #---------------------------------------------------------------------------
+    def write(self, fmt=None, fp=None):
+        '''
+        Displays an object in a format provided by the fmt argument or, if not provided, the format set in the user's Environment.
+
+        This method overrides the behavior specified in :class:`~music21.base.Music21Object`.
+        '''
+        for s in self.scores:
+            s.write(fmt=fmt, fp=fp)
+
+    def show(self, fmt=None, app=None):
+        '''
+        Displays an object in a format provided by the fmt argument or, if not provided, the format set in the user's Environment.
+
+        This method overrides the behavior specified in :class:`~music21.base.Music21Object`.
+        '''
+        for s in self.scores:
+            s.show(fmt=fmt, app=app)
+
+
+
+
+#-------------------------------------------------------------------------------
+class TestExternal(unittest.TestCase):
+    def runTest(self):
+        pass
+    
+    def testLilySimple(self):
+        a = Stream()
+        ts = meter.TimeSignature("3/4")
+        
+        b = Stream()
+        q = note.QuarterNote()
+        q.octave = 5
+        b.repeatInsert(q, [0,1,2,3])
+        
+        bestC = b.bestClef(allowTreble8vb = True)
+        a.insert(0, bestC)
+        a.insert(0, ts)
+        a.insert(0, b)
+        a.lily.showPNG()
+
+    def testLilySemiComplex(self):
+        a = Stream()
+        ts = meter.TimeSignature("3/8")
+        
+        b = Stream()
+        q = note.EighthNote()
+
+        dur1 = duration.Duration()
+        dur1.type = "eighth"
+        
+        tup1 = duration.Tuplet()
+        tup1.tupletActual = [5, dur1]
+        tup1.tupletNormal = [3, dur1]
+
+        q.octave = 2
+        q.duration.appendTuplet(tup1)
+        
+        
+        for i in range(0,5):
+            b.append(deepcopy(q))
+            b.elements[i].accidental = pitch.Accidental(i - 2)
+        
+        b.elements[0].duration.tuplets[0].type = "start"
+        b.elements[-1].duration.tuplets[0].type = "stop"
+        b.elements[2].editorial.comment.text = "a real C"
+         
+        bestC = b.bestClef(allowTreble8vb = True)
+        a.insert(0, bestC)
+        a.insert(0, ts)
+        a.insert(0, b)
+        a.lily.showPNG()
+
+        
+    def testScoreLily(self):
+        '''
+        Test the lilypond output of various score operations.
+        '''
+
+        import meter
+        c = note.Note("C4")
+        d = note.Note("D4")
+        ts = meter.TimeSignature("2/4")
+        s1 = Part()
+        s1.append(deepcopy(c))
+        s1.append(deepcopy(d))
+        s2 = Part()
+        s2.append(deepcopy(d))
+        s2.append(deepcopy(c))
+        score1 = Score()
+        score1.insert(ts)
+        score1.insert(s1)
+        score1.insert(s2)
+        score1.lily.showPNG()
+        
+
+    def testMXOutput(self):
+        '''A simple test of adding notes to measures in a stream. 
+        '''
+        c = Stream()
+        for m in range(4):
+            b = Measure()
+            for pitch in ['a', 'g', 'c#', 'a#']:
+                a = note.Note(pitch)
+                b.append(a)
+            c.append(b)
+        c.show()
+
+    def testMxMeasures(self):
+        '''A test of the automatic partitioning of notes in a measure and the creation of ties.
+        '''
+
+        n = note.Note()        
+        n.quarterLength = 3
+        a = Stream()
+        a.repeatInsert(n, range(0,120,3))
+        #a.show() # default time signature used
+        
+        a.insert( 0, meter.TimeSignature("5/4")  )
+        a.insert(10, meter.TimeSignature("2/4")  )
+        a.insert( 3, meter.TimeSignature("3/16") )
+        a.insert(20, meter.TimeSignature("9/8")  )
+        a.insert(40, meter.TimeSignature("10/4") )
+        a.show()
+
+
+    def testMultipartStreams(self):
+        '''Test the creation of multi-part streams by simply having streams within streams.
+
+        '''
+        q = Stream()
+        r = Stream()
+        for x in ['c3','a3','g#4','d2'] * 10:
+            n = note.Note(x)
+            n.quarterLength = .25
+            q.append(n)
+
+            m = note.Note(x)
+            m.quarterLength = 1.125
+            r.append(m)
+
+        s = Stream() # container
+        s.insert(q)
+        s.insert(r)
+        s.insert(0, meter.TimeSignature("3/4") )
+        s.insert(3, meter.TimeSignature("5/4") )
+        s.insert(8, meter.TimeSignature("3/4") )
+
+        s.show()
+            
+
+
+    def testMultipartMeasures(self):
+        '''This demonstrates obtaining slices from a stream and layering
+        them into individual parts.
+
+        OMIT_FROM_DOCS
+        TODO: this should show instruments
+        this is presently not showing instruments 
+        probably b/c when appending to s Stream parent is set to that stream
+        '''
+        from music21 import corpus, converter
+        a = converter.parse(corpus.getWork(['mozart', 'k155','movement2.xml']))
+        b = a[3][10:20]
+        c = a[3][20:30]
+        d = a[3][30:40]
+
+        s = Stream()
+        s.insert(b)
+        s.insert(c)
+        s.insert(d)
+        s.show()
+
+
+    def testCanons(self):
+        '''A test of creating a canon with shifted presentations of a source melody. This also demonstrates 
+        the addition of rests to parts that start late or end early.
+
+        The addition of rests happens with makeRests(), which is called in 
+        musicxml generation of a Stream.
+        '''
+        
+        a = ['c', 'g#', 'd-', 'f#', 'e', 'f' ] * 4
+
+        s = Stream()
+        partOffsetShift = 1.25
+        partOffset = 0
+        for part in range(6):  
+            p = Stream()
+            for pitchName in a:
+                n = note.Note(pitchName)
+                n.quarterLength = 1.5
+                p.append(n)
+            p.offset = partOffset
+            s.insert(p)
+            partOffset += partOffsetShift
+
+        s.show()
+
+
+
+    def testBeamsPartial(self):
+        '''This demonstrates a partial beam; a beam that is not connected between more than one note. 
+        '''
+        q = Stream()
+        for x in [.125, .25, .25, .125, .125, .125] * 30:
+            n = note.Note('c')
+            n.quarterLength = x
+            q.append(n)
+
+        s = Stream() # container
+        s.insert(q)
+
+        s.insert(0, meter.TimeSignature("3/4") )
+        s.insert(3, meter.TimeSignature("5/4") )
+        s.insert(8, meter.TimeSignature("4/4") )
+
+        s.show()
+
+
+    def testBeamsStream(self):
+        '''A test of beams applied to different time signatures. 
+        '''
+        q = Stream()
+        r = Stream()
+        p = Stream()
+        for x in ['c3','a3','c#4','d3'] * 30:
+            n = note.Note(x)
+            #n.quarterLength = random.choice([.25, .125, .5])
+            n.quarterLength = random.choice([.25])
+            q.append(n)
+            m = note.Note(x)
+            m.quarterLength = .5
+            r.append(m)
+            o = note.Note(x)
+            o.quarterLength = .125
+            p.append(o)
+
+        s = Stream() # container
+        s.append(q)
+        s.append(r)
+        s.append(p)
+
+        s.insert(0, meter.TimeSignature("3/4") )
+        s.insert(3, meter.TimeSignature("5/4") )
+        s.insert(8, meter.TimeSignature("4/4") )
+        self.assertEqual(len(s.flat.notes), 360)
+
+        s.show()
+
+
+    def testBeamsMeasure(self):
+        aMeasure = Measure()
+        aMeasure.timeSignature = meter.TimeSignature('4/4')
+        aNote = note.Note()
+        aNote.quarterLength = .25
+        aMeasure.repeatAppend(aNote,16)
+        bMeasure = aMeasure.makeBeams()
+        bMeasure.show()
+
+
+#-------------------------------------------------------------------------------
+class Test(unittest.TestCase):
+
+    def runTest(self):
+        pass
+
+    def testCopyAndDeepcopy(self):
+        '''Test copyinng all objects defined in this module
+        '''
+        for part in sys.modules[self.__module__].__dict__.keys():
+            if part.startswith('_') or part.startswith('__'):
+                continue
+            elif part in ['Test', 'TestExternal']:
+                continue
+            elif callable(part):
+                environLocal.printDebug(['testing copying on', part])
+                obj = getattr(module, part)()
+                a = copy.copy(obj)
+                b = copy.deepcopy(obj)
+                self.assertNotEqual(a, obj)
+                self.assertNotEqual(b, obj)
+            
+    
+    def testAdd(self):
+        a = Stream()
+        for i in range(5):
+            a.insert(0, music21.Music21Object())
+        self.assertTrue(a.isFlat)
+        a[2] = note.Note("C#")
+        self.assertTrue(a.isFlat)
+        a[3] = Stream()
+        self.assertFalse(a.isFlat)
+
+    def testSort(self):
+        s = Stream()
+        s.repeatInsert(note.Note("C#"), [0.0, 2.0, 4.0])
+        s.repeatInsert(note.Note("D-"), [1.0, 3.0, 5.0])
+        self.assertFalse(s.isSorted)
+        y = s.sorted
+        self.assertTrue(y.isSorted)
+        g = ""
+        for myElement in y:
+            g += "%s: %s; " % (myElement.offset, myElement.name)
+        self.assertEqual(g, '0.0: C#; 1.0: D-; 2.0: C#; 3.0: D-; 4.0: C#; 5.0: D-; ')
+
+    def testFlatSimple(self):
+        s1 = Score()
+        s1.id = "s1"
+        
+        p1 = Part()
+        p1.id = "p1"
+        
+        p2 = Part()
+        p2.id = "p2"
+
+        n1 = note.HalfNote("C")
+        n2 = note.QuarterNote("D")
+        n3 = note.QuarterNote("E")
+        n4 = note.HalfNote("F")
+        n1.id = "n1"
+        n2.id = "n2"
+        n3.id = "n3"
+        n4.id = "n4"
+
+        p1.append(n1)
+        p1.append(n2)
+
+                
+        p2.append(n3)
+        p2.append(n4)
+
+        p2.offset = 20.0
+
+        s1.insert(p1)
+        s1.insert(p2)
+
+        
+        sf1 = s1.flat
+        sf1.id = "flat s1"
+        
+#        for site in n4._definedContexts.getSites():
+#            print site.id,
+#            print n4._definedContexts.getOffsetBySite(site)
+        
+        self.assertEqual(len(sf1), 4)
+        assert(sf1[1] is n2)
+        
+
+    def testParentCopiedStreams(self):
+        srcStream = Stream()
+        srcStream.insert(3, note.Note())
+        # the note's parent is srcStream now
+        self.assertEqual(srcStream[0].parent, srcStream)
+
+        midStream = Stream()
+        for x in range(2):
+            srcNew = deepcopy(srcStream)
+#             for n in srcNew:
+#                 offset = n.getOffsetBySite(srcStream)
+
+            #got = srcNew[0].getOffsetBySite(srcStream)
+
+            #for n in srcNew: pass
+
+            srcNew.offset = x * 10 
+            midStream.insert(srcNew)
+            self.assertEqual(srcNew.offset, x * 10)
+
+        # no offset is set yet
+        self.assertEqual(midStream.offset, 0)
+
+        # component streams have offsets
+        self.assertEqual(midStream[0].getOffsetBySite(midStream), 0)
+        self.assertEqual(midStream[1].getOffsetBySite(midStream), 10.0)
+
+        # component notes still have a location set to srcStream
+        self.assertEqual(midStream[1][0].getOffsetBySite(srcStream), 3.0)
+
+        # component notes still have a location set to midStream[1]
+        self.assertEqual(midStream[1][0].getOffsetBySite(midStream[1]), 3.0)        
+
+        # one location in midstream
+        self.assertEqual(len(midStream._definedContexts), 1)
+        
+        #environLocal.printDebug(['srcStream', srcStream])
+        #environLocal.printDebug(['midStream', midStream])
+        x = midStream.flat
+
+    def testSimpleRecurse(self):
+        st1 = Stream()
+        st2 = Stream()
+        n1 = note.Note()
+        st2.insert(10, n1)
+        st1.insert(12, st2)
+        self.assertTrue(st1.flat.sorted[0] is n1)
+        self.assertEqual(st1.flat.sorted[0].offset, 22.0)
+        
+    def testStreamRecursion(self):
+        srcStream = Stream()
+        for x in range(6):
+            n = note.Note('G#')
+            n.duration = duration.Duration('quarter')
+            n.offset = x * 1
+            srcStream.insert(n)
+
+        self.assertEqual(len(srcStream), 6)
+        self.assertEqual(len(srcStream.flat), 6)
+        self.assertEqual(srcStream.flat[1].offset, 1.0)
+
+#        self.assertEqual(len(srcStream.getOverlaps()), 0)
+
+        midStream = Stream()
+        for x in range(4):
+            srcNew = deepcopy(srcStream)
+            srcNew.offset = x * 10 
+            midStream.insert(srcNew)
+
+        self.assertEqual(len(midStream), 4)
+        environLocal.printDebug(['pre flat of mid stream'])
+        self.assertEqual(len(midStream.flat), 24)
+#        self.assertEqual(len(midStream.getOverlaps()), 0)
+        mfs = midStream.flat.sorted
+        self.assertEqual(mfs[7]._definedContexts.getOffsetBySite(mfs), 11.0)
+
+        farStream = Stream()
+        for x in range(7):
+            midNew = deepcopy(midStream)
+            midNew.offset = x * 100 
+            farStream.insert(midNew)
+
+        self.assertEqual(len(farStream), 7)
+        self.assertEqual(len(farStream.flat), 168)
+#        self.assertEqual(len(farStream.getOverlaps()), 0)
+#
+        # get just offset times
+        # elementsSorted returns offset, dur, element
+        offsets = [a.offset for a in farStream.flat]
+
+        # create what we epxect to be the offsets
+        offsetsMatch = range(0, 6)
+        offsetsMatch += [x + 10 for x in range(0, 6)]
+        offsetsMatch += [x + 20 for x in range(0, 6)]
+        offsetsMatch += [x + 30 for x in range(0, 6)]
+        offsetsMatch += [x + 100 for x in range(0, 6)]
+        offsetsMatch += [x + 110 for x in range(0, 6)]
+
+        self.assertEqual(offsets[:len(offsetsMatch)], offsetsMatch)
+
+    def testStreamSortRecursion(self):
+        farStream = Stream()
+        for x in range(4):
+            midStream = Stream()
+            for y in range(4):
+                nearStream = Stream()
+                for z in range(4):
+                    n = note.Note("G#")
+                    n.duration = duration.Duration('quarter')
+                    nearStream.insert(z * 2, n)     # 0, 2, 4, 6
+                midStream.insert(y * 5, nearStream) # 0, 5, 10, 15
+            farStream.insert(x * 13, midStream)     # 0, 13, 26, 39
+        
+        # get just offset times
+        # elementsSorted returns offset, dur, element
+        fsfs = farStream.flat.sorted
+        offsets = [a.offset for a in fsfs]  # safer is a.getOffsetBySite(fsfs)
+        offsetsBrief = offsets[:20]
+        self.assertEquals(offsetsBrief, [0, 2, 4, 5, 6, 7, 9, 10, 11, 12, 13, 14, 15, 15, 16, 17, 17, 18, 19, 19])
+
+
+
+
+
+    def testOverlapsA(self):
+        a = Stream()
+        # here, the thir item overlaps with the first
+        for offset, dur in [(0,12), (3,2), (11,3)]:
+            n = note.Note('G#')
+            n.duration = duration.Duration()
+            n.duration.quarterLength = dur
+            n.offset = offset
+            a.insert(n)
+
+        includeDurationless = True
+        includeEndBoundary = False
+
+        simultaneityMap, overlapMap = a._findLayering(a.flat, 
+                                  includeDurationless, includeEndBoundary)
+        self.assertEqual(simultaneityMap, [[], [], []])
+        self.assertEqual(overlapMap, [[1,2], [0], [0]])
+
+
+        post = a._consolidateLayering(a.flat, overlapMap)
+        # print post
+
+        #found = a.getOverlaps(includeDurationless, includeEndBoundary)
+        # there should be one overlap group
+        #self.assertEqual(len(found.keys()), 1)
+        # there should be three items in this overlap group
+        #self.assertEqual(len(found[0]), 3)
+
+        a = Stream()
+        # here, the thir item overlaps with the first
+        for offset, dur in [(0,1), (1,2), (2,3)]:
+            n = note.Note('G#')
+            n.duration = duration.Duration()
+            n.duration.quarterLength = dur
+            n.offset = offset
+            a.insert(n)
+
+        includeDurationless = True
+        includeEndBoundary = True
+
+        simultaneityMap, overlapMap = a._findLayering(a.flat, 
+                                  includeDurationless, includeEndBoundary)
+        self.assertEqual(simultaneityMap, [[], [], []])
+        self.assertEqual(overlapMap, [[1], [0,2], [1]])
+
+        post = a._consolidateLayering(a.flat, overlapMap)
+
+
+
+    def testOverlapsB(self):
+
+        a = Stream()
+        for x in range(4):
+            n = note.Note('G#')
+            n.duration = duration.Duration('quarter')
+            n.offset = x * 1
+            a.insert(n)
+        d = a.getOverlaps(True, False) 
+        # no overlaps
+        self.assertEqual(len(d), 0)
+
+        
+        # including coincident boundaries
+        d = a.getOverlaps(includeDurationless=True, includeEndBoundary=True) 
+        environLocal.printDebug(['testOverlapsB', d])
+        # return one dictionary that has a reference to each note that 
+        # is in the same overlap group
+        self.assertEqual(len(d), 1)
+        self.assertEqual(len(d[0]), 4)
+
+
+#         a = Stream()
+#         for x in [0,0,0,0,13,13,13]:
+#             n = note.Note('G#')
+#             n.duration = duration.Duration('half')
+#             n.offset = x
+#             a.insert(n)
+#         d = a.getOverlaps() 
+#         len(d[0])
+#         4
+#         len(d[13])
+#         3
+#         a = Stream()
+#         for x in [0,0,0,0,3,3,3]:
+#             n = note.Note('G#')
+#             n.duration = duration.Duration('whole')
+#             n.offset = x
+#             a.insert(n)
+# 
+#         # default is to not include coincident boundaries
+#         d = a.getOverlaps() 
+#         len(d[0])
+#         7
+
+    def testStreamDuration(self):
+        a = Stream()
+        q = note.QuarterNote()
+        a.repeatInsert(q, [0,1,2,3])
+        self.assertEqual(a.highestOffset, 3)
+        self.assertEqual(a.highestTime, 4)
+        self.assertEqual(a.duration.quarterLength, 4.0)
+         
+        newDuration = duration.Duration("half")
+        self.assertEqual(newDuration.quarterLength, 2.0)
+
+        a.duration = newDuration
+        self.assertEqual(a.duration.quarterLength, 2.0)
+        self.assertEqual(a.highestTime, 4)
+
+    def testLilySimple(self):
+        a = Stream()
+        ts = meter.TimeSignature("3/4")
+        
+        b = Stream()
+        q = note.QuarterNote()
+        q.octave = 5
+        b.repeatInsert(q, [0,1,2,3])
+        
+        bestC = b.bestClef(allowTreble8vb = True)
+        a.insert(bestC)
+        a.insert(ts)
+        a.insert(b)
+        self.assertEqual(a.lily.value, u'\n  { \\clef "treble"  \\time 3/4  \n  { c\'\'4 c\'\'4 c\'\'4 c\'\'4  }   } ')
+
+    def testLilySemiComplex(self):
+        from music21 import pitch
+
+        a = Stream()
+        ts = meter.TimeSignature("3/8")
+        
+        b = Stream()
+        q = note.EighthNote()
+
+        dur1 = duration.Duration()
+        dur1.type = "eighth"
+        
+        tup1 = duration.Tuplet()
+        tup1.tupletActual = [5, dur1]
+        tup1.tupletNormal = [3, dur1]
+
+        q.octave = 2
+        q.duration.appendTuplet(tup1)
+        
+        
+        for i in range(0,5):
+            b.append(deepcopy(q))
+            b.elements[i].accidental = pitch.Accidental(i - 2)
+        
+        b.elements[0].duration.tuplets[0].type = "start"
+        b.elements[-1].duration.tuplets[0].type = "stop"
+        b2temp = b.elements[2]
+        c = b2temp.editorial
+        c.comment.text = "a real C"
+        
+        bestC = b.bestClef(allowTreble8vb = True)
+        a.insert(bestC)
+        a.insert(ts)
+        a.insert(b)
+        self.assertEqual(a.lily.value,  u'\n  { \\clef "bass"  \\time 3/8  \n  { \\times 3/5 {ceses,8 ces,8 c,8_"a real C" cis,8 cisis,8}  }   } ')
+
+    def testScoreLily(self):
+        c = note.Note("C4")
+        d = note.Note("D4")
+        ts = meter.TimeSignature("2/4")
+        s1 = Part()
+        s1.append(deepcopy(c))
+        s1.append(deepcopy(d))
+        s2 = Part()
+        s2.append(deepcopy(d))
+        s2.append(deepcopy(c))
+        score1 = Score()
+        score1.insert(ts)
+        score1.insert(s1)
+        score1.insert(s2)
+        self.assertEqual(u" << \\time 2/4 \t\n \\new Staff \n  { c'4 d'4  } \t\n \\new Staff \n  { d'4 c'4  }  >>\n", score1.lily.value)
+
+
+
+    def testMeasureStream(self):
+        '''An approach to setting TimeSignature measures in offsets and durations
+        '''
+        a = meter.TimeSignature('3/4')
+        b = meter.TimeSignature('5/4')
+        c = meter.TimeSignature('2/4')
+
+
+        a.duration = duration.Duration()
+        b.duration = duration.Duration()
+        c.duration = duration.Duration()
+
+        # 20 measures of 3/4
+        a.duration.quarterLength = 20 * a.barDuration.quarterLength
+        # 10 measures of 5/4
+        b.duration.quarterLength = 10 * b.barDuration.quarterLength
+        # 5 measures of 2/4
+        c.duration.quarterLength = 5 * c.barDuration.quarterLength
+
+
+        m = Stream()
+        m.append(a)
+        m.append(b)
+        m.append(c)
+    
+        self.assertEqual(m[1].offset, (20 * a.barDuration.quarterLength))    
+        self.assertEqual(m[2].offset, ((20 * a.barDuration.quarterLength) + 
+                                      (10 * b.barDuration.quarterLength)))    
+
+
+
+    def testMultipartStream(self):
+        '''Test the creation of streams with multiple parts. See versions
+        of this tests in TestExternal for more details
+        '''
+        q = Stream()
+        r = Stream()
+        for x in ['c3','a3','g#4','d2'] * 10:
+            n = note.Note(x)
+            n.quarterLength = .25
+            q.append(n)
+
+            m = note.Note(x)
+            m.quarterLength = 1
+            r.append(m)
+
+        s = Stream() # container
+        s.insert(q)
+        s.insert(r)
+        s.insert(0, meter.TimeSignature("3/4") )
+        s.insert(3, meter.TimeSignature("5/4") )
+        s.insert(8, meter.TimeSignature("3/4") )
+        self.assertEqual(len(s.flat.notes), 80)
+
+        from music21 import corpus, converter
+        thisWork = corpus.getWork('haydn/opus74no2/movement4.xml')
+        a = converter.parse(thisWork)
+
+        b = a[3][10:20]
+        environLocal.printDebug(['b', b, b.getSiteIds()])
+        c = a[3][20:30]
+        environLocal.printDebug(['c', c, c.getSiteIds()])
+        d = a[3][30:40]
+        environLocal.printDebug(['d', d, d.getSiteIds()])
+
+        s2 = Stream()
+        environLocal.printDebug(['s2', s2, id(s2)])
+
+        s2.insert(b)
+        s2.insert(c)
+        s2.insert(d)
+
+
+
+
+    def testParents(self):
+        '''Test parent relationships.
+
+        Note that here we see why sometimes qualified class names are needed.
+        This test passes fine with class names Part and Measure when run interactively, 
+        creating a Test instance. When run from the command line
+        Part and Measure do not match, and instead music21.stream.Part has to be 
+        employed instead. 
+        '''
+
+        from music21 import corpus, converter
+        a = converter.parse(corpus.getWork('haydn/opus74no2/movement4.xml'))
+
+        # test basic parent relationships
+        b = a[3]
+        self.assertEqual(isinstance(b, music21.stream.Part), True)
+        self.assertEqual(b.parent, a)
+
+        # this, if called, actively destroys the parent relationship!
+        # on the measures (as new Elements are not created)
+        #m = b.getElementsByClass('Measure')[5]
+        #self.assertEqual(isinstance(m, Measure), True)
+
+        # this false b/c, when getting the measures, parents are lost
+        #self.assertEqual(m.parent, b) #measures parent should be part
+
+        self.assertEqual(isinstance(b[8], music21.stream.Measure), True)
+        self.assertEqual(b[8].parent, b) #measures parent should be part
+
+
+        # a different test derived from a TestExternal
+        q = Stream()
+        r = Stream()
+        for x in ['c3','a3','c#4','d3'] * 30:
+            n = note.Note(x)
+            n.quarterLength = random.choice([.25])
+            q.append(n)
+            m = note.Note(x)
+            m.quarterLength = .5
+            r.append(m)
+        s = Stream() # container
+        s.insert(q)
+        s.insert(r)
+
+        self.assertEqual(q.parent, s)
+        self.assertEqual(r.parent, s)
+
+    def testParentsMultiple(self):
+        '''Test an object having multiple parents.
+        '''
+        a = Stream()
+        b = Stream()
+        n = note.Note("G#")
+        n.offset = 10
+        a.insert(n)
+        b.insert(n)
+        # the objects elements has been transfered to each parent
+        # stream in the same way
+        self.assertEqual(n.getOffsetBySite(a), n.getOffsetBySite(b))
+        self.assertEqual(n.getOffsetBySite(a), 10)
+
+
+
+    def testExtractedNoteAssignLyric(self):
+        from music21 import converter, corpus, text
+        a = converter.parse(corpus.getWork('opus74no1', 3))
+        b = a[1] 
+        c = b.flat
+        for thisNote in c.getElementsByClass(note.Note):
+            thisNote.lyric = thisNote.name
+        textStr = text.assembleLyrics(b)
+        self.assertEqual(textStr.startswith('C D E A F E'), 
+                         True)
+
+
+
+    def testGetInstrumentFromMxl(self):
+        '''Test getting an instrument from an mxl file
+        '''
+        from music21 import corpus, converter, instrument
+
+        # manuall set parent to associate 
+        a = converter.parse(corpus.getWork(['haydn', 'opus74no2', 
+                                            'movement4.xml']))
+
+#         b = a[3][10:20]
+#         # TODO: manually setting the parent is still necessary
+#         b.parent = a[3] # manually set the parent
+
+        b = a.parts[3]
+        # by calling the .part property, we create a new stream; thus, the
+        # parent of b is no longer a
+        self.assertEqual(b.parent, None)
+        instObj = b.getInstrument()
+        self.assertEqual(instObj.partName, 'Cello')
+
+        p = a[3] # get part
+        # a mesausre within this part has as its parent the part
+        self.assertEqual(p[10].parent, a[3])
+        instObj = p.getInstrument()
+        self.assertEqual(instObj.partName, 'Cello')
+
+        instObj = p[10].getInstrument()
+        self.assertEqual(instObj.partName, 'Cello')
+
+
+
+
+    def testGetInstrumentManual(self):
+        from music21 import corpus, converter
+
+
+        #import pdb; pdb.set_trace()
+        # search parent from a measure within
+
+        # a different test derived from a TestExternal
+        q = Stream()
+        r = Stream()
+        for x in ['c3','a3','c#4','d3'] * 15:
+            n = note.Note(x)
+            n.quarterLength = random.choice([.25])
+            q.append(n)
+            m = note.Note(x)
+            m.quarterLength = .5
+            r.append(m)
+        s = Stream() # container
+
+        s.insert(q)
+        s.insert(r)
+
+        instObj = q.getInstrument()
+        self.assertEqual(instObj.partName, defaults.partName)
+
+        instObj = r.getInstrument()
+        self.assertEqual(instObj.partName, defaults.partName)
+
+        instObj = s.getInstrument()
+        self.assertEqual(instObj.partName, defaults.partName)
+
+        # test mx generation of parts
+        mx = q.mx
+        mx = r.mx
+
+        # test mx generation of score
+        mx = s.mx
+
+    def testMeasureAndTieCreation(self):
+        '''A test of the automatic partitioning of notes in a measure and the creation of ties.
+        '''
+
+        n = note.Note()        
+        n.quarterLength = 3
+        a = Stream()
+        a.repeatInsert(n, range(0,120,3))        
+        a.insert( 0, meter.TimeSignature("5/4")  )
+        a.insert(10, meter.TimeSignature("2/4")  )
+        a.insert( 3, meter.TimeSignature("3/16") )
+        a.insert(20, meter.TimeSignature("9/8")  )
+        a.insert(40, meter.TimeSignature("10/4") )
+
+        mx = a.mx
+
+    def testStreamCopy(self):
+        '''Test copying a stream
+        '''
+        from music21 import corpus, converter
+
+
+        #import pdb; pdb.set_trace()
+        # search parent from a measure within
+
+        # a different test derived from a TestExternal
+        q = Stream()
+        r = Stream()
+        for x in ['c3','a3','c#4','d3'] * 30:
+            n = note.Note(x)
+            n.quarterLength = random.choice([.25])
+            q.append(n)
+            m = note.Note(x)
+            m.quarterLength = .5
+            r.append(m)
+        s = Stream() # container
+
+        s.insert(q)
+        s.insert(r)
+
+        # copying the whole: this works
+        w = deepcopy(s)
+
+        post = Stream()
+        # copying while looping: this gets increasingly slow
+        for aElement in s:
+            environLocal.printDebug(['copying and inserting an element',
+                                     aElement, len(aElement._definedContexts)])
+            bElement = deepcopy(aElement)
+            post.insert(aElement.offset, bElement)
+            
+
+    def testIteration(self):
+        '''This test was designed to illustrate a past problem with stream
+        Iterations.
+        '''
+        q = Stream()
+        r = Stream()
+        for x in ['c3','a3','c#4','d3'] * 5:
+            n = note.Note(x)
+            n.quarterLength = random.choice([.25])
+            q.append(n)
+            m = note.Note(x)
+            m.quarterLength = .5
+            r.append(m)
+        src = Stream() # container
+        src.insert(q)
+        src.insert(r)
+
+        a = Stream()
+
+        for obj in src.getElementsByClass(Stream):
+            a.insert(obj)
+
+        environLocal.printDebug(['expected length', len(a)])
+        counter = 0
+        for x in a:
+            if counter >= 4:
+                environLocal.printDebug(['infinite loop', counter])
+                break
+            environLocal.printDebug([x])
+            junk = x.getInstrument(searchParent=True)
+            del junk
+            counter += 1
+
+
+    def testGetTimeSignatures(self):
+        #getTimeSignatures
+
+        n = note.Note()        
+        n.quarterLength = 3
+        a = Stream()
+        a.autoSort = False
+        a.insert( 0, meter.TimeSignature("5/4")  )
+        a.insert(10, meter.TimeSignature("2/4")  )
+        a.insert( 3, meter.TimeSignature("3/16") )
+        a.insert(20, meter.TimeSignature("9/8")  )
+        a.insert(40, meter.TimeSignature("10/4") )
+
+        offsets = [x.offset for x in a]
+        self.assertEqual(offsets, [0.0, 10.0, 3.0, 20.0, 40.0])
+
+        # fill with notes
+        a.repeatInsert(n, range(0,120,3))        
+
+        b = a.getTimeSignatures(sortByCreationTime=False)
+
+        self.assertEqual(len(b), 5)
+        self.assertEqual(b[0].numerator, 5)
+        self.assertEqual(b[4].numerator, 10)
+
+        self.assertEqual(b[4].parent, b)
+
+        # none of the offsets are being copied 
+        offsets = [x.offset for x in b]
+        # with autoSort is passed on from elements search
+        #self.assertEqual(offsets, [0.0, 3.0, 10.0, 20.0, 40.0])
+        self.assertEqual(offsets, [0.0, 10.0, 3.0, 20.0, 40.0])
+
+
+  
+    def testElements(self):
+        '''Test basic Elements wrapping non music21 objects
+        '''
+        a = Stream()
+        a.insert(50, music21.Music21Object())
+        self.assertEqual(len(a), 1)
+
+        # there are two locations, default and the one just added
+        self.assertEqual(len(a[0]._definedContexts), 2)
+        # this works
+#        self.assertEqual(a[0]._definedContexts.getOffsetByIndex(-1), 50.0)
+
+#        self.assertEqual(a[0]._definedContexts.getSiteByIndex(-1), a)
+        self.assertEqual(a[0].getOffsetBySite(a), 50.0)
+        self.assertEqual(a[0].offset, 50.0)
+
+    def testClefs(self):
+        s = Stream()
+        for x in ['c3','a3','c#4','d3'] * 5:
+            n = note.Note(x)
+            s.append(n)
+        clefObj = s.bestClef()
+        self.assertEqual(clefObj.sign, 'F')
+        measureStream = s.makeMeasures()
+        clefObj = measureStream[0].clef
+        self.assertEqual(clefObj.sign, 'F')
+
+    def testFindConsecutiveNotes(self):
+        s = Stream()
+        n1 = note.Note("c3")
+        n1.quarterLength = 1
+        n2 = chord.Chord(["c4", "e4", "g4"])
+        n2.quarterLength = 4
+        s.insert(0, n1)
+        s.insert(1, n2)
+        l1 = s.findConsecutiveNotes()
+        self.assertTrue(l1[0] is n1)
+        self.assertTrue(l1[1] is n2)
+        l2 = s.findConsecutiveNotes(skipChords = True)
+        self.assertTrue(len(l2) == 1)
+        self.assertTrue(l2[0] is n1)
+        
+        r1 = note.Rest()
+        s2 = Stream()
+        s2.insert([0.0, n1,
+                   1.0, r1, 
+                   2.0, n2])
+        l3 = s2.findConsecutiveNotes()
+        self.assertTrue(l3[1] is None)
+        l4 = s2.findConsecutiveNotes(skipRests = True)
+        self.assertTrue(len(l4) == 2)
+        s3 = Stream()
+        s3.insert([0.0, n1,
+                   1.0, r1,
+                   10.0, n2])
+        l5 = s3.findConsecutiveNotes(skipRests = False)
+        self.assertTrue(len(l5) == 3)  # not 4 because two Nones allowed in a row!
+        l6 = s3.findConsecutiveNotes(skipRests = True, skipGaps = True)
+        self.assertTrue(len(l6) == 2)
+        
+        n1.quarterLength = 10
+        n3 = note.Note("B-")
+        s4 = Stream()
+        s4.insert([0.0, n1,
+                   1.0, n2,
+                   10.0, n3])
+        l7 = s4.findConsecutiveNotes()
+        self.assertTrue(len(l7) == 2) # n2 is hidden because it is in an overlap
+        l8 = s4.findConsecutiveNotes(getOverlaps = True)
+        self.assertTrue(len(l8) == 3)
+        self.assertTrue(l8[1] is n2)
+        l9 = s4.findConsecutiveNotes(getOverlaps = True, skipChords = True)
+        self.assertTrue(len(l9) == 3)
+        self.assertTrue(l9[1] is None)
+        
+        n4 = note.Note("A#")
+        n1.quarterLength = 1
+        n2.quarterLength = 1
+        
+        s5 = Stream()
+        s5.insert([0.0, n1,
+                   1.0, n2,
+                   2.0, n3,
+                   3.0, n4])
+        l10 = s5.findConsecutiveNotes()
+        self.assertTrue(len(l10) == 4)
+        l11 = s5.findConsecutiveNotes(skipUnisons = True)
+        self.assertTrue(len(l11) == 3)
+        
+        self.assertTrue(l11[2] is n3)
+
+
+        n5 = note.Note("c4")
+        s6 = Stream()
+        s6.insert([0.0, n1,
+                   1.0, n5,
+                   2.0, n2])
+        l12 = s6.findConsecutiveNotes(noNone = True)
+        self.assertTrue(len(l12) == 3)
+        l13 = s6.findConsecutiveNotes(noNone = True, skipUnisons = True)
+        self.assertTrue(len(l13) == 3)
+        l14 = s6.findConsecutiveNotes(noNone = True, skipOctaves = True)
+        self.assertTrue(len(l14) == 2)
+        self.assertTrue(l14[0] is n1)
+        self.assertTrue(l14[1] is n2)
+
+
+    def testMelodicIntervals(self):
+        c4 = note.Note("C4")
+        c4.offset = 10
+        d5 = note.Note("D5")
+        d5.offset = 11
+        s1 = Stream([c4, d5])
+        intS1 = s1.melodicIntervals()
+        self.assertTrue(len(intS1) == 1)
+        M9 = intS1[0]
+        self.assertEqual(M9.niceName, "Major Ninth") 
+        ## TODO: Many more tests
+        
+
+    def testStripTiesBuilt(self):
+        s1 = Stream()
+        n1 = note.Note()
+        n1.quarterLength = 6
+        s1.append(n1)
+        self.assertEqual(len(s1.notes), 1)
+
+        s1 = s1.makeMeasures()
+        s1 = s1.makeTies() # makes ties but no end tie positions!
+        # flat version has 2 notes
+        self.assertEqual(len(s1.flat.notes), 2)
+
+        sUntied = s1.stripTies()
+        self.assertEqual(len(sUntied), 1)
+        self.assertEqual(sUntied[0].quarterLength, 6)
+
+        n = note.Note()        
+        n.quarterLength = 3
+        a = Stream()
+        a.repeatInsert(n, range(0,120,3))
+
+        self.assertEqual(len(a), 40)
+        
+        a.insert( 0, meter.TimeSignature("5/4")  )
+        a.insert(10, meter.TimeSignature("2/4")  )
+        a.insert( 3, meter.TimeSignature("3/16") )
+        a.insert(20, meter.TimeSignature("9/8")  )
+        a.insert(40, meter.TimeSignature("10/4") )
+
+        b = a.makeMeasures()
+        b = b.makeTies()
+        
+        # we now have 65 notes, as ties have been created
+        self.assertEqual(len(b.flat.notes), 65)
+
+        c = b.stripTies() # gets flat, removes measures
+        self.assertEqual(len(c.notes), 40)
+
+
+    def testStripTiesImported(self):
+        from music21 import corpus, converter
+        from music21.musicxml import testPrimitive
+
+        a = converter.parse(testPrimitive.multiMeasureTies)
+
+        p1 = a.parts[0]
+        self.assertEqual(len(p1.flat.notes), 16)
+        p1.stripTies(inPlace=True, retainContainers=True)
+        self.assertEqual(len(p1.flat.notes), 6)
+
+        p2 = a.parts[1]
+        self.assertEqual(len(p2.flat.notes), 16)
+        p2Stripped = p2.stripTies(inPlace=False, retainContainers=True)
+        self.assertEqual(len(p2Stripped.flat.notes), 5)
+        # original part should not be changed
+        self.assertEqual(len(p2.flat.notes), 16)
+
+        p3 = a.parts[2]
+        self.assertEqual(len(p3.flat.notes), 16)
+        p3.stripTies(inPlace=True, retainContainers=True)
+        self.assertEqual(len(p3.flat.notes), 3)
+
+        p4 = a.parts[3]
+        self.assertEqual(len(p4.flat.notes), 16)
+        p4Notes = p4.stripTies(retainContainers=False)
+        # original should be unchanged
+        self.assertEqual(len(p4.flat.notes), 16)
+        # lesser notes
+        self.assertEqual(len(p4Notes), 10)
+    
+
+    def testStripTiesScore(self):
+        '''Test stripTies using the Score method
+        '''
+
+        from music21 import corpus, converter
+        from music21.musicxml import testPrimitive
+        import music21
+
+        s = converter.parse(testPrimitive.multiMeasureTies)
+        self.assertEqual(len(s.parts), 4)
+
+        self.assertEqual(len(s.parts[0].flat.notes), 16)
+        self.assertEqual(len(s.parts[1].flat.notes), 16)
+        self.assertEqual(len(s.parts[2].flat.notes), 16)
+        self.assertEqual(len(s.parts[3].flat.notes), 16)
+
+        # first, in place false
+        sPost = s.stripTies(inPlace=False)
+
+        self.assertEqual(len(sPost.parts[0].flat.notes), 6)
+        self.assertEqual(len(sPost.parts[1].flat.notes), 5)
+        self.assertEqual(len(sPost.parts[2].flat.notes), 3)
+        self.assertEqual(len(sPost.parts[3].flat.notes), 10)
+
+        # make sure original is unchchanged
+        self.assertEqual(len(s.parts[0].flat.notes), 16)
+        self.assertEqual(len(s.parts[1].flat.notes), 16)
+        self.assertEqual(len(s.parts[2].flat.notes), 16)
+        self.assertEqual(len(s.parts[3].flat.notes), 16)
+
+        # second, in place true
+        sPost = s.stripTies(inPlace=True)
+        self.assertEqual(len(s.parts[0].flat.notes), 6)
+        self.assertEqual(len(s.parts[1].flat.notes), 5)
+        self.assertEqual(len(s.parts[2].flat.notes), 3)
+        self.assertEqual(len(s.parts[3].flat.notes), 10)
+
+        # just two ties here
+        s = corpus.parseWork('bach/bwv66.6')
+        self.assertEqual(len(s.parts), 4)
+
+        self.assertEqual(len(s.parts[0].flat.notes), 37)
+        self.assertEqual(len(s.parts[1].flat.notes), 42)
+        self.assertEqual(len(s.parts[2].flat.notes), 45)
+        self.assertEqual(len(s.parts[3].flat.notes), 41)
+
+        # perform strip ties in place
+        s.stripTies(inPlace=True)
+
+        self.assertEqual(len(s.parts[0].flat.notes), 36)
+        self.assertEqual(len(s.parts[1].flat.notes), 42)
+        self.assertEqual(len(s.parts[2].flat.notes), 44)
+        self.assertEqual(len(s.parts[3].flat.notes), 41)
+
+
+
+    def testTwoStreamMethods(self):
+        from music21.note import Note
+    
+        (n11,n12,n13,n14) = (Note(), Note(), Note(), Note())
+        (n21,n22,n23,n24) = (Note(), Note(), Note(), Note())
+        n11.step = "C"
+        n12.step = "D"
+        n13.step = "E"
+        n14.step = "F"
+        n21.step = "G"
+        n22.step = "A"
+        n23.step = "B"
+        n24.step = "C"
+        n24.octave = 5
+        
+        n11.duration.type = "half"
+        n12.duration.type = "whole"
+        n13.duration.type = "eighth"
+        n14.duration.type = "half"
+        
+        n21.duration.type = "half"
+        n22.duration.type = "eighth"
+        n23.duration.type = "whole"
+        n24.duration.type = "eighth"
+        
+        stream1 = Stream()
+        stream1.append([n11,n12,n13,n14])
+        stream2 = Stream()
+        stream2.append([n21,n22,n23,n24])
+    
+        attackedTogether = stream1.simultaneousAttacks(stream2) 
+        self.assertEqual(len(attackedTogether), 3)  # nx1, nx2, nx4
+        thisNote = stream2.getElementsByOffset(attackedTogether[1])[0]
+        self.assertTrue(thisNote is n22)
+        
+        playingWhenAttacked = stream1.playingWhenAttacked(n23)
+        self.assertTrue(playingWhenAttacked is n12)
+
+        allPlayingWhileSounding = stream2.allPlayingWhileSounding(n14)
+        self.assertEqual(len(allPlayingWhileSounding), 1)
+        self.assertTrue(allPlayingWhileSounding[0] is n24)
+
+    #    trimPlayingWhileSounding = \
+    #         stream2.trimPlayingWhileSounding(n12)
+    #    assert trimPlayingWhileSounding[0] == n22
+    #    assert trimPlayingWhileSounding[1].duration.quarterLength == 3.5
+
+
+
+    def testMeasureRange(self):
+        from music21 import corpus
+        a = corpus.parseWork('bach/bwv324.xml')
+        b = a[3].measures(4,6)
+        self.assertEqual(len(b), 3) 
+        #b.show('t')
+        # first measure now has keu sig
+        self.assertEqual(len(b[0].getElementsByClass(key.KeySignature)), 1) 
+        # first measure now has meter
+        self.assertEqual(len(b[0].getElementsByClass(meter.TimeSignature)), 1) 
+        # first measure now has clef
+        self.assertEqual(len(b[0].getElementsByClass(clef.Clef)), 1) 
+
+        #b.show()       
+        # get first part
+        p1 = a.parts[0]
+        # get measure by class; this will not manipulate the measure
+        mExRaw = p1.getElementsByClass('Measure')[5]
+        self.assertEqual(str([n for n in mExRaw.notes]), '[<music21.note.Note B>, <music21.note.Note D>]')
+        self.assertEqual(len(mExRaw.flat), 3)
+
+        # get measure by using method; this will add elements
+        mEx = p1.measure(6)
+        self.assertEqual(str([n for n in mEx.notes]), '[<music21.note.Note B>, <music21.note.Note D>]')
+        self.assertEqual(len(mEx.flat), 7)
+        
+        # make sure source has not chnaged
+        mExRaw = p1.getElementsByClass('Measure')[5]
+        self.assertEqual(str([n for n in mExRaw.notes]), '[<music21.note.Note B>, <music21.note.Note D>]')
+        self.assertEqual(len(mExRaw.flat), 3)
+
+
+        # test measures with no measure numbesr
+        c = Stream()
+        for i in range(4):
+            m = Measure()
+            n = note.Note()
+            m.repeatAppend(n, 4)
+            c.append(m)
+        #c.show()
+        d = c.measures(2,3)
+        self.assertEqual(len(d), 2) 
+        #d.show()
+
+        # try the score method
+        a = corpus.parseWork('bach/bwv324.xml')
+        b = a.measures(2,4)
+        self.assertEqual(len(b[0].flat.getElementsByClass(clef.Clef)), 1) 
+        self.assertEqual(len(b[1].flat.getElementsByClass(clef.Clef)), 1) 
+        self.assertEqual(len(b[2].flat.getElementsByClass(clef.Clef)), 1) 
+        self.assertEqual(len(b[3].flat.getElementsByClass(clef.Clef)), 1) 
+
+        self.assertEqual(len(b[0].flat.getElementsByClass(key.KeySignature)), 1) 
+        self.assertEqual(len(b[1].flat.getElementsByClass(key.KeySignature)), 1) 
+        self.assertEqual(len(b[2].flat.getElementsByClass(key.KeySignature)), 1) 
+        self.assertEqual(len(b[3].flat.getElementsByClass(key.KeySignature)), 1) 
+
+        #b.show()
+
+
+    def testMeasureOffsetMap(self):
+        from music21 import corpus
+        a = corpus.parseWork('bach/bwv324.xml')
+
+        mOffsetMap = a[0].measureOffsetMap()
+
+        self.assertEqual(sorted(mOffsetMap.keys()), 
+            [0.0, 4.0, 8.0, 12.0, 16.0, 20.0, 24.0, 34.0, 38.0]  )
+
+        # try on a complete score
+        a = corpus.parseWork('bach/bwv324.xml')
+        mOffsetMap = a.measureOffsetMap()
+        #environLocal.printDebug([mOffsetMap])
+        self.assertEqual(sorted(mOffsetMap.keys()), 
+            [0.0, 4.0, 8.0, 12.0, 16.0, 20.0, 24.0, 34.0, 38.0]  )
+
+        for key, value in mOffsetMap.items():
+            # each key contains 4 measures, one for each part
+            self.assertEqual(len(value), 4)
+
+        # we can get this information from Notes too!
+        a = corpus.parseWork('bach/bwv324.xml')
+        # get notes from one measure
+
+        mOffsetMap = a[0].flat.measureOffsetMap(note.Note)
+        self.assertEqual(sorted(mOffsetMap.keys()), [0.0, 4.0, 8.0, 12.0, 16.0, 20.0, 24.0, 34.0, 38.0]   )
+
+        self.assertEqual(str(mOffsetMap[0.0]), '[<music21.stream.Measure 1 offset=0.0>]')
+
+        self.assertEqual(str(mOffsetMap[4.0]), '[<music21.stream.Measure 2 offset=4.0>]')
+
+
+        # TODO: getting inconsistent results with these
+        # instead of storing a time value for locations, use an index 
+        # count
+
+        m1 = a[0].getElementsByClass('Measure')[1]
+        mOffsetMap = m1.measureOffsetMap(note.Note)
+        # offset here is that of measure that originally contained this note
+        environLocal.printDebug(['m1', m1, 'mOffsetMap', mOffsetMap])
+        self.assertEqual(sorted(mOffsetMap.keys()), [4.0] )
+
+        m2 = a[0].getElementsByClass('Measure')[2]
+        mOffsetMap = m2.measureOffsetMap(note.Note)
+        # offset here is that of measure that originally contained this note
+        self.assertEqual(sorted(mOffsetMap.keys()), [8.0] )
+
+
+        # this should work but does not yet
+        # it seems that the flat score does not work as the flat part
+#         mOffsetMap = a.flat.measureOffsetMap('Note')
+#         self.assertEqual(sorted(mOffsetMap.keys()), [0.0, 4.0, 8.0, 12.0, 16.0, 20.0, 24.0, 28.0, 32.0]  )
+
+
+
+    def testMeasureOffsetMapPostTie(self):
+        from music21 import corpus, stream
+        
+        a = corpus.parseWork('bach/bwv4.8.xml')
+        # alto line syncopated/tied notes accross bars
+        alto = a[1]
+        self.assertEqual(len(alto.flat.notes), 73)
+        
+        # offset map for measures looking at the part's Measures
+        # note that pickup bar is taken into account
+        post = alto.measureOffsetMap()
+        self.assertEqual(sorted(post.keys()), [0.0, 1.0, 5.0, 9.0, 13.0, 17.0, 21.0, 25.0, 29.0, 33.0, 37.0, 41.0, 45.0, 49.0, 53.0, 57.0, 61.0] )
+        
+        # looking at Measure and Notes: no problem
+        post = alto.flat.measureOffsetMap([Measure, note.Note])
+        self.assertEqual(sorted(post.keys()), [0.0, 1.0, 5.0, 9.0, 13.0, 17.0, 21.0, 25.0, 29.0, 33.0, 37.0, 41.0, 45.0, 49.0, 53.0, 57.0, 61.0] )
+        
+        
+        # after stripping ties, we have a stream with fewer notes
+        altoPostTie = a[1].stripTies()
+        # we can get the length of this directly b/c we just of a stream of 
+        # notes, no Measures
+        self.assertEqual(len(altoPostTie.notes), 69)
+        
+        # we can still get measure numbers:
+        mNo = altoPostTie[3].getContextByClass(stream.Measure).number
+        self.assertEqual(mNo, 1)
+        mNo = altoPostTie[8].getContextByClass(stream.Measure).number
+        self.assertEqual(mNo, 2)
+        mNo = altoPostTie[15].getContextByClass(stream.Measure).number
+        self.assertEqual(mNo, 4)
+        
+        # can we get an offset Measure map by looking for measures
+        post = altoPostTie.measureOffsetMap(stream.Measure)
+        # nothing: no Measures:
+        self.assertEqual(post.keys(), [])
+        
+        # but, we can get an offset Measure map by looking at Notes
+        post = altoPostTie.measureOffsetMap(note.Note)
+        # nothing: no Measures:
+        self.assertEqual(sorted(post.keys()), [0.0, 1.0, 5.0, 9.0, 13.0, 17.0, 21.0, 25.0, 29.0, 33.0, 37.0, 41.0, 45.0, 49.0, 53.0, 57.0, 61.0])
+
+        #from music21 import graph
+        #graph.plotStream(altoPostTie, 'scatter', values=['pitchclass','offset'])
+
+
+    def testMusicXMLGenerationViaPropertyA(self):
+        '''Test output tests above just by calling the musicxml attribute
+        '''
+        a = ['c', 'g#', 'd-', 'f#', 'e', 'f' ] * 4
+
+        s = Stream()
+        partOffsetShift = 1.25
+        partOffset = 7.5
+        p = Stream()
+        for pitchName in a:
+            n = note.Note(pitchName)
+            n.quarterLength = 1.5
+            p.append(n)
+        p.offset = partOffset
+
+        p.transferOffsetToElements()
+
+        junk = p.getTimeSignatures(searchContext=True, sortByCreationTime=True)
+        p.makeRests(refStreamOrTimeRange=[0, 100], 
+            inPlace=True)
+
+        self.assertEqual(p.lowestOffset, 0)
+        self.assertEqual(p.highestTime, 100.0)
+        post = p.musicxml
+
+
+        # can only recreate problem in the context of two Streams
+        s = Stream()
+        partOffsetShift = 1.25
+        partOffset = 7.5
+        for x in range(2):
+            p = Stream()
+            for pitchName in a:
+                n = note.Note(pitchName)
+                n.quarterLength = 1.5
+                p.append(n)
+            p.offset = partOffset
+            s.insert(p)
+            partOffset += partOffsetShift
+
+        #s.show()
+        post = s.musicxml
+
+
+    def testMusicXMLGenerationViaPropertyB(self):
+        '''Test output tests above just by calling the musicxml attribute
+        '''
+        n = note.Note()        
+        n.quarterLength = 3
+        a = Stream()
+        a.repeatInsert(n, range(0,120,3))
+        #a.show() # default time signature used
+        a.insert( 0, meter.TimeSignature("5/4")  )
+        a.insert(10, meter.TimeSignature("2/4")  )
+        a.insert( 3, meter.TimeSignature("3/16") )
+        a.insert(20, meter.TimeSignature("9/8")  )
+        a.insert(40, meter.TimeSignature("10/4") )
+        post = a.musicxml
+
+
+    def testMusicXMLGenerationViaPropertyC(self):
+        '''Test output tests above just by calling the musicxml attribute
+        '''
+        a = ['c', 'g#', 'd-', 'f#', 'e', 'f' ] * 4
+
+        s = Stream()
+        partOffsetShift = 1.25
+        partOffset = 0
+        for part in range(6):  
+            p = Stream()
+            for pitchName in a:
+                n = note.Note(pitchName)
+                n.quarterLength = 1.5
+                p.append(n)
+            p.offset = partOffset
+            s.insert(p)
+            partOffset += partOffsetShift
+        #s.show()
+        post = s.musicxml
+
+
+
+    def testContextNestedA(self):
+        '''Testing getting clefs from higher-level streams
+        '''
+        from music21 import note, clef
+
+        s1 = Stream()
+        s2 = Stream()
+        n1 = note.Note()
+        c1 = clef.AltoClef()
+
+        s1.append(n1) # this is the model of a stream with a single part
+        s2.append(s1)
+        s2.insert(0, c1)
+
+
+        # from the lower level stream, we should be able to get to the 
+        # higher level clef
+        post = s1.getContextByClass(clef.Clef)
+        self.assertEqual(isinstance(post, clef.AltoClef), True)
+
+        # we can also use getClefs to get this from s1 or s2
+        post = s1.getClefs()[0]
+        self.assertEqual(isinstance(post, clef.AltoClef), True)
+
+        post = s2.getClefs()[0]
+        self.assertEqual(isinstance(post, clef.AltoClef), True)
+
+        environLocal.printDebug(['_definedContexts.get() of s1', s1._definedContexts.get()])
+
+
+        # attempting to move the substream into a new stream
+        s3 = Stream()
+        s3.insert(s1) # insert at same offset as s2
+        
+        # we cannot get the alto clef from s3; this makes sense
+        post = s3.getClefs()[0]
+        self.assertEqual(isinstance(post, clef.TrebleClef), True)
+
+        # s1 has both stream as contexts
+        self.assertEqual(s1.hasContext(s3), True)
+        self.assertEqual(s1.hasContext(s2), True)
+
+        # but if we search s1, shuold not it find an alto clef?
+        post = s1.getClefs()
+        #environLocal.printDebug(['should not be treble clef:', post])
+        self.assertEqual(isinstance(post[0], clef.AltoClef), True)
+
+
+        # this all woroks fine
+        sMeasures = s2.makeMeasures()
+        self.assertEqual(len(sMeasures), 1)
+        self.assertEqual(len(sMeasures.getElementsByClass('Measure')), 1) # one measure
+        self.assertEqual(len(sMeasures[0]), 3) 
+        # first is sig
+        self.assertEqual(str(sMeasures[0][0]), '4/4') 
+        # second is clef
+        self.assertEqual(isinstance(sMeasures[0][1], clef.AltoClef), True)
+        #environLocal.printDebug(['here', sMeasures[0][2]])
+        #sMeasures.show('t')
+        # the third element is a Note; we get it from flattening during
+        # makeMeasures
+        self.assertEqual(isinstance(sMeasures[0][2], note.Note), True)
+
+        # this shows the proper outpt withs the proper clef.
+        #sMeasures.show()
+
+        # we cannot get clefs from sMeasures b/c that is the topmost
+        # stream container; there are no clefs here, only at a lower leve
+        post = sMeasures.getElementsByClass(clef.Clef)
+        self.assertEqual(len(post), 0)
+
+
+    def testContextNestedB(self):
+        '''Testing getting clefs from higher-level streams
+        '''
+        from music21 import note, clef
+        
+        s1 = Stream()
+        s2 = Stream()
+        n1 = note.Note()
+        c1 = clef.AltoClef()
+        
+        s1.append(n1) # this is the model of a stream with a single part
+        s2.append(s1)
+        s2.insert(0, c1)
+        
+        # this works fine
+        post = s1.getContextByClass(clef.Clef)
+        self.assertEqual(isinstance(post, clef.AltoClef), True)
+
+        # if we flatten s1, we cannot still get the clef: why?
+        s1Flat = s1.flat
+        # but it has s2 has a context
+        self.assertEqual(s1Flat.hasContext(s2), True)
+        #environLocal.printDebug(['_definedContexts.get() of s1Flat', s1Flat._definedContexts.get()])
+        #environLocal.printDebug(['_definedContexts._definedContexts of s1Flat', s1Flat._definedContexts._definedContexts])
+
+
+        self.assertEqual(s1Flat.hasContext(s2), True)
+
+        # this returns the proper dictionary entry
+        #environLocal.printDebug(
+        #    ['s1Flat._definedContexts._definedContexts[id(s1)', s1Flat._definedContexts._definedContexts[id(s2)]])
+        # we can extract out the same refernce
+        s2Out = s1Flat._definedContexts.getById(id(s2))
+
+        # this works
+        post = s1Flat.getContextByClass(clef.Clef)
+        self.assertEqual(isinstance(post, clef.AltoClef), True)
+
+        # this will only work if the callerFirst is manually set to s1Flat
+        # otherwise, this interprets the DefinedContext object as the first 
+        # caller
+        post = s1Flat._definedContexts.getByClass(clef.Clef, callerFirst=s1Flat)
+        self.assertEqual(isinstance(post, clef.AltoClef), True)
+
+
+
+    def testContextNestedC(self):
+        '''Testing getting clefs from higher-level streams
+        '''
+        from music21 import note, clef
+        
+        s1 = Stream()
+        s1.id = 's1'
+        s2 = Stream()
+        s2.id = 's2'
+        n1 = note.Note()
+        c1 = clef.AltoClef()
+        
+        s1.append(n1) # this is the model of a stream with a single part
+        s2.append(s1)
+        s2.insert(0, c1)
+        
+        # this works fine
+        post = s1.getContextByClass(clef.Clef)
+        self.assertEqual(isinstance(post, clef.AltoClef), True)
+
+        # this is a key tool of the serial reverse search
+        post = s2.getElementAtOrBefore(0, [clef.Clef])
+        self.assertEqual(isinstance(post, clef.AltoClef), True)
+
+
+        # this is a key tool of the serial reverse search
+        post = s2.flat.getElementAtOrBefore(0, [clef.Clef])
+        self.assertEqual(isinstance(post, clef.AltoClef), True)
+
+        # s1 is in s2; but s1.flat is not in s2!
+        self.assertEqual(s2.getOffsetByElement(s1), 0.0)
+        self.assertEqual(s2.getOffsetByElement(s1.flat), None)
+
+
+        # this does not work; the clef is in s2; its not in a context of s2
+        post = s2.getContextByClass(clef.Clef)
+        self.assertEqual(post, None)
+
+        # we can find the clef from the flat version of 21
+        post = s1.flat.getContextByClass(clef.Clef)
+        self.assertEqual(isinstance(post, clef.AltoClef), True)
+
+
+    def testContextNestedD(self):
+        '''Testing getting clefs from higher-level streams
+        '''
+
+        from music21 import clef, note
+        n1 = note.Note()
+        n2 = note.Note()
+
+        s1 = Stream()
+        s2 = Stream()
+        s3 = Stream()
+        s1.append(n1)
+        s2.append(n2)
+        s3.insert(0, s1)
+        s3.insert(0, s2)
+        
+        self.assertEqual(s1.parent, s3)
+
+        s3.insert(0, clef.AltoClef())
+        # both output parts have alto clefs
+        #s3.show()
+
+        # get clef form higher level stream; only option
+        self.assertEqual(s1.parent, s3)
+        post = s1.getClefs()[0]
+        self.assertEqual(isinstance(post, clef.AltoClef), True)
+        # TODO: isolated parent mangling problem here
+        #self.assertEqual(s1.parent, s3)
+
+        post = s2.getClefs()[0]
+        self.assertEqual(isinstance(post, clef.AltoClef), True)
+        
+
+        # now we in sert a clef in s2; s2 will get this clef first
+        s2.insert(0, clef.TenorClef())
+        # only second part should ahve tenor clef
+        post = s2.getClefs()[0]
+        self.assertEqual(isinstance(post, clef.TenorClef), True)
+
+        # but stream s1 should get the alto clef still
+        post = s1.getClefs()[0]
+        self.assertEqual(isinstance(post, clef.AltoClef), True)
+
+        # but s2 flat
+        post = s2.flat.getClefs()[0]
+        self.assertEqual(isinstance(post, clef.TenorClef), True)
+
+        s2FlatCopy = copy.deepcopy(s2.flat)
+        post = s2FlatCopy.getClefs()[0]
+        self.assertEqual(isinstance(post, clef.TenorClef), True)
+
+
+        # but s1 flat
+        post = s1.flat.getClefs()[0]
+        self.assertEqual(isinstance(post, clef.AltoClef), True)
+
+        s1FlatCopy = copy.deepcopy(s1.flat)
+        post = s1FlatCopy.getClefs()[0]
+        self.assertEqual(isinstance(post, clef.AltoClef), True)
+
+        environLocal.printDebug(['s1.parent', s1.parent])
+        s1Measures = s1.makeMeasures()
+        self.assertEqual(isinstance(s1Measures[0].clef, clef.AltoClef), True)
+
+        s2Measures = s2.makeMeasures()
+        self.assertEqual(isinstance(s2Measures[0].clef, clef.TenorClef), True)
+
+
+        # try making a deep copy of s3
+
+        s3copy = copy.deepcopy(s3)
+        #s1Measures = s3copy[0].makeMeasures()
+        s1Measures = s3copy.getElementsByClass('Stream')[0].makeMeasures()
+        self.assertEqual(isinstance(s1Measures[0].clef, clef.AltoClef), True)
+        #s1Measures.show() # these show the proper clefs
+
+        s2Measures = s3copy.getElementsByClass('Stream')[1].makeMeasures()
+        self.assertEqual(isinstance(s2Measures[0].clef, clef.TenorClef), True)
+        #s2Measures.show() # this shows the proper clef
+
+        #TODO: this still retruns tenor cleff for both parts
+        # need to examine
+
+        # now we in sert a clef in s2; s2 will get this clef first
+        s1.insert(0, clef.BassClef())
+        post = s1.getClefs()[0]
+        self.assertEqual(isinstance(post, clef.BassClef), True)
+
+
+        #s3.show()
+
+    def testMakeRests(self):
+
+        from music21 import note
+        a = ['c', 'g#', 'd-', 'f#', 'e', 'f' ] * 4
+
+
+        partOffsetShift = 1.25
+        partOffset = 2  # start at non zero
+        for part in range(6):  
+            p = Stream()
+            for pitchName in a:
+                n = note.Note(pitchName)
+                n.quarterLength = 1.5
+                p.append(n)
+            p.offset = partOffset
+
+            self.assertEqual(p.lowestOffset, 0)
+
+            p.transferOffsetToElements()
+            self.assertEqual(p.lowestOffset, partOffset)
+
+            p.makeRests()
+
+            #environLocal.printDebug(['first element', p[0], p[0].duration])
+            # by default, initial rest should be made
+            sub = p.getElementsByClass(note.Rest)
+            self.assertEqual(len(sub), 1)
+
+            self.assertEqual(sub.duration.quarterLength, partOffset)
+
+            # first element should have offset of first dur
+            self.assertEqual(p[1].offset, sub.duration.quarterLength)
+
+            partOffset += partOffsetShift
+
+            
+
+
+    def testMakeMeasuresMeterStream(self):
+        '''Testing making measures of various sizes with a supplied single element meter stream. This illustrates an approach to partitioning elements by various sized windows. 
+        '''
+        from music21 import meter, corpus
+        sBach = corpus.parseWork('bach/bwv324.xml')
+        meterStream = Stream()
+        meterStream.insert(0, meter.TimeSignature('2/4'))
+        # need to call make ties to allocate notes
+        sPartitioned = sBach.flat.makeMeasures(meterStream).makeTies()
+        self.assertEqual(len(sPartitioned), 21)
+
+
+        meterStream = Stream()
+        meterStream.insert(0, meter.TimeSignature('1/4'))
+        # need to call make ties to allocate notes
+        sPartitioned = sBach.flat.makeMeasures(meterStream).makeTies()
+        self.assertEqual(len(sPartitioned), 42)
+
+
+        meterStream = Stream()
+        meterStream.insert(0, meter.TimeSignature('3/4'))
+        # need to call make ties to allocate notes
+        sPartitioned = sBach.flat.makeMeasures(meterStream).makeTies()
+        self.assertEqual(len(sPartitioned), 14)
+
+
+        meterStream = Stream()
+        meterStream.insert(0, meter.TimeSignature('12/4'))
+        # need to call make ties to allocate notes
+        sPartitioned = sBach.flat.makeMeasures(meterStream).makeTies()
+        self.assertEqual(len(sPartitioned), 4)
+
+
+        meterStream = Stream()
+        meterStream.insert(0, meter.TimeSignature('48/4'))
+        # need to call make ties to allocate notes
+        sPartitioned = sBach.flat.makeMeasures(meterStream).makeTies()
+        self.assertEqual(len(sPartitioned), 1)
+
+    def testRemove(self):
+        '''Test removing components from a Stream.
+        '''
+        s = Stream()
+        n1 = note.Note('g')
+        n2 = note.Note('g#')
+        n3 = note.Note('a')
+
+        s.insert(0, n1)
+        s.insert(10, n3)
+        s.insert(5, n2)
+
+        self.assertEqual(len(s), 3)
+
+        self.assertEqual(n1.parent, s)
+        s.remove(n1)
+        self.assertEqual(len(s), 2)
+        # parent is Now sent to Nonte
+        self.assertEqual(n1.parent, None)
+
+
+    def testReplace(self):
+        '''Test replacing components from a Stream.
+        '''
+        s = Stream()
+        n1 = note.Note('g')
+        n2 = note.Note('g#')
+        n3 = note.Note('a')
+        n4 = note.Note('c')
+
+        s.insert(0, n1)
+        s.insert(5, n2)
+
+        self.assertEqual(len(s), 2)
+
+        s.replace(n1, n3)
+        self.assertEqual([s[0], s[1]], [n3, n2])
+
+        s.replace(n2, n4)
+        self.assertEqual([s[0], s[1]], [n3, n4])
+
+        s.replace(n4, n1)
+        self.assertEqual([s[0], s[1]], [n3, n1])
+
+
+        from music21 import corpus
+        sBach = corpus.parseWork('bach/bwv324.xml')
+        partSoprano = sBach[0]
+
+        c1 = partSoprano.flat.getElementsByClass(clef.Clef)[0]
+        self.assertEqual(isinstance(c1, clef.TrebleClef), True)
+
+        # now, replace with a different clef
+        c2 = clef.AltoClef()
+        partSoprano.flat.replace(c1, c2)
+
+        # all views of the Stream have been updated
+        cTest = sBach[0].flat.getElementsByClass(clef.Clef)[0]
+        self.assertEqual(isinstance(cTest, clef.AltoClef), True)
+
+        s1 = Stream()
+        s1.insert(10, n1)
+        s2 = Stream()
+        s2.insert(20, n1)
+        s3 = Stream()
+        s3.insert(30, n1)
+        
+        s1.replace(n1, n2)
+        self.assertEqual(s1[0], n2)
+        self.assertEqual(s1[0].getOffsetBySite(s1), 10)
+        
+        self.assertEqual(s2[0], n2)
+        self.assertEqual(s2[0].getOffsetBySite(s2), 20)
+        
+        self.assertEqual(s3[0], n2)
+        self.assertEqual(s3[0].getOffsetBySite(s3), 30)
+
+
+
+    def testDoubleStreamPlacement(self):
+        from music21 import note
+        n1 = note.Note()
+        s1 = Stream()
+        s1.insert(n1)
+
+        environLocal.printDebug(['n1.siteIds after one insertion', n1, n1.getSites(), n1.getSiteIds()])
+
+
+        s2 = Stream()
+        s2.insert(s1)
+
+        environLocal.printDebug(['n1.siteIds after container insertion', n1, n1.getSites(), n1.getSiteIds()])
+
+        s2Flat = s2.flat
+
+        #environLocal.printDebug(['s1', s1, id(s1)])    
+        #environLocal.printDebug(['s2', s2, id(s2)])    
+        #environLocal.printDebug(['s2flat', s2Flat, id(s2Flat)])
+
+        #environLocal.printDebug(['n1.siteIds', n1, n1.getSites(), n1.getSiteIds()])
+
+        # previously, one of these raised an error
+        s3 = copy.deepcopy(s2Flat)
+        s3 = copy.deepcopy(s2.flat)
+        s3Measures = s3.makeMeasures()
+
+
+    def testBestTimeSignature(self):
+        '''Get a time signature based on components in a measure.
+        '''
+        from music21 import note
+        m = Measure()
+        for ql in [2,3,2]:
+            n = note.Note()
+            n.quarterLength = ql
+            m.append(n)
+        ts = m.bestTimeSignature()
+        self.assertEqual(ts.numerator, 7)
+        self.assertEqual(ts.denominator, 4)
+
+        m = Measure()
+        for ql in [1.5, 1.5]:
+            n = note.Note()
+            n.quarterLength = ql
+            m.append(n)
+        ts = m.bestTimeSignature()
+        self.assertEqual(ts.numerator, 6)
+        self.assertEqual(ts.denominator, 8)
+
+        m = Measure()
+        for ql in [.25, 1.5]:
+            n = note.Note()
+            n.quarterLength = ql
+            m.append(n)
+        ts = m.bestTimeSignature()
+        self.assertEqual(ts.numerator, 7)
+        self.assertEqual(ts.denominator, 16)
+
+
+
+    def testGetKeySignatures(self):
+        '''Searching contexts for key signatures
+        '''
+        s = Stream()
+        ks1 = key.KeySignature(3)        
+        ks2 = key.KeySignature(-3)        
+        s.append(ks1)
+        s.append(ks2)
+        post = s.getKeySignatures()
+        self.assertEqual(post[0], ks1)
+        self.assertEqual(post[1], ks2)
+
+
+        # try creating a key signature in one of two measures
+        # try to get last active key signature
+        ks1 = key.KeySignature(3)        
+        m1 = Measure()
+        n1 = note.Note()
+        n1.quarterLength = 4
+        m1.append(n1)
+        m1.keySignature = ks1 # assign to measure via property
+
+        m2 = Measure()
+        n2 = note.Note()
+        n2.quarterLength = 4
+        m2.append(n2)
+
+        s = Stream()
+        s.append(m1)
+        s.append(m2)
+
+        # can get from measure
+        post = m1.getKeySignatures()
+        self.assertEqual(post[0], ks1)
+
+        # we can get from the Stream by flattening
+        post = s.flat.getKeySignatures()
+        self.assertEqual(post[0], ks1)
+
+        # we can get the key signature in m1 from m2
+        post = m2.getKeySignatures()
+        self.assertEqual(post[0], ks1)
+
+
+
+    def testGetKeySignaturesThreeMeasures(self):
+        '''Searching contexts for key signatures
+        '''
+
+        ks1 = key.KeySignature(3)        
+        ks2 = key.KeySignature(-3)        
+        ks3 = key.KeySignature(5)        
+
+        m1 = Measure()
+        n1 = note.Note()
+        n1.quarterLength = 4
+        m1.append(n1)
+        m1.keySignature = ks1 # assign to measure via property
+
+        m2 = Measure()
+        n2 = note.Note()
+        n2.quarterLength = 4
+        m2.append(n2)
+
+        m3 = Measure()
+        n3 = note.Note()
+        n3.quarterLength = 4
+        m3.append(n3)
+        m3.keySignature = ks3 # assign to measure via property
+
+        s = Stream()
+        s.append(m1)
+        s.append(m2)
+        s.append(m3)
+
+        # can get from measure
+        post = m1.getKeySignatures()
+        self.assertEqual(post[0], ks1)
+
+        # we can get the key signature in m1 from m2
+        post = m2.getKeySignatures()
+        self.assertEqual(post[0], ks1)
+
+        # if we search m3, we get the key signature in m3
+        post = m3.getKeySignatures()
+        self.assertEqual(post[0], ks3)
+
+
+
+
+    def testMakeAccidentals(self):
+        '''Test accidental display setting
+        '''
+        s = Stream()
+        n1 = note.Note('a#')
+        n2 = note.Note('a4')
+        r1 = note.Rest()
+        c1 = chord.Chord(['a#2', 'a4', 'a5'])
+        n3 = note.Note('a4')
+        s.append(n1)
+        s.append(r1)
+        s.append(n2)
+        s.append(c1)
+        s.append(n3)
+        s.makeAccidentals()
+
+        self.assertEqual(n2.accidental.displayStatus, True)
+        # both a's in the chord now have naturals but are hidden
+        self.assertEqual(c1.pitches[1].accidental, None)
+        #self.assertEqual(c1.pitches[2].accidental.displayStatus, True)
+
+        # not getting a natural here because of chord tones
+        #self.assertEqual(n3.accidental.displayStatus, True)
+        #self.assertEqual(n3.accidental, None)
+        #s.show()
+
+        s = Stream()
+        n1 = note.Note('a#')
+        n2 = note.Note('a')
+        r1 = note.Rest()
+        c1 = chord.Chord(['a#2', 'a4', 'a5'])
+        s.append(n1)
+        s.append(r1)
+        s.append(n2)
+        s.append(c1)
+        s.makeAccidentals(cautionaryPitchClass=False)
+
+        # a's in the chord do not have naturals
+        self.assertEqual(c1.pitches[1].accidental, None)
+        self.assertEqual(c1.pitches[2].accidental, None)
+
+
+
+    def testMakeAccidentalsWithKeysInMeasures(self):
+        scale1 = ['c4', 'd4', 'e4', 'f4', 'g4', 'a4', 'b4', 'c5']
+        scale2 = ['c', 'd', 'e-', 'f', 'g', 'a-', 'b-', 'c5']
+        scale3 = ['c#', 'd#', 'e#', 'f#', 'g#', 'a#', 'b#', 'c#5']
+    
+        s = Stream()
+        for scale in [scale1, scale2, scale3]:
+            for ks in [key.KeySignature(0), key.KeySignature(2),
+                key.KeySignature(4), key.KeySignature(7), key.KeySignature(-1),
+                key.KeySignature(-3)]:
+    
+                m = Measure()
+                m.timeSignature = meter.TimeSignature('4/4')
+                m.keySignature = ks
+                for p in scale*2:
+                    n = note.Note(p)
+                    n.quarterLength = .25
+                    n.addLyric(n.pitch.name)
+                    m.append(n)
+                m.makeBeams(inPlace=True)
+                m.makeAccidentals(inPlace=True)
+                s.append(m)
+        # TODO: add tests
+        #s.show()
+
+
+
+
+    def testScaleOffsetsBasic(self):
+        '''
+        '''
+        from music21 import note, stream
+
+        def procCompare(s, scalar, match):
+            oListSrc = [e.offset for e in s]
+            oListSrc.sort()
+            sNew = s.scaleOffsets(scalar, inPlace=False)
+            oListPost = [e.offset for e in sNew]
+            oListPost.sort()
+
+            #environLocal.printDebug(['scaleOffsets', oListSrc, '\npost scaled by:', scalar, oListPost])
+            self.assertEqual(oListPost[:len(match)], match)
+
+        # test equally spaced half notes starting at zero
+        n = note.Note()
+        n.quarterLength = 2
+        s = stream.Stream()
+        s.repeatAppend(n, 10)
+
+        # provide start of resulting values
+        # half not spacing becomes whole note spacing
+        procCompare(s, 2, [0.0, 4.0, 8.0])
+        procCompare(s, 4, [0.0, 8.0, 16.0, 24.0])
+        procCompare(s, 3, [0.0, 6.0, 12.0, 18.0])
+        procCompare(s, .5, [0.0, 1.0, 2.0, 3.0])
+        procCompare(s, .25, [0.0, 0.5, 1.0, 1.5])
+
+        # test equally spaced quarter notes start at non-zero
+        n = note.Note()
+        n.quarterLength = 1
+        s = stream.Stream()
+        s.repeatInsert(n, range(100, 110))
+
+        procCompare(s, 1, [100, 101, 102, 103])
+        procCompare(s, 2, [100, 102, 104, 106])
+        procCompare(s, 4, [100, 104, 108, 112])
+        procCompare(s, 1.5, [100, 101.5, 103.0, 104.5])
+        procCompare(s, .5, [100, 100.5, 101.0, 101.5])
+        procCompare(s, .25, [100, 100.25, 100.5, 100.75])
+
+        # test non equally spaced notes starting at zero
+        s = stream.Stream()
+        n1 = note.Note()
+        n1.quarterLength = 1
+        s.repeatInsert(n, range(0, 30, 3))
+        n2 = note.Note()
+        n2.quarterLength = 2
+        s.repeatInsert(n, range(1, 30, 3))
+        # procCompare will  sort offsets; this test non sorted operation
+        procCompare(s, 1, [0.0, 1.0, 3.0, 4.0, 6.0, 7.0])
+        procCompare(s, .5, [0.0, 0.5, 1.5, 2.0, 3.0, 3.5])
+        procCompare(s, 2, [0.0, 2.0, 6.0, 8.0, 12.0, 14.0])
+
+        # test non equally spaced notes starting at non-zero
+        s = stream.Stream()
+        n1 = note.Note()
+        n1.quarterLength = 1
+        s.repeatInsert(n, range(100, 130, 3))
+        n2 = note.Note()
+        n2.quarterLength = 2
+        s.repeatInsert(n, range(101, 130, 3))
+        # procCompare will  sort offsets; this test non sorted operation
+        procCompare(s, 1, [100.0, 101.0, 103.0, 104.0, 106.0, 107.0])
+        procCompare(s, .5, [100.0, 100.5, 101.5, 102.0, 103.0, 103.5])
+        procCompare(s, 2, [100.0, 102.0, 106.0, 108.0, 112.0, 114.0])
+        procCompare(s, 6, [100.0, 106.0, 118.0, 124.0, 136.0, 142.0])
+
+
+
+    def testScaleOffsetsBasicInPlaceA(self):
+        '''
+        '''
+        from music21 import note, stream
+
+        def procCompare(s, scalar, match):
+            # test equally spaced half notes starting at zero
+            n = note.Note()
+            n.quarterLength = 2
+            s = stream.Stream()
+            s.repeatAppend(n, 10)
+
+            oListSrc = [e.offset for e in s]
+            oListSrc.sort()
+            s.scaleOffsets(scalar, inPlace=True)
+            oListPost = [e.offset for e in s]
+            oListPost.sort()
+            #environLocal.printDebug(['scaleOffsets', oListSrc, '\npost scaled by:', scalar, oListPost])
+            self.assertEqual(oListPost[:len(match)], match)
+
+        s = None # placeholder
+        # provide start of resulting values
+        # half not spacing becomes whole note spacing
+        procCompare(s, 2, [0.0, 4.0, 8.0])
+        procCompare(s, 4, [0.0, 8.0, 16.0, 24.0])
+        procCompare(s, 3, [0.0, 6.0, 12.0, 18.0])
+        procCompare(s, .5, [0.0, 1.0, 2.0, 3.0])
+        procCompare(s, .25, [0.0, 0.5, 1.0, 1.5])
+
+
+    def testScaleOffsetsBasicInPlaceB(self):
+        '''
+        '''
+        from music21 import note, stream
+
+        def procCompare(s, scalar, match):
+            # test equally spaced quarter notes start at non-zero
+            n = note.Note()
+            n.quarterLength = 1
+            s = stream.Stream()
+            s.repeatInsert(n, range(100, 110))
+
+            oListSrc = [e.offset for e in s]
+            oListSrc.sort()
+            s.scaleOffsets(scalar, inPlace=True)
+            oListPost = [e.offset for e in s]
+            oListPost.sort()
+            #environLocal.printDebug(['scaleOffsets', oListSrc, '\npost scaled by:', scalar, oListPost])
+            self.assertEqual(oListPost[:len(match)], match)
+
+        s = None # placeholder
+        procCompare(s, 1, [100, 101, 102, 103])
+        procCompare(s, 2, [100, 102, 104, 106])
+        procCompare(s, 4, [100, 104, 108, 112])
+        procCompare(s, 1.5, [100, 101.5, 103.0, 104.5])
+        procCompare(s, .5, [100, 100.5, 101.0, 101.5])
+        procCompare(s, .25, [100, 100.25, 100.5, 100.75])
+
+
+    def testScaleOffsetsBasicInPlaceC(self):
+        '''
+        '''
+        from music21 import note, stream
+
+        def procCompare(s, scalar, match):
+            # test non equally spaced notes starting at zero
+            s = stream.Stream()
+            n1 = note.Note()
+            n1.quarterLength = 1
+            s.repeatInsert(n1, range(0, 30, 3))
+            n2 = note.Note()
+            n2.quarterLength = 2
+            s.repeatInsert(n2, range(1, 30, 3))
+
+            oListSrc = [e.offset for e in s]
+            oListSrc.sort()
+            s.scaleOffsets(scalar, inPlace=True)
+            oListPost = [e.offset for e in s]
+            oListPost.sort()
+            #environLocal.printDebug(['scaleOffsets', oListSrc, '\npost scaled by:', scalar, oListPost])
+            self.assertEqual(oListPost[:len(match)], match)
+
+        # procCompare will  sort offsets; this test non sorted operation
+        s = None # placeholder
+        procCompare(s, 1, [0.0, 1.0, 3.0, 4.0, 6.0, 7.0])
+        procCompare(s, .5, [0.0, 0.5, 1.5, 2.0, 3.0, 3.5])
+        procCompare(s, 2, [0.0, 2.0, 6.0, 8.0, 12.0, 14.0])
+
+
+
+    def testScaleOffsetsBasicInPlaceD(self):
+        '''
+        '''
+        from music21 import note, stream
+
+        def procCompare(s, scalar, match):
+            # test non equally spaced notes starting at non-zero
+            s = stream.Stream()
+            n1 = note.Note()
+            n1.quarterLength = 1
+            s.repeatInsert(n1, range(100, 130, 3))
+            n2 = note.Note()
+            n2.quarterLength = 2
+            s.repeatInsert(n2, range(101, 130, 3))
+
+            oListSrc = [e.offset for e in s]
+            oListSrc.sort()
+            s.scaleOffsets(scalar, inPlace=True)
+            oListPost = [e.offset for e in s]
+            oListPost.sort()
+            #environLocal.printDebug(['scaleOffsets', oListSrc, '\npost scaled by:', scalar, oListPost])
+            self.assertEqual(oListPost[:len(match)], match)
+
+        # procCompare will  sort offsets; this test non sorted operation
+        s = None # placeholder
+        procCompare(s, 1, [100.0, 101.0, 103.0, 104.0, 106.0, 107.0])
+        procCompare(s, .5, [100.0, 100.5, 101.5, 102.0, 103.0, 103.5])
+        procCompare(s, 2, [100.0, 102.0, 106.0, 108.0, 112.0, 114.0])
+        procCompare(s, 6, [100.0, 106.0, 118.0, 124.0, 136.0, 142.0])
+
+
+
+
+    def testScaleOffsetsNested(self):
+        '''
+        '''
+        from music21 import note, stream
+
+
+        def offsetMap(s): # lists of offsets, with lists of lists
+            post = []
+            for e in s:
+                sub = []
+                sub.append(e.offset)
+                if hasattr(e, 'elements'):
+                    sub.append(offsetMap(e))
+                post.append(sub)
+            return post
+            
+
+        def procCompare(s, scalar, anchorZeroRecurse, match):
+            oListSrc = offsetMap(s)
+            oListSrc.sort()
+            sNew = s.scaleOffsets(scalar, anchorZeroRecurse=anchorZeroRecurse, 
+                                  inPlace=False)
+            oListPost = offsetMap(sNew)
+            oListPost.sort()
+
+            #environLocal.printDebug(['scaleOffsets', oListSrc, '\npost scaled by:', scalar, oListPost])
+            self.assertEqual(oListPost[:len(match)], match)
+
+
+        # test equally spaced half notes starting at zero
+        n1 = note.Note()
+        n1.quarterLength = 2
+        s1 = stream.Stream()
+        s1.repeatAppend(n1, 4)
+
+        n2 = note.Note()
+        n2.quarterLength = .5
+        s2 = stream.Stream()
+        s2.repeatAppend(n2, 4)
+        s1.append(s2)
+
+        # offset map gives us a nested list presentation of all offsets
+        # usefulfor testing
+        self.assertEquals(offsetMap(s1),
+        [[0.0], [2.0], [4.0], [6.0], [8.0, [[0.0], [0.5], [1.0], [1.5]]]])
+
+        # provide start of resulting values
+        # half not spacing becomes whole note spacing
+        procCompare(s1, 2, 'lowest', 
+        [[0.0], [4.0], [8.0], [12.0], [16.0, [[0.0], [1.0], [2.0], [3.0]]]]
+        )
+        procCompare(s1, 4, 'lowest', 
+        [[0.0], [8.0], [16.0], [24.0], [32.0, [[0.0], [2.0], [4.0], [6.0]]]] 
+        )
+        procCompare(s1, .25, 'lowest', 
+        [[0.0], [0.5], [1.0], [1.5], [2.0, [[0.0], [0.125], [0.25], [0.375]]]]
+        )
+
+        # test unequally spaced notes starting at non-zero
+        n1 = note.Note()
+        n1.quarterLength = 1
+        s1 = stream.Stream()
+        s1.repeatInsert(n1, [10,14,15,17])
+
+        n2 = note.Note()
+        n2.quarterLength = .5
+        s2 = stream.Stream()
+        s2.repeatInsert(n2, [40,40.5,41,41.5])
+        s1.append(s2)
+        s1.append(copy.deepcopy(s2))
+        s1.append(copy.deepcopy(s2))
+
+        # note that, with these nested streams, 
+        # the first value of an embeded stream stays in the same 
+        # position relative to that stream. 
+
+        # it might be necessary, in this case, to scale the start
+        # time of the first elemen
+        # that is, it should have no shift
+
+        # provide anchorZeroRecurse value
+        self.assertEquals(offsetMap(s1),
+        [[10.0], [14.0], [15.0], [17.0], 
+            [18.0, [[40.0], [40.5], [41.0], [41.5]]], 
+            [60.0, [[40.0], [40.5], [41.0], [41.5]]], 
+            [102.0, [[40.0], [40.5], [41.0], [41.5]]]]
+        )
+
+        procCompare(s1, 2, 'lowest', 
+        [[10.0], [18.0], [20.0], [24.0], 
+            [26.0, [[40.0], [41.0], [42.0], [43.0]]], 
+            [110.0, [[40.0], [41.0], [42.0], [43.0]]], 
+            [194.0, [[40.0], [41.0], [42.0], [43.0]]]]
+        )
+
+        # if anchorZeroRecurse is None, embedded stream that do not
+        # start at zero are scaled proportionally
+        procCompare(s1, 2, None, 
+        [[10.0], [18.0], [20.0], [24.0], 
+            [26.0, [[80.0], [81.0], [82.0], [83.0]]], 
+            [110.0, [[80.0], [81.0], [82.0], [83.0]]], 
+            [194.0, [[80.0], [81.0], [82.0], [83.0]]]] 
+        )
+
+        procCompare(s1, .25, 'lowest', 
+        [[10.0], [11.0], [11.25], [11.75], 
+            [12.0, [[40.0], [40.125], [40.25], [40.375]]], 
+            [22.5, [[40.0], [40.125], [40.25], [40.375]]], 
+            [33.0, [[40.0], [40.125], [40.25], [40.375]]]] 
+        )
+
+        # if anchorZeroRecurse is None, embedded stream that do not
+        # start at zero are scaled proportionally
+        procCompare(s1, .25, None, 
+        [[10.0], [11.0], [11.25], [11.75], 
+            [12.0, [[10.0], [10.125], [10.25], [10.375]]], 
+            [22.5, [[10.0], [10.125], [10.25], [10.375]]], 
+            [33.0, [[10.0], [10.125], [10.25], [10.375]]]] 
+        )
+
+
+    def testScaleDurationsBasic(self):
+        '''Scale some durations, independent of offsets. 
+        '''
+        import note
+
+        def procCompare(s, scalar, match):
+            oListSrc = [e.quarterLength for e in s]
+            sNew = s.scaleDurations(scalar, inPlace=False)
+            oListPost = [e.quarterLength for e in sNew]
+            self.assertEqual(oListPost[:len(match)], match)
+
+        n1 = note.Note()
+        n1.quarterLength = .5
+        s1 = Stream()
+        s1.repeatInsert(n1, range(6))
+
+        # test inPlace v/ not inPlace
+        sNew = s1.scaleDurations(2, inPlace=False)
+        self.assertEqual([e.duration.quarterLength for e in s1], [0.5, 0.5, 0.5, 0.5, 0.5, 0.5])
+        self.assertEqual([e.duration.quarterLength for e in sNew], [1.0, 1.0, 1.0, 1.0, 1.0, 1.0])
+
+        # basic test
+        procCompare(s1, .5, [0.25, 0.25, 0.25])
+        procCompare(s1, 3, [1.5, 1.5, 1.5])
+
+        # a sequence of Durations of different values
+        s1 = Stream()
+        for ql in [.5, 1.5, 2, 3, .25, .25, .5]:
+            n = note.Note('g')
+            n.quarterLength = ql
+            s1.append(n)
+
+        procCompare(s1, .5, [0.25, 0.75, 1.0, 1.5, 0.125, 0.125, 0.25] )
+        procCompare(s1, .25, [0.125, 0.375, 0.5, 0.75, 0.0625, 0.0625, 0.125] )
+        procCompare(s1, 4, [2.0, 6.0, 8, 12, 1.0, 1.0, 2.0])
+         
+
+
+
+    def testAugmentOrDiminishBasic(self):
+
+        def procCompare(s, scalar, matchOffset, matchDuration):
+            oListSrc = [e.offset for e in s]
+            qlListSrc = [e.quarterLength for e in s]
+
+            sNew = s.augmentOrDiminish(scalar, inPlace=False)
+            oListPost = [e.offset for e in sNew]
+            qlListPost = [e.quarterLength for e in sNew]
+
+            self.assertEqual(oListPost[:len(matchOffset)], matchOffset)
+            self.assertEqual(qlListPost[:len(matchDuration)], matchDuration)
+
+            # test that the last offset is the highest offset
+            self.assertEqual(matchOffset[-1], sNew.highestOffset)
+            self.assertEqual(matchOffset[-1]+matchDuration[-1], 
+                sNew.highestTime)
+
+
+            # test making measures on this 
+            post = sNew.makeMeasures()
+            #sNew.show()
+
+        # a sequence of Durations of different values
+        s1 = Stream()
+        for ql in [.5, 1.5, 2, 3, .25, .25, .5]:
+            n = note.Note('g')
+            n.quarterLength = ql
+            s1.append(n)
+
+        # provide offsets, then durations
+        procCompare(s1, .5, 
+            [0.0, 0.25, 1.0, 2.0, 3.5, 3.625, 3.75] ,
+            [0.25, 0.75, 1.0, 1.5, 0.125, 0.125, 0.25] )
+
+        procCompare(s1, 1.5, 
+            [0.0, 0.75, 3.0, 6.0, 10.5, 10.875, 11.25]  ,
+            [0.75, 2.25, 3.0, 4.5, 0.375, 0.375, 0.75] )
+
+        procCompare(s1, 3, 
+            [0.0, 1.5, 6.0, 12.0, 21.0, 21.75, 22.5]  ,
+            [1.5, 4.5, 6, 9, 0.75, 0.75, 1.5]  )
+
+
+
+
+    def testAugmentOrDiminishHighestTimes(self):
+        '''Need to make sure that highest offset and time are properly updated
+        '''
+        from music21 import corpus
+        src = corpus.parseWork('bach/bwv324.xml')
+        # get some measures of the soprano; just get the notes
+        ex = src[0].flat.notes[0:30]
+
+        self.assertEqual(ex.highestOffset, 38.0)
+        self.assertEqual(ex.highestTime, 42.0)
+
+        # try first when doing this not in place
+        newEx = ex.augmentOrDiminish(2, inPlace=False)
+        self.assertEqual(newEx.notes[0].offset, 0.0)
+        self.assertEqual(newEx.notes[1].offset, 4.0)
+
+        self.assertEqual(newEx.highestOffset, 76.0)
+        self.assertEqual(newEx.highestTime, 84.0)
+
+        # try in place
+        ex.augmentOrDiminish(2, inPlace=True)
+        self.assertEqual(ex.notes[1].getOffsetBySite(ex), 4.0)
+        self.assertEqual(ex.notes[1].offset, 4.0)
+
+        self.assertEqual(ex.highestOffset, 76.0)
+        self.assertEqual(ex.highestTime, 84.0)
+
+        
+
+    def testAugmentOrDiminishCorpus(self):
+        '''Extact phrases from the corpus and use for testing 
+        '''
+        from music21 import corpus
+
+        # first method: iterating through notes
+        src = corpus.parseWork('bach/bwv324.xml')
+        # get some measures of the soprano; just get the notes
+        ex = src[0].flat.notes[0:30]
+        # attach a couple of transformations
+        s = Stream()
+        for scalar in [.5, 1.5, 2, .25]:
+            #n = note.Note()
+            part = Part()
+            for n in ex.augmentOrDiminish(scalar, inPlace=False):
+                part.append(n)
+            s.insert(0, part)
+        junkTest = s._getMX()
+        #s.show()
+    
+        # second method: getting flattened stream
+        src = corpus.parseWork('bach/bwv323.xml')
+        # get notes from one part
+        ex = src[0].flat.notes
+        s = Score()
+        for scalar in [1, 2, .5, 1.5]:
+            part = ex.augmentOrDiminish(scalar, inPlace=False)
+            s.insert(0, part)
+        
+        junkTest = s._getMX()
+        #s.show()
+
+
+    def testMeasureBarDurationProportion(self):
+        
+        from music21 import meter, stream, note
+
+        m = stream.Measure()
+        m.timeSignature = meter.TimeSignature('3/4')
+        n = note.Note()
+        n.quarterLength = 1
+        m.append(copy.deepcopy(n))
+
+        self.assertEqual(m.notes[0].offset, 0)
+        self.assertAlmostEqual(m.barDurationProportion(), .333333, 4)
+        self.assertAlmostEqual(m.barDuration.quarterLength, 3, 4)
+
+# temporarily commented out
+#         m.shiftElementsAsAnacrusis()
+#         self.assertEqual(m.notes[0].hasContext(m), True)
+#         self.assertEqual(m.notes[0].offset, 2.0)
+#         # now the duration is full
+#         self.assertAlmostEqual(m.barDurationProportion(), 1.0, 4)
+#         self.assertAlmostEqual(m.highestOffset, 2.0, 4)
+
+
+        m = stream.Measure()
+        m.timeSignature = meter.TimeSignature('5/4')
+        n1 = note.Note()
+        n1.quarterLength = .5
+        n2 = note.Note()
+        n2.quarterLength = 1.5
+        m.append(n1)
+        m.append(n2)
+
+        self.assertAlmostEqual(m.barDurationProportion(), .4, 4)
+        self.assertEqual(m.barDuration.quarterLength, 5.0)
+
+#         m.shiftElementsAsAnacrusis()
+#         self.assertEqual(m.notes[0].offset, 3.0)
+#         self.assertEqual(n1.offset, 3.0)
+#         self.assertEqual(n2.offset, 3.5)
+#         self.assertAlmostEqual(m.barDurationProportion(), 1.0, 4)
+
+
+    def testInsertAndShiftBasic(self):
+        import random
+        from music21 import note
+        offsets = [0, 2, 4, 6, 8, 10, 12]
+        n = note.Note()
+        n.quarterLength = 2
+        s = Stream()
+        s.repeatInsert(n, offsets)
+        # qL, insertOffset, newHighOffset, newHighTime
+        data = [
+                 (.25, 0, 12.25, 14.25),
+                 (3, 0, 15, 17),
+                 (6.5, 0, 18.5, 20.5),
+                 # shifting at a positing where another element starts
+                 (.25, 4, 12.25, 14.25),
+                 (3, 4, 15, 17),
+                 (6.5, 4, 18.5, 20.5),
+                 # shift the same duration at different insert points
+                 (1, 2, 13, 15),
+                 (2, 2, 14, 16),
+                 # this is overlapping element at 2 by 1, ending at 4
+                 # results in no change in new high values
+                 (1, 3, 12, 14), 
+                 # since duration is here 2, extend new starts to 5
+                 (2, 3, 13, 15), 
+                 (1, 4, 13, 15),
+                 (2, 4, 14, 16),
+                 # here, we do not shift the element at 4, only event at 6
+                 (2, 4.5, 12.5, 14.5),
+                 # here, we insert the start of an element and can shift it
+                 (2.5, 4, 14.5, 16.5),
+            ]
+        for qL, insertOffset, newHighOffset, newHighTime in data:
+            sProc = copy.deepcopy(s)        
+            self.assertEqual(sProc.highestOffset, 12)
+            self.assertEqual(sProc.highestTime, 14)
+            nAlter = note.Note()
+            nAlter.quarterLength = qL
+            sProc.insertAndShift(insertOffset, nAlter)
+            sProc.elements = sProc.sorted.elements
+            self.assertEqual(sProc.highestOffset, newHighOffset)
+            self.assertEqual(sProc.highestTime, newHighTime)
+            self.assertEqual(len(sProc), len(s)+1)
+
+            # try the same with scrambled elements
+            sProc = copy.deepcopy(s)        
+            random.shuffle(sProc._elements)
+            sProc._elementsChanged()
+
+            self.assertEqual(sProc.highestOffset, 12)
+            self.assertEqual(sProc.highestTime, 14)
+            nAlter = note.Note()
+            nAlter.quarterLength = qL
+            sProc.insertAndShift(insertOffset, nAlter)
+            sProc.elements = sProc.sorted.elements
+            self.assertEqual(sProc.highestOffset, newHighOffset)
+            self.assertEqual(sProc.highestTime, newHighTime)
+            self.assertEqual(len(sProc), len(s)+1)
+
+
+    def testInsertAndShiftNoDuration(self):
+        import random
+        from music21 import note
+        offsets = [0, 2, 4, 6, 8, 10, 12]
+        n = note.Note()
+        n.quarterLength = 2
+        s = Stream()
+        s.repeatInsert(n, offsets)
+        # qL, insertOffset, newHighOffset, newHighTime
+        data = [
+                 (.25, 0, 12, 14),
+                 (3, 0, 12, 14),
+                 (6.5, 0, 12, 14),
+                 (.25, 4, 12, 14),
+                 (3, 4, 12, 14),
+                 (6.5, 4, 12, 14),
+                 (1, 2, 12, 14),
+                 (2, 2, 12, 14),
+                 (1, 3, 12, 14), 
+            ]
+        for qL, insertOffset, newHighOffset, newHighTime in data:
+            sProc = copy.deepcopy(s)        
+            self.assertEqual(sProc.highestOffset, 12)
+            self.assertEqual(sProc.highestTime, 14)
+
+            c = clef.Clef()
+            sProc.insertAndShift(insertOffset, c)
+            #sProc.elements = sProc.sorted.elements
+            self.assertEqual(sProc.highestOffset, newHighOffset)
+            self.assertEqual(sProc.highestTime, newHighTime)
+            self.assertEqual(len(sProc), len(s)+1)
+
+
+
+    def testInsertAndShiftMultipleElements(self):
+        import random
+        from music21 import note
+        offsets = [0, 2, 4, 6, 8, 10, 12]
+        n = note.Note()
+        n.quarterLength = 2
+        s = Stream()
+        s.repeatInsert(n, offsets)
+        # qL, insertOffset, newHighOffset, newHighTime
+        data = [
+                 (.25, 0, 12.25, 14.25),
+                 (3, 0, 15, 17),
+                 (6.5, 0, 18.5, 20.5),
+                 # shifting at a positing where another element starts
+                 (.25, 4, 12.25, 14.25),
+                 (3, 4, 15, 17),
+                 (6.5, 4, 18.5, 20.5),
+                 # shift the same duration at different insert points
+                 (1, 2, 13, 15),
+                 (2, 2, 14, 16),
+                 # this is overlapping element at 2 by 1, ending at 4
+                 # results in no change in new high values
+                 (1, 3, 12, 14), 
+                 # since duration is here 2, extend new starts to 5
+                 (2, 3, 13, 15), 
+                 (1, 4, 13, 15),
+                 (2, 4, 14, 16),
+                 # here, we do not shift the element at 4, only event at 6
+                 (2, 4.5, 12.5, 14.5),
+                 # here, we insert the start of an element and can shift it
+                 (2.5, 4, 14.5, 16.5),
+            ]
+        for qL, insertOffset, newHighOffset, newHighTime in data:
+            sProc = copy.deepcopy(s)        
+            self.assertEqual(sProc.highestOffset, 12)
+            self.assertEqual(sProc.highestTime, 14)
+
+            # fill with sixteenth notes
+            nAlter = note.Note()
+            nAlter.quarterLength = .25
+            itemList = []
+            o = insertOffset
+            while o < insertOffset + qL:
+                itemList.append(o)
+                itemList.append(copy.deepcopy(nAlter))
+                o += .25
+            #environLocal.printDebug(['itemList', itemList])            
+
+            sProc.insertAndShift(itemList)
+            sProc.elements = sProc.sorted.elements
+            self.assertEqual(sProc.highestOffset, newHighOffset)
+            self.assertEqual(sProc.highestTime, newHighTime)
+            self.assertEqual(len(sProc), len(s)+len(itemList) / 2)
+
+
+    def testMetadataOnStream(self):
+        from music21 import note
+        s = Stream()
+        n1 = note.Note()
+        s.append(n1)
+
+        s.metadata = metadata.Metadata()
+        s.metadata.composer = 'Frank the Composer'
+        s.metadata.title = 'work title' # will get as movement name if not set
+        #s.metadata.movementName = 'movement name'
+        post = s.musicxml
+        #s.show()
+
+
+    def testMeasureBarline(self):
+
+        from music21 import meter
+        
+        m1 = Measure()
+        m1.timeSignature = meter.TimeSignature('3/4')
+        self.assertEqual(len(m1), 1)
+
+        b1 = bar.Barline('heavy')
+        # this adds to elements list
+        m1.leftBarline = b1
+        self.assertEqual(len(m1), 2)
+        self.assertEqual(m1[1], b1) # this is on elements
+        self.assertEqual(m1.rightBarline, None) # this is on elements
+
+        b2 = bar.Barline('heavy')
+        self.assertEqual(m1.barDuration.quarterLength, 3.0)
+        m1.rightBarline = b2
+
+
+        # now have barline, ts, and barline
+        self.assertEqual(len(m1), 3)
+        b3 = bar.Barline('double')
+        b4 = bar.Barline('heavy')
+
+        m1.leftBarline = b3
+        # length should be the same, as we replaced
+        self.assertEqual(len(m1), 3)
+        self.assertEqual(m1.leftBarline, b3)
+
+        m1.rightBarline = b4
+        self.assertEqual(len(m1), 3)
+        self.assertEqual(m1.rightBarline, b4)
+
+        p = Part()
+        p.append(copy.deepcopy(m1))
+        p.append(copy.deepcopy(m1))
+
+        #p.show()
+
+        # add right barline first, w/o a time signature
+        m2 = Measure()
+        self.assertEqual(len(m2), 0)
+        m2.rightBarline = b4
+        self.assertEqual(len(m2), 1)
+        self.assertEqual(m2.leftBarline, None) # this is on elements
+        self.assertEqual(m2.rightBarline, b4) # this is on elements
+
+
+
+    def testMeasureLayout(self):
+        # test both system layout and measure width
+
+
+        # Note: Measure.layoutWidth is not currently read by musicxml
+        from music21 import note, layout
+    
+        s = Stream()
+        for i in range(1,10):
+            n = note.Note()
+            m = Measure()
+            m.append(n)
+            m.layoutWidth = i*100
+            if i % 2 == 0:
+                sl = layout.SystemLayout(isNew=True)
+                m.insert(0, sl)
+            s.append(m)
+
+        #s.show()
+        post = s.musicxml
+
+
+    def testYieldContainers(self):
+        from music21 import stream, note
+        
+        n1 = note.Note()
+        n1.id = 'n(1a)'
+        n2 = note.Note()
+        n2.id = 'n2(2b)'
+        n3 = note.Note()
+        n3.id = 'n3(3b)'
+        n4 = note.Note()
+        n4.id = 'n4(3b)'
+
+        s1 = stream.Stream()
+        s1.id = '1a'
+        s1.append(n1)
+
+        s2 = stream.Stream()
+        s2.id = '2a'
+        s3 = stream.Stream()
+        s3.id = '2b'
+        s3.append(n2)
+        s4 = stream.Stream()
+        s4.id = '2c'
+
+        s5 = stream.Stream()
+        s5.id = '3a'
+        s6 = stream.Stream()
+        s6.id = '3b'
+        s6.append(n3)
+        s6.append(n4)
+        s7 = stream.Stream()
+        s7.id = '3c'
+        s8 = stream.Stream()
+        s8.id = '3d'
+        s9 = stream.Stream()
+        s9.id = '3e'
+        s10 = stream.Stream()
+        s10.id = '3f'
+
+        #environLocal.printDebug(['s1, s2, s3, s4', s1, s2, s3, s4])
+
+        s2.append(s5)
+        s2.append(s6)
+        s2.append(s7)
+
+        s3.append(s8)
+        s3.append(s9)
+
+        s4.append(s10)
+
+        s1.append(s2)
+        s1.append(s3)
+        s1.append(s4)
+
+        #environLocal.printDebug(['downward:'])
+
+        match = []
+        for x in s1._yieldElementsDownward():
+            match.append(x.id)
+            #environLocal.printDebug([x, x.id, 'parent', x.parent])
+        self.assertEqual(match, ['1a', '2a', '3a', '3b', '3c', '2b', '3d', '3e', '2c', '3f'])
+
+        #environLocal.printDebug(['downward with elements:'])
+        match = []
+        for x in s1._yieldElementsDownward(excludeNonContainers=False):
+            match.append(x.id)
+            #environLocal.printDebug([x, x.id, 'parent', x.parent])
+        self.assertEqual(match, ['1a', 'n(1a)', '2a', '3a', '3b', 'n3(3b)', 'n4(3b)', '3c', '2b', 'n2(2b)', '3d', '3e', '2c', '3f'])
+
+
+        #environLocal.printDebug(['downward from non-topmost element:'])
+        match = []
+        for x in s2._yieldElementsDownward(excludeNonContainers=False):
+            match.append(x.id)
+            #environLocal.printDebug([x, x.id, 'parent', x.parent])
+        # test downward
+        self.assertEqual(match, ['2a', '3a', '3b', 'n3(3b)', 'n4(3b)', '3c'])
+
+        #environLocal.printDebug(['upward, with skipDuplicates:'])
+        match = []
+        # must provide empty list for memo
+        for x in s7._yieldElementsUpward([], skipDuplicates=True):
+            match.append(x.id)
+            #environLocal.printDebug([x, x.id, 'parent', x.parent])
+        self.assertEqual(match, ['3c', '2a', '1a', '2b', '2c', '3a', '3b'] )
+
+
+        #environLocal.printDebug(['upward from a single node, with skipDuplicates'])
+        match = []
+        for x in s10._yieldElementsUpward([]):
+            match.append(x.id)
+            #environLocal.printDebug([x, x.id, 'parent', x.parent])
+
+        self.assertEqual(match, ['3f', '2c', '1a', '2a', '2b'] )
+
+
+        #environLocal.printDebug(['upward with skipDuplicates=False:'])
+        match = []
+        for x in s10._yieldElementsUpward([], skipDuplicates=False):
+            match.append(x.id)
+            #environLocal.printDebug([x, x.id, 'parent', x.parent])
+        self.assertEqual(match, ['3f', '2c', '1a', '2a', '1a', '2b', '1a'] )
+
+
+        #environLocal.printDebug(['upward, with skipDuplicates, excludeNonContainers=False:'])
+        match = []
+        # must provide empty list for memo
+        for x in s8._yieldElementsUpward([], excludeNonContainers=False, 
+            skipDuplicates=True):
+            match.append(x.id)
+            environLocal.printDebug([x, x.id, 'parent', x.parent])
+        self.assertEqual(match, ['3d', 'n2(2b)', '2b', 'n(1a)', '1a', '2a', '2c', '3e'] )
+
+
+        #environLocal.printDebug(['upward, with skipDuplicates, excludeNonContainers=False:'])
+        match = []
+        # must provide empty list for memo
+        for x in s4._yieldElementsUpward([], excludeNonContainers=False, 
+            skipDuplicates=True):
+            match.append(x.id)
+            environLocal.printDebug([x, x.id, 'parent', x.parent])
+        # notice that this does not get the nonConatainers for 2b
+        self.assertEqual(match, ['2c', 'n(1a)', '1a', '2a', '2b'] )
+
+
+
+    def testMidiEventsBuilt(self):
+
+        def procCompare(mf, match):
+            triples = []
+            for i in range(0, len(mf.tracks[0].events), 2):
+                d  = mf.tracks[0].events[i] # delta
+                e  = mf.tracks[0].events[i+1] # events
+                triples.append((d.time, e.type, e.pitch))
+            self.assertEqual(triples, match)
+        
+
+        s = Stream()
+        n = note.Note('g#3')
+        n.quarterLength = .5
+        s.repeatAppend(n, 6)
+        post = s.midiTracks # get a lost 
+        self.assertEqual(len(post[0].events), 28)
+        # must be an even number
+        self.assertEqual(len(post[0].events) % 2, 0)
+
+        mf = s.midiFile
+        match = [(0, 'SEQUENCE_TRACK_NAME', None), (0, 'NOTE_ON', 56), (512, 'NOTE_OFF', 56), (0, 'NOTE_ON', 56), (512, 'NOTE_OFF', 56), (0, 'NOTE_ON', 56), (512, 'NOTE_OFF', 56), (0, 'NOTE_ON', 56), (512, 'NOTE_OFF', 56), (0, 'NOTE_ON', 56), (512, 'NOTE_OFF', 56), (0, 'NOTE_ON', 56), (512, 'NOTE_OFF', 56), (0, 'END_OF_TRACK', None)]
+
+        procCompare(mf, match)
+        
+        s = Stream()
+        n = note.Note('g#3')
+        n.quarterLength = 1.5
+        s.repeatAppend(n, 3)
+
+        mf = s.midiFile
+        match = [(0, 'SEQUENCE_TRACK_NAME', None), (0, 'NOTE_ON', 56), (1536, 'NOTE_OFF', 56), (0, 'NOTE_ON', 56), (1536, 'NOTE_OFF', 56), (0, 'NOTE_ON', 56), (1536, 'NOTE_OFF', 56), (0, 'END_OF_TRACK', None)]
+        procCompare(mf, match)
+
+        # combinations of different pitches and durs
+        s = Stream()
+        data = [('c2', .25), ('c#3', .5), ('g#3', 1.5), ('a#2', 1), ('a4', 2)]
+        for p, d in data:
+            n = note.Note(p)
+            n.quarterLength = d
+            s.append(n)
+
+        mf = s.midiFile
+        match = [(0, 'SEQUENCE_TRACK_NAME', None), (0, 'NOTE_ON', 36), (256, 'NOTE_OFF', 36), (0, 'NOTE_ON', 49), (512, 'NOTE_OFF', 49), (0, 'NOTE_ON', 56), (1536, 'NOTE_OFF', 56), (0, 'NOTE_ON', 46), (1024, 'NOTE_OFF', 46), (0, 'NOTE_ON', 69), (2048, 'NOTE_OFF', 69), (0, 'END_OF_TRACK', None)] 
+        procCompare(mf, match)
+
+        # rests, basic
+        #environLocal.printDebug(['rests'])
+        s = Stream()
+        data = [('c2', 1), (None, .5), ('c#3', 1), (None, .5), ('a#2', 1), (None, .5), ('a4', 1)]
+        for p, d in data:
+            if p == None:
+                n = note.Rest()
+            else:
+                n = note.Note(p)
+            n.quarterLength = d
+            s.append(n)
+        #s.show('midi')
+        mf = s.midiFile
+        match = [(0, 'SEQUENCE_TRACK_NAME', None), 
+        (0, 'NOTE_ON', 36), (1024, 'NOTE_OFF', 36), 
+        (512, 'NOTE_ON', 49), (1024, 'NOTE_OFF', 49), 
+        (512, 'NOTE_ON', 46), (1024, 'NOTE_OFF', 46), 
+        (512, 'NOTE_ON', 69), (1024, 'NOTE_OFF', 69), 
+        (0, 'END_OF_TRACK', None)]
+        procCompare(mf, match)
+
+
+        #environLocal.printDebug(['rests, varied sizes'])
+        s = Stream()
+        data = [('c2', 1), (None, .25), ('c#3', 1), (None, 1.5), ('a#2', 1), (None, 2), ('a4', 1)]
+        for p, d in data:
+            if p == None:
+                n = note.Rest()
+            else:
+                n = note.Note(p)
+            n.quarterLength = d
+            s.append(n)
+        #s.show('midi')
+        mf = s.midiFile
+        match = [(0, 'SEQUENCE_TRACK_NAME', None), 
+        (0, 'NOTE_ON', 36), (1024, 'NOTE_OFF', 36), 
+        (256, 'NOTE_ON', 49), (1024, 'NOTE_OFF', 49), 
+        (1536, 'NOTE_ON', 46), (1024, 'NOTE_OFF', 46), 
+        (2048, 'NOTE_ON', 69), (1024, 'NOTE_OFF', 69), 
+        (0, 'END_OF_TRACK', None)]
+        procCompare(mf, match)
+
+        #environLocal.printDebug(['rests, multiple in a row'])
+        s = Stream()
+        data = [('c2', 1), (None, 1), (None, 1), ('c#3', 1), ('c#3', 1), (None, .5), (None, .5), (None, .5), (None, .5), ('a#2', 1), (None, 2), ('a4', 1)]
+        for p, d in data:
+            if p == None:
+                n = note.Rest()
+            else:
+                n = note.Note(p)
+            n.quarterLength = d
+            s.append(n)
+        #s.show('midi')
+        mf = s.midiFile
+        match = [(0, 'SEQUENCE_TRACK_NAME', None), 
+        (0, 'NOTE_ON', 36), (1024, 'NOTE_OFF', 36), 
+        (2048, 'NOTE_ON', 49), (1024, 'NOTE_OFF', 49), 
+        (0, 'NOTE_ON', 49), (1024, 'NOTE_OFF', 49), 
+        (2048, 'NOTE_ON', 46), (1024, 'NOTE_OFF', 46), 
+        (2048, 'NOTE_ON', 69), (1024, 'NOTE_OFF', 69), 
+        (0, 'END_OF_TRACK', None)]
+        procCompare(mf, match)
+
+
+
+        #environLocal.printDebug(['w/ chords'])
+        s = Stream()
+        data = [('c2', 1), (None, 1), (['f3', 'a-4', 'c5'], 1), (None, .5), ('a#2', 1), (None, 2), (['d2', 'a4'], .5), (['d-2', 'a#3', 'g#6'], .5), (None, 1), (['f#3', 'a4', 'c#5'], 4)]
+        for p, d in data:
+            if p == None:
+                n = note.Rest()
+            elif isinstance(p, list):
+                n = chord.Chord(p)
+            else:
+                n = note.Note(p)
+            n.quarterLength = d
+            s.append(n)
+        #s.show('midi')
+        mf = s.midiFile
+        match = [(0, 'SEQUENCE_TRACK_NAME', None), 
+        (0, 'NOTE_ON', 36), 
+        (1024, 'NOTE_OFF', 36), 
+        (1024, 'NOTE_ON', 53), (0, 'NOTE_ON', 68), (0, 'NOTE_ON', 72), 
+        (1024, 'NOTE_OFF', 53), (0, 'NOTE_OFF', 68), (0, 'NOTE_OFF', 72), 
+        (1530, 'NOTE_ON', 46), 
+        (1024, 'NOTE_OFF', 46), 
+        (2048, 'NOTE_ON', 38), (0, 'NOTE_ON', 69), 
+        (512, 'NOTE_OFF', 38), (0, 'NOTE_OFF', 69), 
+        (508, 'NOTE_ON', 37), (0, 'NOTE_ON', 58), (0, 'NOTE_ON', 92), 
+        (512, 'NOTE_OFF', 37), (0, 'NOTE_OFF', 58), (0, 'NOTE_OFF', 92), 
+        (1530, 'NOTE_ON', 54), (0, 'NOTE_ON', 69), (0, 'NOTE_ON', 73), 
+        (4096, 'NOTE_OFF', 54), (0, 'NOTE_OFF', 69), (0, 'NOTE_OFF', 73), 
+        (0, 'END_OF_TRACK', None)]
+        procCompare(mf, match)
+
+
+    def testMidiEventsImported(self):
+
+        from music21 import corpus
+
+        def procCompare(mf, match):
+            triples = []
+            for i in range(0, len(mf.tracks[0].events), 2):
+                d  = mf.tracks[0].events[i] # delta
+                e  = mf.tracks[0].events[i+1] # events
+                triples.append((d.time, e.type, e.pitch))
+            self.assertEqual(triples, match)
+        
+
+        s = corpus.parseWork('bach/bwv66.6')
+        part = s.parts[0].measures(6,9) # last meausres
+        #part.show('musicxml')
+        #part.show('midi')
+
+        mf = part.midiFile
+        match = [(0, 'SEQUENCE_TRACK_NAME', None), (0, 'KEY_SIGNATURE', None), (0, 'TIME_SIGNATURE', None), (0, 'NOTE_ON', 69), (1024, 'NOTE_OFF', 69), (0, 'NOTE_ON', 71), (1024, 'NOTE_OFF', 71), (0, 'NOTE_ON', 73), (1024, 'NOTE_OFF', 73), (0, 'NOTE_ON', 69), (1024, 'NOTE_OFF', 69), (0, 'NOTE_ON', 68), (1024, 'NOTE_OFF', 68), (0, 'NOTE_ON', 66), (1024, 'NOTE_OFF', 66), (0, 'NOTE_ON', 68), (2048, 'NOTE_OFF', 68), (0, 'NOTE_ON', 66), (2048, 'NOTE_OFF', 66), (0, 'NOTE_ON', 66), (1024, 'NOTE_OFF', 66), (0, 'NOTE_ON', 66), (2048, 'NOTE_OFF', 66), (0, 'NOTE_ON', 66), (512, 'NOTE_OFF', 66), (0, 'NOTE_ON', 65), (512, 'NOTE_OFF', 65), (0, 'NOTE_ON', 66), (1024, 'NOTE_OFF', 66), (0, 'END_OF_TRACK', None)] 
+        procCompare(mf, match)
+
+
+    def testFindGaps(self):
+        from music21 import note
+        s = Stream()
+        n = note.Note()
+        s.repeatInsert(n, [0, 1.5, 2.5, 4, 8])
+        post = s.findGaps()
+        test = [(e.offset, e.offset+e.duration.quarterLength) for e in post]
+        match = [(1.0, 1.5), (3.5, 4.0), (5.0, 8.0)]
+        self.assertEqual(test, match)
+
+        self.assertEqual(len(s), 5)
+        s.makeRests(fillGaps=True)
+        self.assertEqual(len(s), 8)
+        self.assertEqual(len(s.getElementsByClass(note.Rest)), 3)
+
+
+    def testQuantize(self):
+
+        def procCompare(srcOffset, srcDur, dstOffset, dstDur, divList):
+
+            from music21 import note
+            s = Stream()
+            for i in range(len(srcDur)):
+                n = note.Note()
+                n.quarterLength = srcDur[i]                
+                s.insert(srcOffset[i], n)
+
+            s.quantize(divList, processOffsets=True, processDurations=True)
+
+            targetOffset = [e.offset for e in s]
+            targetDur = [e.duration.quarterLength for e in s]
+   
+            self.assertEqual(targetOffset, dstOffset)
+            self.assertEqual(targetDur, dstDur)
+
+            #environLocal.printDebug(['quantization results:', targetOffset, targetDur])
+
+
+        procCompare([0.01, .24, .57, .78], [0.25, 0.25, 0.25, 0.25], 
+                    [0.0, .25, .5, .75], [0.25, 0.25, 0.25, 0.25], 
+                    [4]) # snap to .25
+
+        procCompare([0.01, .24, .52, .78], [0.25, 0.25, 0.25, 0.25], 
+                    [0.0, .25, .5, .75], [0.25, 0.25, 0.25, 0.25], 
+                    [8]) # snap to .125
+
+
+        procCompare([0.01, .345, .597, 1.02, 1.22], 
+                    [0.31, 0.32, 0.33, 0.25, 0.25], 
+
+                    [0.0, 1/3., 2/3., 1.0, 1.25], 
+                    [1/3., 1/3., 1/3., 0.25, 0.25], 
+
+                    [4, 3]) # snap to .125 and .3333
+
+
+        procCompare([0.01, .345, .687, 0.99, 1.28], 
+                    [0.31, 0.32, 0.33, 0.22, 0.21], 
+
+                    [0.0, 1/3., 2/3., 1.0, 1.25], 
+                    [1/3., 1/3., 1/3., 0.25, 0.25], 
+
+                    [8, 3]) # snap to .125 and .3333
+
+
+        procCompare([0.03, .335, .677, 1.02, 1.28], 
+                    [0.32, 0.35, 0.33, 0.22, 0.21], 
+
+                    [0.0, 1/3., 2/3., 1.0, 1.25], 
+                    [1/3., 1/3., 1/3., 0.25, 0.25], 
+
+                    [8, 6]) # snap to .125 and .1666666
+
+
+
+    def testAnalyze(self):
+        from music21 import stream, corpus, pitch
+
+        s = corpus.parseWork('bach/bwv66.6')
+
+        sub = [s.parts[0], s.parts[1], s.measures(4,5), 
+                s.parts[2].measures(4,5)]
+
+        matchAmbitus = [interval.Interval(12), 
+                        interval.Interval(15), 
+                        interval.Interval(26), 
+                        interval.Interval(10)]
+
+        for i in range(len(sub)):
+            sTest = sub[i]
+            post = sTest.analyze('ambitus')
+            self.assertEqual(str(post), str(matchAmbitus[i]))
+
+        # match values for different analysis strings
+        for idStr in ['range', 'ambitus', 'span']:
+            for i in range(len(sub)):
+                sTest = sub[i]
+                post = sTest.analyze(idStr)
+                self.assertEqual(str(post), str(matchAmbitus[i]))
+
+
+        # only match first two values
+        matchKrumhansl = [(pitch.Pitch('F#'), 'minor'), 
+                          (pitch.Pitch('C#'), 'minor'), 
+                          (pitch.Pitch('E'), 'major') , 
+                          (pitch.Pitch('E'), 'major') ]
+
+        for i in range(len(sub)):
+            sTest = sub[i]
+            post = sTest.analyze('KrumhanslSchmuckler')
+            # returns three values; match 2
+            self.assertEqual(post[:2][0].name, matchKrumhansl[i][0].name)
+            self.assertEqual(post[:2][1], matchKrumhansl[i][1])
+
+        # match values under different strings provided to analyze
+        for idStr in ['key', 'krumhansl', 'keyscape']:
+            for i in range(len(sub)):
+                sTest = sub[i]
+                post = sTest.analyze(idStr)
+                # returns three values; match 2
+                self.assertEqual(post[:2][0].name, matchKrumhansl[i][0].name)
+                self.assertEqual(post[:2][1], matchKrumhansl[i][1])
+
+            
+
+    def testMakeTupletBracketsA(self):
+        '''Creating brackets
+        '''
+        def collectType(s):
+            post = []
+            for e in s:
+                if len(e.duration.tuplets) > 0:
+                    post.append(e.duration.tuplets[0].type)
+                else:
+                    post.append(None)
+            return post
+
+        def collectBracket(s):
+            post = []
+            for e in s:
+                if len(e.duration.tuplets) > 0:
+                    post.append(e.duration.tuplets[0].bracket)
+                else:
+                    post.append(None)
+            return post
+
+        # case of incomplete, single tuplet ending the Stream
+        # remove bracket
+        s = Stream()
+        qlList = [1, 2, .5, 1/6.]
+        for ql in qlList:
+            n = note.Note()
+            n.quarterLength = ql
+            s.append(n)
+        s.makeTupletBrackets()
+        self.assertEqual(collectType(s), [None, None, None, 'startStop'])
+        self.assertEqual(collectBracket(s), [None, None, None, False])
+        #s.show()
+
+
+    def testMakeTupletBracketsB(self):
+        '''Creating brackets
+        '''
+        def collectType(s):
+            post = []
+            for e in s:
+                if len(e.duration.tuplets) > 0:
+                    post.append(e.duration.tuplets[0].type)
+                else:
+                    post.append(None)
+            return post
+
+        def collectBracket(s):
+            post = []
+            for e in s:
+                if len(e.duration.tuplets) > 0:
+                    post.append(e.duration.tuplets[0].bracket)
+                else:
+                    post.append(None)
+            return post
+
+        s = Stream()
+        qlList = [1, 1/3., 1/3., 1/3., 1, 1]
+        for ql in qlList:
+            n = note.Note()
+            n.quarterLength = ql
+            s.append(n)
+        s.makeTupletBrackets()
+        self.assertEqual(collectType(s), [None, 'start', None, 'stop', None, None])
+        #s.show()
+
+
+        s = Stream()
+        qlList = [1, 1/6., 1/6., 1/6., 1/6., 1/6., 1/6., 1, 1]
+        for ql in qlList:
+            n = note.Note()
+            n.quarterLength = ql
+            s.append(n)
+        s.makeTupletBrackets()
+        # this is the correct type settings but this displays by dividing
+        # into two brackets
+        self.assertEqual(collectType(s), [None, 'start', None, None, None, None, 'stop', None, None] )
+        #s.show()
+
+        # case of tuplet ending the Stream
+        s = Stream()
+        qlList = [1, 2, .5, 1/6., 1/6., 1/6., ]
+        for ql in qlList:
+            n = note.Note()
+            n.quarterLength = ql
+            s.append(n)
+        s.makeTupletBrackets()
+        self.assertEqual(collectType(s), [None, None, None, 'start', None, 'stop'] )
+        #s.show()
+
+
+        # case of incomplete, single tuplets in the middle of a Strem
+        s = Stream()
+        qlList = [1, 1/3., 1, 1/3., 1, 1/3.]
+        for ql in qlList:
+            n = note.Note()
+            n.quarterLength = ql
+            s.append(n)
+        s.makeTupletBrackets()
+        self.assertEqual(collectType(s), [None, 'startStop', None,  'startStop', None,  'startStop'])
+        self.assertEqual(collectBracket(s), [None, False, None, False, None, False])
+        #s.show()
+
+        # diverse groups that sum to a whole
+        s = Stream()
+        qlList = [1, 1/3., 2/3., 2/3., 1/6., 1/6., 1]
+        for ql in qlList:
+            n = note.Note()
+            n.quarterLength = ql
+            s.append(n)
+        s.makeTupletBrackets()
+        self.assertEqual(collectType(s), [None, 'start', None, None, None, 'stop', None])
+        #s.show()
+
+
+        # diverse groups that sum to a whole
+        s = Stream()
+        qlList = [1, 1/3., 2/3., 1, 1/12., 1/3., 1/3., 1/12. ]
+        for ql in qlList:
+            n = note.Note()
+            n.quarterLength = ql
+            s.append(n)
+        s.makeTupletBrackets()
+        self.assertEqual(collectType(s), [None, 'start', 'stop', None, 'start', None, None, 'stop'] )
+        self.assertEqual(collectBracket(s), [None, True, True, None, True, True, True, True])
+        #s.show()
+
+
+        # quintuplets
+        s = Stream()
+        qlList = [1, 1/5., 1/5., 1/10., 1/10., 1/5., 1/5., 2. ]
+        for ql in qlList:
+            n = note.Note()
+            n.quarterLength = ql
+            s.append(n)
+        s.makeTupletBrackets()
+        self.assertEqual(collectType(s), [None, 'start', None, None, None, None, 'stop', None]  )
+        self.assertEqual(collectBracket(s), [None, True, True, True, True, True, True, None] )
+        #s.show()
+
+
+
+
+    def testMakeNotation(self):
+        '''This is a test of many make procedures
+        '''
+        def collectTupletType(s):
+            post = []
+            for e in s:
+                if len(e.duration.tuplets) > 0:
+                    post.append(e.duration.tuplets[0].type)
+                else:
+                    post.append(None)
+            return post
+
+        def collectTupletBracket(s):
+            post = []
+            for e in s:
+                if len(e.duration.tuplets) > 0:
+                    post.append(e.duration.tuplets[0].bracket)
+                else:
+                    post.append(None)
+            return post
+
+#         s = Stream()
+#         qlList = [1, 1/3., 1/3., 1/3., 1, 1, 1/3., 1/3., 1/3., 1, 1]
+#         for ql in qlList:
+#             n = note.Note()
+#             n.quarterLength = ql
+#             s.append(n)
+#         postMake = s.makeNotation()
+#         self.assertEqual(collectTupletType(postMake.flat.notes), [None, 'start', None, 'stop', None, None, 'start', None, 'stop', None, None])
+#         #s.show()
+
+        s = Stream()
+        qlList = [1/3.,]
+        for ql in qlList:
+            n = note.Note()
+            n.quarterLength = ql
+            s.append(n)
+        postMake = s.makeNotation()
+        self.assertEqual(collectTupletType(postMake.flat.notes), ['startStop'])
+        self.assertEqual(collectTupletBracket(postMake.flat.notes), [False])
+
+        #s.show()
+
+
+
+    def testMakeTies(self):
+
+        from music21 import corpus, meter
+
+        def collectAccidentalDisplayStatus(s):
+            post = []
+            for e in s.flat.notes:
+                if e.pitch.accidental != None:
+                    post.append((e.pitch.name, e.pitch.accidental.displayStatus))
+                else: # mark as not having an accidental
+                    post.append('x')
+            return post
+
+
+        s = corpus.parseWork('bach/bwv66.6')
+        # this has accidentals in measures 2 and 6
+        sSub = s[3].measures(2,6)
+        #sSub.show()
+        # only notes that deviate from key signature are True
+        self.assertEqual(collectAccidentalDisplayStatus(sSub), ['x', (u'C#', False), 'x', 'x', (u'E#', True), (u'F#', False), 'x', (u'C#', False), (u'F#', False), (u'F#', False), (u'G#', False), (u'F#', False), (u'G#', False), 'x', 'x', 'x', (u'C#', False), (u'F#', False), (u'G#', False), 'x', 'x', 'x', 'x', (u'E#', True), (u'F#', False)] )
+
+        # this removes key signature
+        sSub = sSub.flat.notes
+        self.assertEqual(len(sSub), 25)
+
+        sSub.insert(0, meter.TimeSignature('3/8'))
+        sSub.augmentOrDiminish(2, inPlace=True)
+
+        # explicitly call make measures and make ties
+        mStream = sSub.makeMeasures()
+        mStream.makeTies(inPlace=True)
+
+        self.assertEqual(len(mStream.flat), 46)
+
+        #mStream.show()
+
+        # this as expected: the only True accidental display status is those
+        # that were in the orignal. in Finale display, however, sharps are 
+        # displayed when the should not be. 
+        self.assertEqual(collectAccidentalDisplayStatus(mStream), ['x', (u'C#', False), (u'C#', False), 'x', 'x', 'x', 'x', (u'E#', True), (u'E#', False), (u'F#', False), 'x', (u'C#', False), (u'C#', False), (u'F#', False), (u'F#', False), (u'F#', False), (u'F#', False), (u'G#', False), (u'G#', False), (u'F#', False), (u'G#', False), 'x', 'x', 'x', 'x', (u'C#', False), (u'C#', False), (u'F#', False), (u'F#', False), (u'G#', False), (u'G#', False), 'x', 'x', 'x', 'x', 'x', 'x', 'x', 'x', (u'E#', True), (u'E#', False), (u'F#', False), (u'F#', False)]
+        )
+
+
+        # transposing should reset all transposed accidentals
+        mStream.flat.transpose('p5', inPlace=True)
+
+        #mStream.show()
+
+        # after transposition all accidentals are reset
+        # note: last d# is not showing in Finale, but this seems to be a 
+        # finale error, as the musicxml is the same in all D# cases
+        self.assertEqual(collectAccidentalDisplayStatus(mStream), ['x', ('G#', None), ('G#', None), 'x', 'x', 'x', 'x', ('B#', None), ('B#', None), ('C#', None), ('F#', None), ('G#', None), ('G#', None), ('C#', None), ('C#', None), ('C#', None), ('C#', None), ('D#', None), ('D#', None), ('C#', None), ('D#', None), 'x', 'x', ('F#', None), ('F#', None), ('G#', None), ('G#', None), ('C#', None), ('C#', None), ('D#', None), ('D#', None), 'x', 'x', 'x', 'x', 'x', 'x', ('F#', None), ('F#', None), ('B#', None), ('B#', None), ('C#', None), ('C#', None)]
+        )
+
+
+    def testMeasuresAndMakeMeasures(self):
+        from music21 import converter
+        s = converter.parse('g8 e f g e f g a', '2/8')
+        sSub = s.measures(3,3)  
+        self.assertEqual(str(sSub.pitches), "[E4, F4]")
+        #sSub.show()
+        
+
+
+    def testSortAndAutoSort(self):
+        from music21 import note
+        s = Stream()
+        s.autoSort = False
+
+        n1 = note.Note('a')
+        n2 = note.Note('b')
+
+        s.insert(100, n2) # add  'b' first
+        s.insert(0, n1) # now n1 has a higher index than n2
+
+        self.assertEqual([x.name for x in s], ['B', 'A'])
+        # try getting sorted
+        sSorted = s.sorted
+        # original unchanged
+        self.assertEqual([x.name for x in s], ['B', 'A'])
+        # new is chnaged
+        self.assertEqual([x.name for x in sSorted], ['A', 'B'])
+        # sort in place
+        s.sort()
+        self.assertEqual([x.name for x in s], ['A', 'B'])
+
+
+        # test getElements sorting through .notes w/ autoSort
+        s = Stream()
+        s.autoSort = True
+        n1 = note.Note('a')
+        n2 = note.Note('b')
+        s.insert(100, n2) # add  'b' first
+        s.insert(0, n1) # now n1 (A) has a higher index than n2 (B)
+        # if we get .notes, we are getting elements by class, and thus getting 
+        # sorted version
+        self.assertEqual([x.name for x in s.notes], ['A', 'B'])
+
+        # test getElements sorting through .notes w/o autoSort
+        s = Stream()
+        s.autoSort = False
+        n1 = note.Note('a')
+        n2 = note.Note('b')
+        s.insert(100, n2) # add  'b' first
+        s.insert(0, n1) # now n1 (A) has a higher index than n2 (B)
+        self.assertEqual([x.name for x in s.notes], ['B', 'A'])
+
+
+        # test __getitem__ calls w/ autoSort
+        s = Stream()
+        s.autoSort = False
+        n1 = note.Note('a')
+        n2 = note.Note('b')
+        s.insert(100, n2) # add  'b' first
+        s.insert(0, n1) # now n1 (A) has a higher index than n2 (B)
+        self.assertEqual(s[0].name, 'B')
+        self.assertEqual(s[1].name, 'A')
+
+        # test __getitem__ calls w autoSort
+        s = Stream()
+        s.autoSort = True
+        n1 = note.Note('a')
+        n2 = note.Note('b')
+        s.insert(100, n2) # add  'b' first
+        s.insert(0, n1) # now n1 (A) has a higher index than n2 (B)
+        self.assertEqual(s[0].name, 'A')
+        self.assertEqual(s[1].name, 'B')
+
+
+        # test .elements calls w/ autoSort
+        s = Stream()
+        s.autoSort = False
+        n1 = note.Note('a')
+        n2 = note.Note('b')
+        s.insert(100, n2) # add  'b' first
+        s.insert(0, n1) # now n1 (A) has a higher index than n2 (B)
+        self.assertEqual(s.elements[0].name, 'B')
+        self.assertEqual(s.elements[1].name, 'A')
+
+        # test .elements calls w autoSort
+        s = Stream()
+        s.autoSort = True
+        n1 = note.Note('a')
+        n2 = note.Note('b')
+        s.insert(100, n2) # add  'b' first
+        s.insert(0, n1) # now n1 (A) has a higher index than n2 (B)
+        self.assertEqual(s.elements[0].name, 'A')
+        self.assertEqual(s.elements[1].name, 'B')
+
+
+        # test possible problematic casses of overlapping parts
+        # store start time, dur
+        pairs = [(20, 2), (15, 10), (22,1), (10, 2), (5, 25), (8, 10), (0, 2), (0, 30)]
+        
+        # with autoSort false
+        s = Stream()
+        s.autoSort = False
+        for o, d in pairs:
+            n = note.Note()
+            n.quarterLength = d
+            s.insert(o, n)
+        match = []
+        for n in s.notes:
+            match.append((n.offset, n.quarterLength))
+        self.assertEqual(pairs, match)
+        
+        # with autoSort True
+        s = Stream()
+        s.autoSort = True
+        for o, d in pairs:
+            n = note.Note()
+            n.quarterLength = d
+            s.insert(o, n)
+        match = []
+        for n in s.notes:
+            match.append((n.offset, n.quarterLength))
+        self.assertEqual([(0.0, 2), (0.0, 30), (5.0, 25), (8.0, 10), (10.0, 2), (15.0, 10), (20.0, 2), (22.0, 1.0)], match)
+
+
+    def testMakeChordsBuiltA(self):
+        from music21 import stream
+        # test with equal durations
+        pitchCol = [('A2', 'C2'), 
+                    ('A#1', 'C-3', 'G5'), 
+                    ('D3', 'B-1', 'C4', 'D#2')]
+        # try with different duration assignments; should always get
+        # the same results
+        for durCol in [[1, 1, 1], [.5, 2, 3], [.25, .25, .5], [6, 6, 8]]: 
+            s = stream.Stream()
+            o = 0
+            for i in range(len(pitchCol)):
+                ql = durCol[i]
+                for pStr in pitchCol[i]:
+                    n = note.Note(pStr)
+                    n.quarterLength = ql
+                    s.insert(o, n)
+                o += ql
+            self.assertEqual(len(s), 9)
+            self.assertEqual(len(s.getElementsByClass('Chord')), 0)
+    
+            # do both in place and not in place, compare results
+            sMod = s.makeChords(inPlace=False)
+            s.makeChords(inPlace=True)
+            for sEval in [s, sMod]:
+                self.assertEqual(len(sEval.getElementsByClass('Chord')), 3)
+                # make sure we have all the original pitches
+                for i in range(len(pitchCol)):
+                    match = [p.nameWithOctave for p in
+                             sEval.getElementsByClass('Chord')[i].pitches]
+                    self.assertEqual(match, list(pitchCol[i]))
+
+
+#         print 'post makeChords'
+#         s.show('t')
+        #sMod.show('t')
+        #s.show()
+
+    def testMakeChordsBuiltB(self):
+        from music21 import stream
+
+        n1 = note.Note('c2')
+        n1.quarterLength = 2
+        n2 = note.Note('d3')
+        n2.quarterLength = .5
+
+        n3 = note.Note('e4')
+        n3.quarterLength = 2
+        n4 = note.Note('f5')
+        n4.quarterLength = .5
+
+        s = stream.Stream()
+        s.insert(0, n1)
+        s.insert(1, n2) # overlapping, starting after n1 but finishing before
+        s.insert(2, n3)
+        s.insert(3, n4) # overlapping, starting after n3 but finishing before
+
+        self.assertEqual([e.offset for e in s], [0.0, 1.0, 2.0, 3.0])
+        # this results in two chords; n2 and n4 are effectively shifted 
+        # to the start of n1 and n3
+        sMod = s.makeChords(inPlace=False)
+        s.makeChords(inPlace=True)   
+        for sEval in [s, sMod]:
+            self.assertEqual(len(sEval.getElementsByClass('Chord')), 2)
+            self.assertEqual([c.offset for c in sEval], [0.0, 2.0])
+
+
+        # do the same, but reverse the short/long duration relation
+        # because the default min window is .25, the first  and last 
+        # notes are not gathered into chords
+        # into a chord
+        n1 = note.Note('c2')
+        n1.quarterLength = .5
+        n2 = note.Note('d3')
+        n2.quarterLength = 1.5
+        n3 = note.Note('e4')
+        n3.quarterLength = .5
+        n4 = note.Note('f5')
+        n4.quarterLength = 1.5
+
+        s = stream.Stream()
+        s.insert(0, n1)
+        s.insert(1, n2) # overlapping, starting after n1 but finishing before
+        s.insert(2, n3)
+        s.insert(3, n4) # overlapping, starting after n3 but finishing before
+
+        # this results in two chords; n2 and n4 are effectively shifted 
+        # to the start of n1 and n3
+        sMod = s.makeChords(inPlace=False)
+        s.makeChords(inPlace=True)   
+        for sEval in [s, sMod]:
+            # have three chords, even though 1 only has more than 1 pitch
+            # might change this?
+            self.assertEqual(len(sEval.getElementsByClass('Chord')), 3)
+            self.assertEqual([c.offset for c in sEval], [0.0, 1.0, 3.0] )
+
+
+    def testMakeChordsBuiltC(self):
+        # test removal of redundant pitches
+        from music21 import stream
+
+        n1 = note.Note('c2')
+        n1.quarterLength = .5
+        n2 = note.Note('c2')
+        n2.quarterLength = .5
+        n3 = note.Note('g2')
+        n3.quarterLength = .5
+
+        n4 = note.Note('e4')
+        n4.quarterLength = .5
+        n5 = note.Note('e4')
+        n5.quarterLength = .5
+        n6 = note.Note('f#4')
+        n6.quarterLength = .5
+
+        s1 = stream.Stream()
+        s1.insert(0, n1)
+        s1.insert(0, n2)
+        s1.insert(0, n3)
+        s1.insert(.5, n4)
+        s1.insert(.5, n5)
+        s1.insert(.5, n6)
+
+        sMod = s1.makeChords(inPlace=False, removeRedundantPitches=True)
+        self.assertEquals([p.nameWithOctave for p in sMod.getElementsByClass('Chord')[0].pitches], ['C2', 'G2'])
+
+        self.assertEquals([p.nameWithOctave for p in sMod.getElementsByClass('Chord')[1].pitches], ['E4', 'F#4'])
+
+        # without redundant pitch gathering
+        sMod = s1.makeChords(inPlace=False, removeRedundantPitches=False)
+        self.assertEquals([p.nameWithOctave for p in sMod.getElementsByClass('Chord')[0].pitches], ['C2', 'C2', 'G2'])
+
+        self.assertEquals([p.nameWithOctave for p in sMod.getElementsByClass('Chord')[1].pitches], ['E4', 'E4', 'F#4'] )
+            
+
+
+
+    def testMakeChordsImported(self):
+        from music21 import corpus
+        s = corpus.parseWork('bach/bwv66.6')
+        #s.show()
+        # using in place to get the stored flat version
+        sMod = s.flat.makeChords(includePostWindow=False)
+        self.assertEqual(len(sMod.getElementsByClass('Chord')), 35)
+        #sMod.show()
+        self.assertEqual(
+            [len(c.pitches) for c in sMod.getElementsByClass('Chord')], 
+            [3, 4, 4, 3, 4, 3, 4, 4, 4, 4, 4, 4, 4, 4, 4, 4, 3, 4, 3, 4, 3, 4, 3, 4, 4, 4, 4, 3, 4, 4, 2, 4, 3, 4, 4])
+
+
+        # when we include post-window, we get more tones, per chord
+        # but the same number of chords
+        sMod = s.flat.makeChords(includePostWindow=True)
+        self.assertEqual(len(sMod.getElementsByClass('Chord')), 35)
+        self.assertEqual(
+            [len(c.pitches) for c in sMod.getElementsByClass('Chord')], 
+            [6, 4, 4, 3, 4, 5, 5, 4, 4, 4, 4, 5, 4, 4, 5, 5, 5, 4, 5, 5, 3, 4, 3, 4, 4, 4, 7, 5, 4, 6, 2, 6, 4, 5, 4] )
+        #sMod.show()
+
+
+
+    def testElementsHighestTimeA(self): 
+        '''Test adding elements at the highest time position
+        '''
+        from music21 import note, bar
+
+        n1 = note.Note()
+        n1.quarterLength = 30
+
+        n2 = note.Note()
+        n2.quarterLength = 20
+
+        b1 = bar.Barline()
+
+        s = Stream()
+        s.append(n1)
+        self.assertEqual(s.highestTime, 30)
+        self.assertEqual(len(s), 1)
+        self.assertEqual(s[0], n1)
+        self.assertEqual(s.index(n1), 0)
+        self.assertEqual(s[0].parent, s)
+
+        # insert bar in highest time position
+        s.storeAtEnd(b1)
+        self.assertEqual(len(s), 2)
+        self.assertEqual(s[1], b1)
+        self.assertEqual(s.index(b1), 1)
+        self.assertEqual(s[1].parent, s)
+        # offset of b1 is at the highest time
+        self.assertEqual([e.offset for e in s], [0.0, 30.0])
+     
+        s.append(n2)
+        self.assertEqual(len(s), 3)
+        self.assertEqual(s[1], n2)
+        self.assertEqual(s.index(n2), 1)
+        self.assertEqual(s[2], b1)
+        self.assertEqual(s.index(b1), 2)
+        self.assertEqual(s.highestTime, 50)
+        # there are now three elements, and the third is the bar
+        self.assertEqual([e.offset for e in s], [0.0, 30, 50.0])
+
+
+        # get offset by elements
+        self.assertEqual(s.getOffsetByElement(n1), 0.0)
+        self.assertEqual(s.getOffsetByElement(b1), 50)
+
+
+        # get elements by offset
+
+        found1 = s.getElementsByOffset(0, 40)
+        self.assertEqual(len(found1.notes), 2)
+        # check within the maximum range
+        found2 = s.getElementsByOffset(40, 60)
+        self.assertEqual(len(found2.notes), 0)
+        # found the barline
+        self.assertEqual(found2[0], b1)
+
+        # should get the barline
+        self.assertEqual(s.getElementAtOrBefore(50), b1)
+        self.assertEqual(s.getElementAtOrBefore(49), n2)
+
+        # can get element after element
+        self.assertEqual(s.getElementAfterElement(n1), n2)
+        self.assertEqual(s.getElementAfterElement(n2), b1)
+
+        # try to get elements by class
+        sub1 = s.getElementsByClass('Barline')
+        self.assertEqual(len(sub1), 1)
+        # only found item is barline
+        self.assertEqual(sub1[0], b1)
+        self.assertEqual([e.offset for e in sub1], [0.0])
+        # if we append a new element, the old barline should report
+        # an offset at the last element
+        n3 = note.Note()
+        n3.quarterLength = 10
+        sub1.append(n3) # places this before barline
+        self.assertEqual(sub1[sub1.index(b1)].offset, 10.0)
+        self.assertEqual([e.offset for e in sub1], [0.0, 10.0])
+
+        # try to get elements not of class; only have notes
+        sub2 = s.getElementsNotOfClass(bar.Barline)
+        self.assertEqual(len(sub2), 2)
+        self.assertEqual(len(sub2.notes), 2)
+
+        sub3 = s.getElementsNotOfClass(note.Note)
+        self.assertEqual(len(sub3), 1)
+        self.assertEqual(len(sub3.notes), 0)
+
+
+        # make a copy:
+        sCopy = copy.deepcopy(s)
+        self.assertEqual([e.offset for e in sCopy], [0.0, 30, 50.0])
+        # not equal b/c a deepcopy was made
+        self.assertEqual(id(sCopy[2]) == id(b1), False)
+        # can still match class
+        self.assertEqual(isinstance(sCopy[2], bar.Barline), True)    
+
+
+        # create another barline and try to replace
+        b2 = bar.Barline()
+        s.replace(b1, b2)
+        self.assertEqual(id(s[2]), id(b2))
+
+
+        # try to remove elements; the the second index is the barline
+        self.assertEqual(s.pop(2), b2)
+        self.assertEqual(len(s), 2)
+        self.assertEqual([e.offset for e in s], [0.0, 30])
+
+        # add back again.
+        s.storeAtEnd(b1)
+        self.assertEqual([e.offset for e in s], [0.0, 30, 50.0])
+
+        # try to remove intermediary elements
+        self.assertEqual(s.pop(1), n2)
+        # offset of highest time element has shifted
+        self.assertEqual([e.offset for e in s], [0.0, 30.0])
+        # index is now 1
+        self.assertEqual(s.index(b1), 1)
+
+
+    def testElementsHighestTimeB(self): 
+        '''Test adding elements at the highest time position
+        '''
+        from music21 import note, bar
+
+        n1 = note.Note()
+        n1.quarterLength = 30
+
+        n2 = note.Note()
+        n2.quarterLength = 20
+
+        b1 = bar.Barline()
+
+        s = Stream()
+        s.append(n1)
+        s.append(n2)
+        s.storeAtEnd(b1)
+        self.assertEqual([e.offset for e in s], [0.0, 30.0, 50.0])
+
+        # can shift elements, altering all, but only really shifting 
+        # standard elements
+        s.shiftElements(5)
+        self.assertEqual([e.offset for e in s], [5.0, 35.0, 55.0])
+
+        # got all
+        found1 = s.extractContext(n2, 30)
+        self.assertEqual([e.offset for e in found1], [5.0, 35.0, 55.0])
+        # just after, none before
+        found1 = s.extractContext(n2, 0, 30)
+        self.assertEqual([e.offset for e in found1], [35.0, 55.0])
+
+
+
+    def testElementsHighestTimeC(self): 
+
+        n1 = note.Note()
+        n1.quarterLength = 30
+        
+        n2 = note.Note()
+        n2.quarterLength = 20
+        
+        ts1 = meter.TimeSignature('6/8')
+        b1 = bar.Barline()
+        c1 = clef.Treble8vaClef()
+        
+        s = Stream()
+        s.append(n1)
+        self.assertEqual([e.offset for e in s], [0.0])
+        
+        s.storeAtEnd(b1)
+        s.storeAtEnd(c1)
+        s.storeAtEnd(ts1)
+        self.assertEqual([e.offset for e in s], [0.0, 30.0, 30.0, 30.0] )
+        
+        s.append(n2)
+        self.assertEqual([e.offset for e in s], [0.0, 30.0, 50.0, 50.0, 50.0] )
+        # sorting of objects is by class
+        self.assertEqual([e.classes[0] for e in s], ['Note', 'Note', 'Treble8vaClef', 'TimeSignature', 'Barline']  )
+        
+        b2 = bar.Barline()
+        s.storeAtEnd(b2)
+        self.assertEqual([e.classes[0] for e in s], ['Note', 'Note', 'Treble8vaClef', 'TimeSignature', 'Barline', 'Barline'] )
+
+
+
+
+    def testSliceByQuarterLengthsBuilt(self):
+        from music21 import note
+        s = Stream()
+        n1 = note.Note()
+        n1.quarterLength = 1
+
+        n2 = note.Note()
+        n2.quarterLength = 2
+
+        n3 = note.Note()
+        n3.quarterLength = .5
+
+        n4 = note.Note()
+        n4.quarterLength = 1.5
+
+        for n in [n1,n2,n3,n4]:
+            s.append(n)
+    
+        post = s.sliceByQuarterLengths(.125, inPlace=False)
+        self.assertEqual([n.tie.type for n in post.notes], ['start', 'continue', 'continue', 'continue', 'continue', 'continue', 'continue', 'stop', 'start', 'continue', 'continue', 'continue', 'continue', 'continue', 'continue', 'continue', 'continue', 'continue', 'continue', 'continue', 'continue', 'continue', 'continue', 'stop', 'start', 'continue', 'continue', 'stop', 'start', 'continue', 'continue', 'continue', 'continue', 'continue', 'continue', 'continue', 'continue', 'continue', 'continue', 'stop'] )
+
+        post = s.sliceByQuarterLengths(.25, inPlace=False)
+        self.assertEqual([n.tie.type for n in post.notes], ['start', 'continue', 'continue', 'stop', 'start', 'continue', 'continue', 'continue', 'continue', 'continue', 'continue', 'stop', 'start', 'stop', 'start', 'continue', 'continue', 'continue', 'continue', 'stop'] )
+
+        post = s.sliceByQuarterLengths(.5, inPlace=False)
+        self.assertEqual([n.tie == None for n in post.notes], [False, False, False, False, False, False, True, False, False, False] )
+
+        # cannot map .3333 into .5, so this raises an exception
+        self.assertRaises(StreamException, lambda: s.sliceByQuarterLengths(1/3., inPlace=False))
+
+        post = s.sliceByQuarterLengths(1/6., inPlace=False)
+        self.assertEqual([n.tie.type for n in post.notes], ['start', 'continue', 'continue', 'continue', 'continue', 'stop', 'start', 'continue', 'continue', 'continue', 'continue', 'continue', 'continue', 'continue', 'continue', 'continue', 'continue', 'stop', 'start', 'continue', 'stop', 'start', 'continue', 'continue', 'continue', 'continue', 'continue', 'continue', 'continue', 'stop'])
+        #post.show()
+
+        # try to slice just a target
+        post = s.sliceByQuarterLengths(.125, target=n2, inPlace=False)
+        self.assertEqual([n.tie == None for n in post.notes], [True, False, False, False, False, False, False, False, False, False, False, False, False, False, False, False, False, True, True] )
+
+        #post.show()
+
+        # test case where we have an existing tied note in a multi Measure structure that we do not want to break
+        s = Stream()
+        n1 = note.Note()
+        n1.quarterLength = 8
+
+        n2 = note.Note()
+        n2.quarterLength = 8
+
+        n3 = note.Note()
+        n3.quarterLength = 8
+
+        s.append(n1)
+        s.append(n2)
+        s.append(n3)
+
+        self.assertEqual(s.highestTime, 24)
+        sMeasures = s.makeMeasures()
+        sMeasures.makeTies(inPlace=True)
+
+        self.assertEquals([n.tie.type for n in sMeasures.flat.notes], 
+            ['start', 'stop', 'start', 'stop', 'start', 'stop'] )
+
+        # this shows that the previous ties across the bar line are maintained
+        # even after slicing
+        sMeasures.sliceByQuarterLengths([.5], inPlace=True)
+        self.assertEquals([n.tie.type for n in sMeasures.flat.notes], 
+            ['start', 'continue', 'continue', 'continue', 'continue', 'continue', 'continue', 'continue', 'continue', 'continue', 'continue', 'continue', 'continue', 'continue', 'continue', 'stop', 'start', 'continue', 'continue', 'continue', 'continue', 'continue', 'continue', 'continue', 'continue', 'continue', 'continue', 'continue', 'continue', 'continue', 'continue', 'stop', 'start', 'continue', 'continue', 'continue', 'continue', 'continue', 'continue', 'continue', 'continue', 'continue', 'continue', 'continue', 'continue', 'continue', 'continue', 'stop']  )
+
+        #sMeasures.show()
+
+
+        s = Stream()
+        n1 = note.Note('c#')
+        n1.quarterLength = 1
+
+        n2 = note.Note('d-')
+        n2.quarterLength = 2
+
+        n3 = note.Note('f#')
+        n3.quarterLength = .5
+
+        n4 = note.Note('g#')
+        n4.quarterLength = 1.5
+
+        for n in [n1,n2,n3,n4]:
+            s.append(n)
+    
+        post = s.sliceByQuarterLengths(.125, inPlace=False)
+        #post.show()
+
+        self.assertEqual([n.tie == None for n in post.notes], [False, False, False, False, False, False, False, False, False, False, False, False, False, False, False, False, False, False, False, False, False, False, False, False, False, False, False, False, False, False, False, False, False, False, False, False, False, False, False, False])
+
+
+        s = Stream()
+        n1 = note.Note()
+        n1.quarterLength = .25
+
+        n2 = note.Note()
+        n2.quarterLength = .5
+
+        n3 = note.Note()
+        n3.quarterLength = 1
+
+        n4 = note.Note()
+        n4.quarterLength = 1.5
+
+        for n in [n1,n2,n3,n4]:
+            s.append(n)
+    
+        post = s.sliceByQuarterLengths(.5, inPlace=False)
+        self.assertEqual([n.tie == None for n in post.notes], [True, True, False, False, False, False, False])
+
+
+
+    def testSliceByQuarterLengthsImported(self):
+
+        from music21 import corpus, converter
+        sSrc = corpus.parseWork('bwv66.6')
+        s = copy.deepcopy(sSrc)
+        for p in s.parts:
+            p.sliceByQuarterLengths(.5, inPlace=True, addTies=False)
+            p.makeBeams(inPlace=True)
+        self.assertEqual(len(s.parts[0].flat.notes), 72)
+        self.assertEqual(len(s.parts[1].flat.notes), 72)
+        self.assertEqual(len(s.parts[2].flat.notes), 72)
+        self.assertEqual(len(s.parts[3].flat.notes), 72)
+
+        s = copy.deepcopy(sSrc)
+        for p in s.parts:
+            p.sliceByQuarterLengths(.25, inPlace=True, addTies=False)
+            p.makeBeams(inPlace=True)
+        self.assertEqual(len(s.parts[0].flat.notes), 144)
+        self.assertEqual(len(s.parts[1].flat.notes), 144)
+        self.assertEqual(len(s.parts[2].flat.notes), 144)
+        self.assertEqual(len(s.parts[3].flat.notes), 144)
+            
+
+        # test applying to a complete score; works fine
+        s = copy.deepcopy(sSrc)
+        s.sliceByQuarterLengths(.5, inPlace=True, addTies=False)
+        #s.show()
+        self.assertEqual(len(s.parts[0].flat.notes), 72)
+        self.assertEqual(len(s.parts[1].flat.notes), 72)
+        self.assertEqual(len(s.parts[2].flat.notes), 72)
+        self.assertEqual(len(s.parts[3].flat.notes), 72)
+
+
+    def testSliceByGreatestDivisorBuilt(self):
+        from music21 import note
+
+        s = Stream()
+        n1 = note.Note()
+        n1.quarterLength = 1.75
+        n2 = note.Note()
+        n2.quarterLength = 2
+        n3 = note.Note()
+        n3.quarterLength = .5
+        n4 = note.Note()
+        n4.quarterLength = 1.5
+        for n in [n1,n2,n3,n4]:
+            s.append(n)
+        post = s.sliceByGreatestDivisor(inPlace=False)
+
+        self.assertEqual(len(post.flat.notes), 23)
+        self.assertEqual([n.tie.type for n in post.notes], ['start', 'continue', 'continue', 'continue', 'continue', 'continue', 'stop', 'start', 'continue', 'continue', 'continue', 'continue', 'continue', 'continue', 'stop', 'start', 'stop', 'start', 'continue', 'continue', 'continue', 'continue', 'stop'])
+
+
+        s = Stream()
+        n1 = note.Note()
+        n1.quarterLength = 2
+        n2 = note.Note()
+        n2.quarterLength = 1/3.
+        n3 = note.Note()
+        n3.quarterLength = .5
+        n4 = note.Note()
+        n4.quarterLength = 1.5
+        for n in [n1,n2,n3,n4]:
+            s.append(n)
+        post = s.sliceByGreatestDivisor(inPlace=False)
+
+        self.assertEqual(len(post.flat.notes), 26)
+        self.assertEqual([n.tie.type for n in post.notes], ['start', 'continue', 'continue', 'continue', 'continue', 'continue', 'continue', 'continue', 'continue', 'continue', 'continue', 'stop', 'start', 'stop', 'start', 'continue', 'stop', 'start', 'continue', 'continue', 'continue', 'continue', 'continue', 'continue', 'continue', 'stop'] )
+
+
+    def testSliceByGreatestDivisorImported(self):
+
+        from music21 import corpus, converter
+        sSrc = corpus.parseWork('bwv66.6')
+        s = copy.deepcopy(sSrc)
+        for p in s.parts:
+            p.sliceByGreatestDivisor(inPlace=True, addTies=True)
+            p.makeBeams(inPlace=True)
+        #s.show()
+        # parts have different numbers of notes, as splitting is done on 
+        # a note per note basis
+        self.assertEqual(len(s.parts[0].flat.notes), 44)
+        self.assertEqual(len(s.parts[1].flat.notes), 59)
+        self.assertEqual(len(s.parts[2].flat.notes), 61)
+        self.assertEqual(len(s.parts[3].flat.notes), 53)
+
+
+        s = copy.deepcopy(sSrc)
+        s.sliceByGreatestDivisor(inPlace=True, addTies=True)
+        #s.flat.makeChords().show()
+        #s.show()
+
+
+    def testSliceAtOffsetsBuilt(self):
+
+        from music21 import stream, note
+        s = stream.Stream()
+        for p, ql in [('d2',4)]:
+            n = note.Note(p)
+            n.quarterLength = ql
+            s.append(n)
+        self.assertEqual([e.offset for e in s], [0.0])
+
+        s1 = s.sliceAtOffsets([0.5, 1, 1.5, 2, 2.5, 3, 3.5], inPlace=False)
+        self.assertEqual([(e.offset, e.quarterLength) for e in s1], [(0.0, 0.5), (0.5, 0.5), (1.0, 0.5), (1.5, 0.5), (2.0, 0.5), (2.5, 0.5), (3.0, 0.5), (3.5, 0.5)] )
+
+        s1 = s.sliceAtOffsets([.5], inPlace=False)
+        self.assertEqual([(e.offset, e.quarterLength) for e in s1], [(0.0, 0.5), (0.5, 3.5)])
+
+
+
+        s = stream.Stream()
+        for p, ql in [('a2',1.5), ('a2',1.5), ('a2',1.5)]:
+            n = note.Note(p)
+            n.quarterLength = ql
+            s.append(n)
+        self.assertEqual([e.offset for e in s], [0.0, 1.5, 3.0])
+
+        s1 = s.sliceAtOffsets([.5], inPlace=False)
+        self.assertEqual([e.offset for e in s1], [0.0, 0.5, 1.5, 3.0])
+        s1.sliceAtOffsets([1.0, 2.5], inPlace=True)
+        self.assertEqual([e.offset for e in s1], [0.0, 0.5, 1.0, 1.5, 2.5, 3.0])
+        s1.sliceAtOffsets([3.0, 2.0, 3.5, 4.0], inPlace=True)
+        self.assertEqual([e.offset for e in s1], [0.0, 0.5, 1.0, 1.5, 2.0, 2.5, 3.0, 3.5, 4.0])
+
+        self.assertEqual([e.quarterLength for e in s1], [0.5, 0.5, 0.5, 0.5, 0.5, 0.5, 0.5, 0.5, 0.5])
+
+
+    def testSliceAtOffsetsImported(self):
+
+        from music21 import corpus, converter
+        sSrc = corpus.parseWork('bwv66.6')
+
+        post = sSrc.parts[0].flat.sliceAtOffsets([.25, 1.25, 3.25])
+        self.assertEqual([e.offset for e in post], [0.0, 0.0, 0.0, 0.0, 0.0, 0.25, 0.5, 1.0, 1.25, 2.0, 3.0, 3.25, 4.0, 5.0, 6.0, 7.0, 8.0, 9.0, 9.0, 9.5, 10.0, 11.0, 12.0, 13.0, 14.0, 15.0, 16.0, 17.0, 18.0, 19.0, 20.0, 21.0, 21.0, 22.0, 23.0, 24.0, 25.0, 26.0, 27.0, 29.0, 31.0, 32.0, 33.0, 34.0, 34.5, 35.0, 36.0] )
+
+        # will also work on measured part
+        post = sSrc.parts[0].sliceAtOffsets([.25, 1.25, 3.25, 35.125])
+        self.assertEqual([e.offset for e in 
+            post.getElementsByClass('Measure')[0].notes], [0.0, 0.25, 0.5])
+        self.assertEqual([e.offset for e in 
+            post.getElementsByClass('Measure')[1].notes], [0.0, 0.25, 1.0, 2.0, 2.25, 3.0])
+        # check for alteration in last measure
+        self.assertEqual([e.offset for e in 
+            post.getElementsByClass('Measure')[-1].notes], [0.0, 1.0, 1.5, 2.0, 2.125] )
+
+
+    def testSliceByBeatBuilt(self):
+
+        from music21 import stream, note, meter
+        s = stream.Stream()
+        ts1 = meter.TimeSignature('3/4')
+        s.insert(0, ts1)
+        for p, ql in [('d2',3)]:
+            n = note.Note(p)
+            n.quarterLength = ql
+            s.append(n)
+        # have time signature and one note
+        self.assertEqual([e.offset for e in s], [0.0, 0.0])
+
+        s1 = s.sliceByBeat()
+        self.assertEqual([(e.offset, e.quarterLength) for e in s1.notes], [(0.0, 1.0), (1.0, 1.0), (2.0, 1.0)] )
+
+        # replace old ts with a new 
+        s.remove(ts1)
+        ts2 = meter.TimeSignature('6/8')
+        s.insert(0, ts2)
+        s1 = s.sliceByBeat()
+        self.assertEqual([(e.offset, e.quarterLength) for e in s1.notes], [(0.0, 1.5), (1.5, 1.5)] )
+
+
+
+    def testSliceByBeatImported(self):
+
+        from music21 import corpus, converter
+        sSrc = corpus.parseWork('bwv66.6')
+        post = sSrc.parts[0].sliceByBeat()
+        self.assertEqual([e.offset for e in post.flat.notes],  [0.0, 0.5, 1.0, 2.0, 3.0, 4.0, 5.0, 6.0, 7.0, 8.0, 9.0, 9.5, 10.0, 11.0, 12.0, 13.0, 14.0, 15.0, 16.0, 17.0, 18.0, 19.0, 20.0, 21.0, 22.0, 23.0, 24.0, 25.0, 26.0, 27.0, 28.0, 29.0, 30.0, 31.0, 32.0, 33.0, 34.0, 34.5, 35.0])
+
+        #post.show()
+
+    def testChordifyImported(self):
+        from music21 import stream, corpus
+        s = corpus.parseWork('gloria')
+        #s.show()
+        post = s.measures(0,20).chordify()
+
+        self.assertEqual([e.offset for e in post.notes], [0.0, 3.0, 3.5, 4.5, 5.0, 5.5, 6.0, 6.5, 7.5, 8.5, 9.0, 10.5, 12.0, 15.0, 16.5, 17.5, 18.0, 18.5, 19.0, 19.5, 20.0, 20.5, 21.0, 21.5, 22.0, 22.5, 23.0, 23.5, 24.0, 24.5, 25.0, 25.5, 26.0, 26.5, 27.0, 30.0, 33.0, 34.5, 35.5, 36.0, 37.5, 38.0, 39.0, 40.0, 40.5, 41.0, 42.0, 43.5, 45.0, 45.5, 46.0, 46.5, 47.0, 47.5, 48.0, 49.5, 51.0, 51.5, 52.0, 52.5, 53.0, 53.5, 54.0, 54.5, 55.0, 55.5, 56.0, 56.5, 57.0, 58.5, 59.5])
+        #post.show()
+
+        self.assertEqual(len(post.getElementsByClass('Chord')), 71)
+
+
+    def testChordifyRests(self):
+        # test that chordify does not choke on rests
+
+        from music21 import stream, note
+
+        p1 = stream.Part()
+        for p, ql in [(None, 2), ('d2',2), (None, 2), ('e3',2), ('f3', 2)]:
+            if p == None:
+                n = note.Rest()
+            else:
+                n = note.Note(p)
+            n.quarterLength = ql
+            p1.append(n)
+
+        p2 = stream.Part()
+        for p, ql in [(None, 2), ('d3',1), ('d#3',1), (None, 2), ('e5',2), (None, 2)]:
+            if p == None:
+                n = note.Rest()
+            else:
+                n = note.Note(p)
+            n.quarterLength = ql
+            p2.append(n)
+
+        self.assertEqual([e.offset for e in p1], [0.0, 2.0, 4.0, 6.0, 8.0])
+        self.assertEqual([e.offset for e in p2], [0.0, 2.0, 3.0, 4.0, 6.0, 8.0])
+
+        score = stream.Score()
+        score.insert(0, p1)
+        score.insert(0, p2)
+
+        # parts retain their characteristics, rests are retained in position
+        scoreChords = score.makeChords()
+        self.assertEqual(len(scoreChords.parts[0].flat), 5)
+        self.assertEqual(len(scoreChords.parts[0].flat.getElementsByClass(
+            'Chord')), 3)
+        self.assertEqual(len(scoreChords.parts[0].flat.getElementsByClass(
+            'Rest')), 2)
+
+        self.assertEqual(len(scoreChords.parts[1].flat), 6)
+        self.assertEqual(len(scoreChords.parts[1].flat.getElementsByClass(
+            'Chord')), 3)
+        self.assertEqual(len(scoreChords.parts[1].flat.getElementsByClass(
+            'Rest')), 3)
+
+        # calling this on a flattened version
+        scoreChords = score.flat.makeChords()
+        self.assertEqual(len(scoreChords.flat.getElementsByClass(
+            'Chord')), 3)
+        self.assertEqual(len(scoreChords.flat.getElementsByClass(
+            'Rest')), 2)
+
+        
+        scoreChordify = score.chordify()
+        self.assertEqual(len(scoreChordify.flat.getElementsByClass(
+            'Chord')), 4)
+        self.assertEqual(len(scoreChordify.flat.getElementsByClass(
+            'Rest')), 2)
+
+        self.assertEqual(str(scoreChordify.getElementsByClass(
+            'Chord')[0].pitches), '[D2, D3]')
+        self.assertEqual(str(scoreChordify.getElementsByClass(
+            'Chord')[1].pitches), '[D2, D#3]')
+
+
+
+    def testOpusSearch(self):
+        from music21 import corpus
+        import re
+        o = corpus.parseWork('essenFolksong/erk5')
+        s = o.getScoreByTitle('blauen')
+        self.assertEqual(s.metadata.title, 'Ich sach mir einen blauen Storchen')
+        
+        s = o.getScoreByTitle('pfal.gr.f')
+        self.assertEqual(s.metadata.title, 'Es fuhr sich ein Pfalzgraf')
+        
+        s = o.getScoreByTitle(re.compile('Pfal(.*)'))
+        self.assertEqual(s.metadata.title, 'Es fuhr sich ein Pfalzgraf')
+
+    
+    def testParentMangling(self):
+        import clef, meter
+
+        s1 = Stream()
+        s2 = Stream()
+        s2.append(s1)
+        
+        self.assertEqual(s1.parent, s2)
+        junk = s1.semiFlat
+        self.assertEqual(s1.parent, s2)
+        junk = s1.flat
+        self.assertEqual(s1.parent, s2)
+        
+        # this works fine
+        junk = s2.flat
+        self.assertEqual(s1.parent, s2)
+        
+        # this was the key problem: getting the semiFlat of the parent   
+        # looses the parent of the sub-stream; this is fixed by the inserting
+        # of the sub-Stream with setParent False
+        junk = s2.semiFlat
+        self.assertEqual(s1.parent, s2)
+
+        # these test prove that getting a semiFlat stream does not change the
+        # parent
+        junk = s1._definedContexts.getByClass(meter.TimeSignature)
+        self.assertEqual(s1.parent, s2)
+
+        junk = s1._definedContexts.getByClass(clef.Clef)
+        self.assertEqual(s1.parent, s2)
+
+        junk = s1.getContextByClass('Clef')
+        self.assertEqual(s1.parent, s2)
+
+
+
+    def testGetElementsByContextStream(self):
+        from music21 import corpus, meter, key, clef
+
+        s = corpus.parseWork('bwv66.6')
+        for p in s.parts:
+            for m in p.getElementsByClass('Measure'):
+                post = m.getContextByClass(clef.Clef)
+                self.assertEqual(isinstance(post, clef.Clef), True)
+                post = m.getContextByClass(meter.TimeSignature)
+                self.assertEqual(isinstance(post, meter.TimeSignature), True)
+                post = m.getContextByClass(key.KeySignature)
+                self.assertEqual(isinstance(post, key.KeySignature), True)
+
+
+
+    def testVoicesA(self):
+
+        v1 = Voice()
+        n1 = note.Note('c5')
+        n1.quarterLength = .5
+        v1.repeatAppend(n1, 8)
+
+        v2 = Voice()
+        n2 = note.Note('c4')
+        n2.quarterLength = 1
+        v2.repeatAppend(n2, 4)
+        
+        s = Stream()
+        s.insert(0, v1)
+        s.insert(0, v2)
+
+        # test allocating streams and assigning indices
+        oMap = s._getOffsetMap() 
+        self.assertEqual(str(oMap), '[(0.0, 0.5, <music21.note.Note C>, 0), (0.5, 1.0, <music21.note.Note C>, 0), (1.0, 1.5, <music21.note.Note C>, 0), (1.5, 2.0, <music21.note.Note C>, 0), (2.0, 2.5, <music21.note.Note C>, 0), (2.5, 3.0, <music21.note.Note C>, 0), (3.0, 3.5, <music21.note.Note C>, 0), (3.5, 4.0, <music21.note.Note C>, 0), (0.0, 1.0, <music21.note.Note C>, 1), (1.0, 2.0, <music21.note.Note C>, 1), (2.0, 3.0, <music21.note.Note C>, 1), (3.0, 4.0, <music21.note.Note C>, 1)]')
+
+        oMeasures = s.makeMeasures()
+        self.assertEqual(len(oMeasures[0].voices), 2)
+        self.assertEqual([e.offset for e in oMeasures[0].voices[0]], [0.0, 0.5, 1.0, 1.5, 2.0, 2.5, 3.0, 3.5])
+        self.assertEqual([e.offset for e in oMeasures[0].voices[1]], [0.0, 1.0, 2.0, 3.0])
+
+        post = s.musicxml
+
+
+        # try version longer than 1 measure, more than 2 voices
+        v1 = Voice()
+        n1 = note.Note('c5')
+        n1.quarterLength = .5
+        v1.repeatAppend(n1, 32)
+
+        v2 = Voice()
+        n2 = note.Note('c4')
+        n2.quarterLength = 1
+        v2.repeatAppend(n2, 16)
+
+        v3 = Voice()
+        n3 = note.Note('c3')
+        n3.quarterLength = .25
+        v3.repeatAppend(n3, 64)
+
+        v4 = Voice()
+        n4 = note.Note('c2')
+        n4.quarterLength = 4
+        v4.repeatAppend(n4, 4)
+        
+        s = Stream()
+        s.insert(0, v1)
+        s.insert(0, v2)
+        s.insert(0, v3)
+        s.insert(0, v4)
+
+        oMeasures = s.makeMeasures()
+
+        # each measures has the same number of voices
+        for i in range(3):
+            self.assertEqual(len(oMeasures[i].voices), 4)
+        # each measures has the same total number of voices
+        for i in range(3):
+            self.assertEqual(len(oMeasures[i].flat.notes), 29)
+        # each measures has the same number of notes for each voices
+        for i in range(3):
+            self.assertEqual(len(oMeasures[i].voices[0].notes), 8)
+            self.assertEqual(len(oMeasures[i].voices[1].notes), 4)
+            self.assertEqual(len(oMeasures[i].voices[2].notes), 16)
+            self.assertEqual(len(oMeasures[i].voices[3].notes), 1)
+
+
+
+        post = s.musicxml
+        #s.show()
+
+
+
+    def testVoicesB(self):
+
+        # make sure strip ties works
+        from music21 import stream
+
+        v1 = stream.Voice()
+        n1 = note.Note('c5')
+        n1.quarterLength = .5
+        v1.repeatAppend(n1, 27)
+
+        v2 = stream.Voice()
+        n2 = note.Note('c4')
+        n2.quarterLength = 3
+        v2.repeatAppend(n2, 6)
+
+        v3 = stream.Voice()
+        n3 = note.Note('c3')
+        n3.quarterLength = 8
+        v3.repeatAppend(n3, 4)
+        
+        s = stream.Stream()
+        s.insert(0, v1)
+        s.insert(0, v2)
+        s.insert(0, v3)
+
+        sPost = s.makeNotation()
+        # voices are retained for all measures after make notation
+        self.assertEqual(len(sPost.getElementsByClass('Measure')), 8)
+        self.assertEqual(len(sPost.getElementsByClass('Measure')[0].voices), 3)
+        self.assertEqual(len(sPost.getElementsByClass('Measure')[1].voices), 3)
+        self.assertEqual(len(sPost.getElementsByClass('Measure')[5].voices), 3)
+        self.assertEqual(len(sPost.getElementsByClass('Measure')[7].voices), 3)
+
+        #s.show()
+
+
+    def testVoicesC(self):
+        from music21 import stream
+        v1 = stream.Voice()
+        n1 = note.Note('c5')
+        n1.quarterLength = .25
+        v1.repeatInsert(n1, [2, 4.5, 7.25, 11.75])
+
+        v2 = stream.Voice()
+        n2 = note.Note('c4')
+        n2.quarterLength = .25
+        v2.repeatInsert(n2, [.25, 3.75, 5.5, 13.75])
+
+        s = stream.Stream()
+        s.insert(0, v1)
+        s.insert(0, v2)
+
+        sPost = s.makeRests(fillGaps=True, inPlace=False)
+        self.assertEqual(str([n for n in sPost.voices[0].notes]), '[<music21.note.Rest rest>, <music21.note.Note C>, <music21.note.Rest rest>, <music21.note.Note C>, <music21.note.Rest rest>, <music21.note.Note C>, <music21.note.Rest rest>, <music21.note.Note C>, <music21.note.Rest rest>]')
+        self.assertEqual(str([n for n in sPost.voices[1].notes]), '[<music21.note.Rest rest>, <music21.note.Note C>, <music21.note.Rest rest>, <music21.note.Note C>, <music21.note.Rest rest>, <music21.note.Note C>, <music21.note.Rest rest>, <music21.note.Note C>]')
+
+        #sPost.show()
+
+
+    def testImplodeA(self):
+        from music21 import corpus
+        s0 = corpus.parseWork('bwv66.6')
+        #s.show()
+        s1 = s0.implode(2)
+        #s1.show()
+        #s1.show('t')
+        self.assertEqual(len(s1.parts), 2)
+
+        p1 = s1.parts[0]
+        self.assertEqual(len(p1.flat.getElementsByClass('Clef')), 1)
+        #p1.show('t')
+
+        # look at individual measure; check counts; these should not
+        # change after measure extraction
+        m1Raw = p1.getElementsByClass('Measure')[1]
+        environLocal.printDebug(['m1Raw', m1Raw])
+        self.assertEqual(len(m1Raw.flat), 8)
+
+        #m1Raw.show('t')
+        m2Raw = p1.getElementsByClass('Measure')[2]
+        environLocal.printDebug(['m2Raw', m2Raw])
+        self.assertEqual(len(m2Raw.flat), 9)
+
+        # get a measure from this part
+        m1 = p1.measure(2)
+        self.assertEqual(len(m1.flat.getElementsByClass('Clef')), 1)
+
+        # look at individual measure; check counts; these should not
+        # change after measure extraction
+        m1Raw = p1.getElementsByClass('Measure')[1]
+        environLocal.printDebug(['m1Raw', m1Raw])
+        self.assertEqual(len(m1Raw.flat), 8)
+
+        #m1Raw.show('t')
+        m2Raw = p1.getElementsByClass('Measure')[2]
+        environLocal.printDebug(['m2Raw', m2Raw])
+        self.assertEqual(len(m2Raw.flat), 9)
+
+        #m2Raw.show('t')
+
+        self.assertEqual(len(m1.flat.getElementsByClass('Clef')), 1)
+        ex1 = p1.measures(1,3)
+        self.assertEqual(len(ex1.flat.getElementsByClass('Clef')), 1)
+
+        #ex1.show()
+
+        for p in s1.parts:
+            # need to look in measures to get at voices
+            self.assertEqual(len(p.getElementsByClass('Measure')[0].voices), 2)
+            self.assertEqual(len(p.measure(2).voices), 2)
+            self.assertEqual(len(p.measures(1,3)[2].voices), 2)
+
+        #s1.show()
+        #p1.show()
+
+
+
+    def testImplodeB(self):
+        from music21 import corpus
+        # this work has five parts: results in e parts
+        s0 = corpus.parseWork('hwv56', '1-18')
+        s1 = s0.implode(2, permitOneVoicePerPart=True)
+        self.assertEqual(len(s1.parts), 3)
+        self.assertEqual(len(s1.parts[0].getElementsByClass(
+            'Measure')[0].voices), 2)
+        self.assertEqual(len(s1.parts[1].getElementsByClass(
+            'Measure')[0].voices), 2)
+        self.assertEqual(len(s1.parts[2].getElementsByClass(
+            'Measure')[0].voices), 1)
+
+        #s1.show()
+
+        s0 = corpus.parseWork('hwv56', '1-05')
+        # can use index values
+        s2 = s0.implode(([0,1], [2,4], 3), permitOneVoicePerPart=True)   
+        self.assertEqual(len(s2.parts), 3)
+        self.assertEqual(len(s2.parts[0].getElementsByClass(
+            'Measure')[0].voices), 2)
+        self.assertEqual(len(s2.parts[1].getElementsByClass(
+            'Measure')[0].voices), 2)
+        self.assertEqual(len(s2.parts[2].getElementsByClass(
+            'Measure')[0].voices), 1)
+
+        s2 = s0.implode((['Violino I','Violino II'], ['Viola','Bassi'], ['Basso']), permitOneVoicePerPart=True)
+        self.assertEqual(len(s2.parts), 3)
+        self.assertEqual(len(s2.parts[0].getElementsByClass(
+            'Measure')[0].voices), 2)
+        self.assertEqual(len(s2.parts[1].getElementsByClass(
+            'Measure')[0].voices), 2)
+        self.assertEqual(len(s2.parts[2].getElementsByClass(
+            'Measure')[0].voices), 1)
+
+
+        # this will keep the voice part unaltered
+        s2 = s0.implode((['Violino I','Violino II'], ['Viola','Bassi'], 'Basso'), permitOneVoicePerPart=False)
+        self.assertEqual(len(s2.parts), 3)
+        self.assertEqual(len(s2.parts[0].getElementsByClass(
+            'Measure')[0].voices), 2)
+        self.assertEqual(len(s2.parts[1].getElementsByClass(
+            'Measure')[0].voices), 2)
+        self.assertEqual(s2.parts[2].getElementsByClass(
+            'Measure')[0].hasVoices(), False)
+
+
+        # mm 16-19 are a good examples
+        s1 = corpus.parseWork('hwv56', '1-05').measures(16, 19)
+        s2 = s1.implode((['Violino I','Violino II'], ['Viola','Bassi'], 'Basso'))
+        #s2.show()
+
+        self.assertEqual(len(s2.parts), 3)
+        self.assertEqual(len(s2.parts[0].getElementsByClass(
+            'Measure')[0].voices), 2)
+        self.assertEqual(len(s2.parts[1].getElementsByClass(
+            'Measure')[0].voices), 2)
+        self.assertEqual(s2.parts[2].getElementsByClass(
+            'Measure')[0].hasVoices(), False)
+
+
+
+    def testExplodeA(self):
+        
+        from music21 import corpus
+        s0 = corpus.parseWork('bwv66.6')
+        #s.show()
+        s1 = s0.implode(2) # produce two parts each with two voices
+
+        s2 = s1.parts[0].explode()
+        # now a two part score
+        self.assertEqual(len(s2.parts), 2)
+        # makes sure we have what we started with
+        self.assertEqual(len(s2.parts[0].flat.notes), len(s0.parts[0].flat.notes))
+
+
+        s1 = s0.implode(4) # create one staff with all parts
+        self.assertEqual(s1.classes[0], 'Score') # we get a Score back
+        # we have a Score with one part and measures, each with 4 voices
+        self.assertEqual(len(s1.parts[0].getElementsByClass(
+            'Measure')[0].voices), 4)
+        # need to access part
+        s2 = s1.explode() # return to four parts in a score; 
+        # make sure we have what we started with
+        self.assertEqual(len(s2.parts[0].flat.notes),
+                         len(s0.parts[0].flat.notes))
+        self.assertEqual(str([n for n in s2.parts[0].flat.notes]),
+                         str([n for n in s0.parts[0].flat.notes]))
+
+        self.assertEqual(len(s2.parts[1].flat.notes),
+                         len(s0.parts[1].flat.notes))
+        self.assertEqual(str([n for n in s2.parts[1].flat.notes]),
+                         str([n for n in s0.parts[1].flat.notes]))
+
+        self.assertEqual(len(s2.parts[2].flat.notes),
+                         len(s0.parts[2].flat.notes))
+        self.assertEqual(str([n for n in s2.parts[2].flat.notes]),
+                         str([n for n in s0.parts[2].flat.notes]))
+
+        self.assertEqual(len(s2.parts[3].flat.notes),
+                         len(s0.parts[3].flat.notes))
+        self.assertEqual(str([n for n in s2.parts[3].flat.notes]),
+                         str([n for n in s0.parts[3].flat.notes]))
+
+        # try on a built Stream that has no Measures
+        # build a stream
+        s0 = Stream()
+        v1 = Voice()
+        v1.repeatAppend(note.Note('c3'), 4)
+        v2 = Voice()
+        v2.repeatAppend(note.Note('g4'), 4)
+        v3 = Voice()
+        v3.repeatAppend(note.Note('b5'), 4)
+        s0.insert(0, v1)
+        s0.insert(0, v2)
+        s0.insert(0, v3)
+        #s2.show()
+        s1 = s0.explode()
+        self.assertEqual(len(s1.parts), 3)
+        self.assertEqual(len(s1.parts[0].flat), len(v1.flat))
+        self.assertEqual([e for e in s1.parts[0].flat], [e for e in v1.flat])
+
+        self.assertEqual(len(s1.parts[1].flat), len(v2.flat))
+        self.assertEqual([e for e in s1.parts[1].flat], [e for e in v2.flat])
+
+        self.assertEqual(len(s1.parts[2].flat), len(v3.flat))
+        self.assertEqual([e for e in s1.parts[2].flat], [e for e in v3.flat])
+
+        #s1.show()
+
+    def testMergeElements(self):
+        from music21 import stream
+        s1 = stream.Stream()
+        s2 = stream.Stream()
+        s3 = stream.Stream()
+
+        n1 = note.Note('f#')
+        n2 = note.Note('g')
+        s1.append(n1)
+        s1.append(n2)
+
+        s2.mergeElements(s1)
+        self.assertEqual(len(s2), 2)
+        self.assertEqual(id(s1[0]) == id(s2[0]), True)
+        self.assertEqual(id(s1[1]) == id(s2[1]), True)
+
+        s3.mergeElements(s1, classFilterList=['Rest'])
+        self.assertEqual(len(s3), 0)
+
+        s3.mergeElements(s1, classFilterList=['GeneralNote'])
+        self.assertEqual(len(s3), 2)
+
+
+    def testInternalize(self):
+        s = Stream()
+        n1 = note.Note()
+        s.repeatAppend(n1, 4)
+        self.assertEqual(len(s), 4)
+        
+        s.internalize()
+        # now have one component
+        self.assertEqual(len(s), 1)        
+        self.assertEqual(s[0].classes[0], 'Voice') # default is a Voice
+        self.assertEqual(len(s[0]), 4)        
+        self.assertEqual(str([n for n in s.voices[0].notes]), '[<music21.note.Note C>, <music21.note.Note C>, <music21.note.Note C>, <music21.note.Note C>]')        
+
+
+#-------------------------------------------------------------------------------
+# define presented order in documentation
+_DOC_ORDER = [Stream, Measure]
+
+
+
+if __name__ == "__main__":
+
+    if len(sys.argv) == 1: # normal conditions
+        music21.mainTest(Test)
+    elif len(sys.argv) > 1:
+        t = Test()
+        te = TestExternal()
+
+
+
+        #t.testGetElementsByContextStream()
+
+        #t.testMeasureOffsetMap()
+
+        #t.testImplodeA()
+        #t.testImplodeB()
+        #t.testExplodeA()
+
+# 
+#         t.testStripTiesBuilt()
+#         t.testStripTiesImported()
+#         t.testStripTiesScore()
+
+        t.testMakeTies()
+        t.testVoicesA()
+        t.testVoicesB()
+        t.testVoicesC()
+
+        t.testInternalize()
+        t.testMakeRests()
+        t.testImplodeA()
+        t.testImplodeB()
 
-
-import copy, types, random
-import doctest, unittest
-import sys
-from copy import deepcopy
-
-
-import music21 # needed to do fully-qualified isinstance name checking
-
-from music21 import bar
-from music21 import common
-from music21 import clef
-from music21 import chord
-from music21 import defaults
-from music21 import duration
-from music21 import dynamics
-from music21 import instrument
-from music21 import interval
-from music21 import key
-from music21 import layout
-from music21 import lily as lilyModule
-from music21 import metadata
-from music21 import meter
-from music21 import musicxml as musicxmlMod
-from music21.musicxml import translate as musicxmlTranslate
-from music21 import midi as midiModule
-from music21.midi import translate as midiTranslate
-from music21 import note
-from music21 import tie
-from music21 import metadata
-
-
-from music21 import environment
-_MOD = "stream.py"
-environLocal = environment.Environment(_MOD)
-
-#-------------------------------------------------------------------------------
-
-class StreamException(Exception):
-    pass
-
-#-------------------------------------------------------------------------------
-
-
-
-#-------------------------------------------------------------------------------
-class StreamIterator():
-    '''A simple Iterator object used to handle iteration of Streams and other 
-    list-like objects. 
-    '''
-    def __init__(self, srcStream):
-        self.srcStream = srcStream
-        self.index = 0
-
-    def __iter__(self):
-        return self
-
-    def next(self):
-        # calling .elements here will sort if autoSort = True
-        # thus, this does not need to sort or check autoSort status
-        if self.index >= len(self.srcStream):
-            del self.srcStream
-            raise StopIteration
-        # here, the .elements property concatenates both ._elements and 
-        # ._endElements; this may be a performance detriment
-        post = self.srcStream.elements[self.index]
-        # here, the parent of extracted element is being set to Stream
-        # that is the source of the iteration
-        post.parent = self.srcStream
-        self.index += 1
-        return post
-
-
-#-------------------------------------------------------------------------------
-
-class Stream(music21.Music21Object):
-    '''
-    This is the fundamental container for Music21Objects; objects may be ordered and/or placed in time based on offsets from the start of this container's offset. 
-    
-    Like the base class, Music21Object, Streams have offsets, priority, id, and groups
-    they also have an elements attribute which returns a list of elements; 
-    
-    The Stream has a duration that is usually the 
-    release time of the chronologically last element in the Stream (that is,
-    the highest onset plus duration of any element in the Stream).
-    However, it can either explicitly set in which case we say that the
-    duration is unlinked
-
-    Streams may be embedded within other Streams.
-    
-    OMIT_FROM_DOCS
-    TODO: Get Stream Duration working -- should be the total length of the 
-    Stream. -- see the ._getDuration() and ._setDuration() methods
-    '''
-
-    # TODO: this and similar attributes are to replaced by checks to .classes
-    isMeasure = False
-
-    # define order to present names in documentation; use strings
-    _DOC_ORDER = ['append', 'insert', 'insertAndShift', 
-        'notes', 'pitches',
-        'transpose', 
-        'augmentOrDiminish', 'scaleOffsets', 'scaleDurations']
-    # documentation for all attributes (not properties or methods)
-    _DOC_ATTR = {
-    'isSorted': 'Boolean describing whether the Stream is sorted or not.',
-    'autoSort': 'Boolean describing whether the Stream is automatically sorted by offset whenever necessary.',
-
-    'isFlat': 'Boolean describing whether this Stream contains embedded sub-Streams or Stream subclasses (not flat).',
-
-    'flattenedRepresentationOf': 'When this flat Stream is derived from another non-flat stream, a reference to the source Stream is stored here.',
-    }
-
-
-    def __init__(self, givenElements = None):
-        music21.Music21Object.__init__(self)
-
-        # self._elements stores ElementWrapper and Music21Object objects. 
-        self._elements = [] 
-
-        # self._endElements stores ElementWrapper and Music21Object found at
-        # the highestTime of this Stream. 
-        self._endElements = [] 
-
-        self._unlinkedDuration = None
-
-        self.isSorted = True
-        self.autoSort = True
-        self.isFlat = True  # does it have no embedded Streams
-
-        # seems that this should be named with a leading lower case?
-        # when deriving a flat stream, store a reference to the non-flat Stream          
-        # from which this was taken
-        self.flattenedRepresentationOf = None 
-        
-        self._cache = common.defHash()
-
-        if givenElements is not None:
-            for e in givenElements:
-                self.insert(e)
-
-
-    #---------------------------------------------------------------------------
-    # sequence like operations
-
-    # if we want to have all the features of a mutable sequence, 
-    # we should implement
-    # append(), count(), index(), extend(), insert(), 
-    # pop(), remove(), reverse() and sort(), like Python standard list objects.
-    # But we're not there yet.
-
-    def __len__(self):
-        '''Get the total number of elements
-        Does not recurse into objects
-
-        >>> from music21 import *
-        >>> a = stream.Stream()
-        >>> for x in range(4):
-        ...     n = note.Note('G#')
-        ...     n.offset = x * 3
-        ...     a.insert(n)
-        >>> len(a)
-        4
-
-        >>> b = stream.Stream()
-        >>> for x in range(4):
-        ...     b.insert(deepcopy(a) ) # append streams
-        >>> len(b)
-        4
-        >>> len(b.flat)
-        16
-        '''
-        return len(self._elements) + len(self._endElements)
-
-    def __iter__(self):
-        '''
-        A Stream can return an iterator.  Same as running x in a.elements
-        '''
-        return StreamIterator(self)
-
-
-    def __getitem__(self, key):
-        '''Get an ElementWrapper from the stream in current order; sorted if isSorted is True,
-        but not necessarily.
-        
-        if an int is given, returns that index
-        if a class is given, it runs getElementsByClass and returns that list
-        if a string is given it first runs getElementById on the stream then if that
-             fails, getElementsByGroup on the stream returning that list.
-
-        ## maybe it should, but does not yet:    if a float is given, returns the element at that offset
-
-        >>> from music21 import *
-        >>> a = stream.Stream()
-        >>> a.repeatInsert(note.Rest(), range(6))
-        >>> subslice = a[2:5]
-        >>> len(subslice)
-        3
-        >>> a[1].offset
-        1.0
-        >>> b = note.Note()
-        >>> b.id = 'green'
-        >>> b.groups.append('violin')
-        >>> a.insert(b)
-        >>> a[note.Note][0] == b
-        True
-        >>> a['violin'][0] == b
-        True
-        >>> a['green'] == b
-        True
-        '''
-
-        # need to sort if not sorted, as this call may rely on index positions
-        if not self.isSorted and self.autoSort:
-            self.sort() # will set isSorted to True
-
-        if common.isNum(key):
-            # TODO: using self._elements here will retain parent, as opposed   
-            # to using .elements
-            e = self.elements[key]
-            e.parent = self
-            return e
-    
-        elif isinstance(key, slice): # get a slice of index values
-            # TODO: slice extraction needs testing; parent setting
-            # and locations adjustments seem to be problems
-            # NOTE: this copy may return locations references that are 
-            # not desirable
-            #found = copy.copy(self) # return a stream of elements
-            found = self.__class__()
-            found.elements = self.elements[key]
-            found._elementsChanged()
-
-            # NOTE: this used to iterate over the Stream: probably not needed
-            # all tests pass without
-            #for element in found:
-            #    pass ## sufficient to set parent properly
-            return found
-
-        elif common.isStr(key):
-            # first search id, then search groups
-            idMatch = self.getElementById(key)
-            if idMatch is not None:
-                return idMatch
-            else: # search groups, return first element match
-                groupStream = self.getElementsByGroup(key)
-                if len(groupStream) > 0:
-                    return groupStream
-                else:
-                    raise KeyError('provided key (%s) does not match any id or group' % key)
-        elif isinstance(key, type(type)):
-            # assume it is a class name
-            classStream = self.getElementsByClass(key)
-            if len(classStream) > 0:
-                return classStream
-            else:
-                raise KeyError('provided class (%s) does not match any contained Objects' % key)
-
-
-#     def __del__(self):
-#         #environLocal.printDebug(['calling __del__ from Stream', self])
-#         # this is experimental
-#         # this did not offer improvements, and raised a number of errors
-#         siteId = id(self)
-#         for e in self._elements:
-#             e.removeLocationBySiteId(siteId)
-
-
-    #---------------------------------------------------------------------------
-    # adding and editing Elements and Streams -- all need to call _elementsChanged
-    # most will set isSorted to False
-
-    def _elementsChanged(self):
-        '''
-        Call any time _elements is changed. Called by methods that add or change
-        elements.
-
-        >>> from music21 import *
-        >>> a = stream.Stream()
-        >>> a.isFlat
-        True
-        >>> a._elements.append(stream.Stream())
-        >>> a._elementsChanged()
-        >>> a.isFlat
-        False
-        '''
-        self.isSorted = False
-        self.isFlat = True
-        # do not need to look in _endElements, as no Streams
-        # should be found there (they have a Duration)
-        for e in self._elements:
-            # only need to find one case, and if so, no longer flat
-            # fastest method here is isinstance()
-            if isinstance(e, Stream): 
-            #if hasattr(e, 'elements'):
-                self.isFlat = False
-                break
-        # resetting the cache removes lowest and highest time storage
-        # a slight performance optimization: not creating unless needed
-        if len(self._cache) > 0:
-            self._cache = common.defHash()
-
-    def _getElements(self):
-        # this method is now important, in that it combines self._elements
-        # and self._endElements
-        if not self.isSorted and self.autoSort:
-            self.sort() # will set isSorted to True
-
-        if self._cache["elements"] == None:
-            # this list concatenation may take time; thus, only do when
-            # _elementsChanged has been called
-            self._cache["elements"] =  self._elements + self._endElements
-
-        return self._cache["elements"]
-
-        #return self._elements + self._endElements
-   
-    def _setElements(self, value):
-        '''
-        >>> from music21 import *
-        >>> a = stream.Stream()
-        >>> a.repeatInsert(note.Note("C"), range(10))
-        >>> b = stream.Stream()
-        >>> b.repeatInsert(note.Note("C"), range(10))
-        >>> b.offset = 6
-        >>> c = stream.Stream()
-        >>> c.repeatInsert(note.Note("C"), range(10))
-        >>> c.offset = 12
-        >>> b.insert(c)
-        >>> b.isFlat
-        False
-        >>> a.isFlat
-        True
-        >>> a.elements = b.elements
-        >>> a.isFlat
-        False
-        '''
-        self._elements = value
-        self._elementsChanged()
-        return value
-        
-    elements = property(_getElements, _setElements, 
-        doc='''The low-level storage list of all Streams. Directly getting, setting, and manipulating this list is reserved for advanced usage. 
-        ''')
-
-    def __setitem__(self, key, value):
-        '''Insert items at index positions. Index positions are based
-        on position in self.elements. 
-
-        >>> from music21 import *
-        >>> a = stream.Stream()
-        >>> a.repeatInsert(note.Note("C"), range(10))
-        >>> b = stream.Stream()
-        >>> b.repeatInsert(note.Note("C"), range(10))
-        >>> b.offset = 6
-        >>> c = stream.Stream()
-        >>> c.repeatInsert(note.Note("C"), range(10))
-        >>> c.offset = 12
-        >>> b.insert(c)
-        >>> a.isFlat
-        True
-        >>> a[3] = b
-        >>> a.isFlat
-        False
-        '''
-        self._elements[key] = value
-        storedIsFlat = self.isFlat
-        self._elementsChanged()
-
-        if isinstance(value, Stream): 
-            self.isFlat = False
-        else:
-            self.isFlat = storedIsFlat
-
-
-    def __delitem__(self, key):
-        '''Delete items at index positions. Index positions are based
-        on position in self.elements. 
-
-        >>> from music21 import *
-        >>> a = stream.Stream()
-        >>> a.repeatInsert(note.Note("C"), range(10))
-        >>> del a[0]
-        >>> len(a)
-        9
-        '''
-        del self._elements[key]
-        self._elementsChanged()
-
-
-    def __add__(self, other):
-        '''Add, or concatenate, two Streams.
-
-        Presently, this does not manipulate the offsets of the incoming elements to actually be at the end of the Stream. This may be a problem that makes this method not so useful?
-
-        >>> from music21 import *
-        >>> a = stream.Part()
-        >>> a.repeatInsert(note.Note("C"), range(10))
-        >>> b = stream.Stream()
-        >>> b.repeatInsert(note.Note("G"), range(10))
-        >>> c = a + b   
-        >>> c.pitches # autoSort is True, thus a sorted version results
-        [C, G, C, G, C, G, C, G, C, G, C, G, C, G, C, G, C, G, C, G]
-        >>> len(c.notes)
-        20
-
-
-        The autoSort of the first stream becomes the autoSort of the
-        destination.  The class of the first becomes the class of the destination.
-        
-
-        >>> a.autoSort = False
-        >>> d = a + b
-        >>> d.pitches
-        [C, C, C, C, C, C, C, C, C, C, G, G, G, G, G, G, G, G, G, G]
-        >>> d.__class__.__name__
-        'Part'
-        '''
-        s = self.__class__()
-        s.autoSort = self.autoSort
-        # may want to keep parent of source Stream?
-        #s.elements = self._elements + other._elements
-        # need to iterate over elements and re-assign to create new locations
-        for e in self._elements:
-            s.insert(e.getOffsetBySite(self), e)
-        for e in other._elements:
-            s.insert(e.getOffsetBySite(other), e)
-        #s._elementsChanged()
-        return s
-
-
-    def hasElement(self, obj):
-        '''Return True if an element, provided as an argument, is contained in this Stream.
-
-        >>> from music21 import *
-        >>> s = stream.Stream()
-        >>> n1 = note.Note('g')
-        >>> n2 = note.Note('g#')
-        >>> s.append(n1)
-        >>> s.hasElement(n1)
-        True
-        '''
-        for e in self._elements:
-            if id(e) == id(obj): 
-                return True
-        for e in self._endElements:
-            if id(e) == id(obj): 
-                return True
-        return False
-
-    def mergeElements(self, other, classFilterList=[]):
-        '''Given another Stream, store references of each element in the other Stream in this Stream. This does not make copies of any elements, but simply stores all of them in this Stream.
-
-        Optionally, provide a list of classes to exclude with the `classFilter` list. 
-
-        This method provides functionality like a shallow copy, but manages locations properly, only copies elements, and permits filtering by class type. 
-
-        >>> from music21 import *
-        >>> s1 = stream.Stream()
-        >>> s2 = stream.Stream()
-        >>> n1 = note.Note('f#')
-        >>> n2 = note.Note('g')
-        >>> s1.append(n1)
-        >>> s1.append(n2)
-        >>> s2.mergeElements(s1)
-        >>> len(s2)
-        2
-        >>> s1[0] is s2[0]
-        True
-        >>> s1[1] is s2[1]
-        True
-        '''
-        for e in other._elements:
-            #self.insert(other.offset, e)
-            match = False
-            for c in classFilterList:
-                if c in e.classes:
-                    match = True
-                    break
-            if len(classFilterList) == 0 or match:
-                self.insert(e.getOffsetBySite(other), e)
-        for e in other._endElements:
-            match = False
-            for c in classFilterList:
-                if c in e.classes:
-                    match = True
-                    break
-            if len(classFilterList) == 0 or match:
-                self.storeAtEnd(e)
-        #self._elementsChanged()
-
-    def indexList(self, obj, firstMatchOnly=False):
-        '''Return a list of one or more index values where the supplied object is found on this Stream's `elements` list. 
-
-        To just return the first matched index, set `firstMatchOnly` to True.
-
-        No matches are found, an empty list is returned.
-
-        Matching is based exclusively on id() of objects.
-
-        >>> from music21 import *
-        >>> s = stream.Stream()
-        >>> n1 = note.Note('g')
-        >>> n2 = note.Note('g#')
-
-        >>> s.insert(0, n1)
-        >>> s.insert(5, n2)
-        >>> len(s)
-        2
-        >>> s.indexList(n1)
-        [0]
-        >>> s.indexList(n2)
-        [1]
-
-        '''
-        if not self.isSorted and self.autoSort:
-            self.sort() # will set isSorted to True
-
-        iMatch = []
-        elements = self.elements # store once as concatenating
-        for i in range(len(elements)):
-            if id(elements[i]) == id(obj):
-                iMatch.append(i)
-            elif (hasattr(elements[i], "obj") and obj == elements[i].obj):
-                iMatch.append(i)
-            if firstMatchOnly and len(iMatch) > 0:
-                break
-        return iMatch
-
-    def index(self, obj):
-        '''Return the first matched index for the specified object.
-
-        >>> from music21 import *
-        >>> a = stream.Stream()
-        >>> fSharp = note.Note("F#")
-        >>> a.repeatInsert(note.Note("A#"), range(10))
-        >>> a.append(fSharp)
-        >>> a.index(fSharp)
-        10
-        '''
-        iMatch = self.indexList(obj, firstMatchOnly=True)
-        if len(iMatch) == 0:
-            raise ValueError("Could not find object in index")
-        else:
-            return iMatch[0] # only need first returned index
-
-    def remove(self, target, firstMatchOnly=True):
-        '''Remove an object from this Stream. Additionally, this Stream is removed from the object's sites in :class:`~music21.base.DefinedContexts`.
-
-        By default, only the first match is removed. This can be adjusted with the `firstMatchOnly` parameters. 
-
-        >>> from music21 import *
-        >>> s = stream.Stream()
-        >>> n1 = note.Note('g')
-        >>> n2 = note.Note('g#')
-        >>> # copies of an object are not the same as the object
-        >>> n3 = copy.deepcopy(n2)
-        >>> s.insert(10, n1)
-        >>> s.insert(5, n2)
-        >>> s.remove(n1)
-        >>> len(s)
-        1
-        >>> s.insert(20, n3)
-        >>> s.remove(n3)
-        >>> [e for e in s] == [n2]
-        True
-        '''
-        iMatch = self.indexList(target, firstMatchOnly=firstMatchOnly)
-        match = []
-        for i in iMatch:
-            # remove from stream with pop with index
-            match.append(self._elements.pop(i))
-
-        if len(iMatch) > 0:
-            self._elementsChanged()
-
-        # after removing, need to remove self from locations reference 
-        # and from parent reference, if set; this is taken care of with the 
-        # Music21Object method
-        for obj in match:
-            obj.removeLocationBySite(self)
-
-
-    def pop(self, index):
-        '''Return and remove the object found at the user-specified index value. Index values are those found in `elements` and are not necessary offset order. 
-
-        >>> from music21 import *
-        >>> a = stream.Stream()
-        >>> a.repeatInsert(note.Note("C"), range(10))
-        >>> junk = a.pop(0)
-        >>> len(a)
-        9
-        '''
-        eLen = len(self._elements)
-        # if less then base length, its in _elements
-        if index < eLen:
-            post = self._elements.pop(index)
-        else: # its in the _endElements 
-            post = self._endElements.pop(index - eLen)
-
-        self._elementsChanged()
-        # remove self from locations here only if
-        # there are no further locations
-        post.removeLocationBySite(self)
-        return post
-
-    def __deepcopy__(self, memo=None):
-        '''This produces a new, independent object.
-        '''
-        #environLocal.printDebug(['Stream calling __deepcopy__', self])
-
-        new = self.__class__()
-        old = self
-        for name in self.__dict__.keys():
-
-            if name.startswith('__'):
-                continue
-           
-            part = getattr(self, name)
-                    
-            # all subclasses of Music21Object that define their own
-            # __deepcopy__ methods must be sure to not try to copy parent
-            if name == '_currentParent':
-                newValue = self.parent # keep a reference, not a deepcopy
-                setattr(new, name, newValue)
-            # attributes that require special handling
-            elif name == 'flattenedRepresentationOf':
-                # keep a reference, not a deepcopy
-                newValue = self.flattenedRepresentationOf
-                setattr(new, name, newValue)
-            elif name == '_cache':
-                continue # skip for now
-            elif name == '_elements':
-                # must manually add elements to 
-                for e in self._elements: 
-                    # this will work for all with __deepcopy___
-                    newElement = copy.deepcopy(e, memo)
-                    # get the old offset from the parent Stream     
-                    # user here to provide new offset
-                    new.insert(e.getOffsetBySite(old), newElement, 
-                               ignoreSort=True)
-
-            elif name == '_endElements':
-                # must manually add elements to 
-                for e in self._endElements: 
-                    # this will work for all with __deepcopy___
-                    newElement = copy.deepcopy(e, memo)
-                    # get the old offset from the parent Stream     
-                    # user here to provide new offset
-                    new.storeAtEnd(newElement, ignoreSort=True)
-                
-            elif isinstance(part, Stream):
-                environLocal.printDebug(['found stream in dict keys', self,
-                    part, name])
-                raise StreamException('streams as attributes requires special handling')
-
-            # use copy.deepcopy on all other elements, including contexts    
-            else: 
-                #environLocal.printDebug(['forced to use copy.deepcopy:',
-                #    self, name, part])
-                newValue = copy.deepcopy(part, memo)
-                #setattr() will call the set method of a named property.
-                setattr(new, name, newValue)
-                
-        return new
-
-    #---------------------------------------------------------------------------
-    def _addElementPreProcess(self, element):
-        '''Before adding an element, this method provides important checks to the element.
-
-        Used by both insert() and append()
-        '''
-        # using id() here b/c we do not want to get __eq__ comparisons
-        if element is self: # cannot add this Stream into itself
-            raise StreamException("this Stream cannot be contained within itself")
-
-        # temporarily removed
-
-        # if we do not purge locations here, we may have ids() for 
-        # Stream that no longer exist stored in the locations entry
-        #element.purgeLocations()
-
-#         if id(self) in element.getSiteIds():
-#             environLocal.printDebug(['element site ids', element, element.getSiteIds()])
-#             environLocal.printDebug(['self id', self, id(self)])
-#             #self.show('t')
-#             raise StreamException('this element (%s, id %s) already has a location for this container (%s, id %s)' % (element, id(element), self, id(self)))
-
-
-    def insert(self, offsetOrItemOrList, itemOrNone=None, 
-                     ignoreSort=False, setParent=True):
-        '''
-        Inserts an item(s) at the given offset(s). 
-
-        If `ignoreSort` is True then the inserting does not
-        change whether the Stream is sorted or not (much faster if you're going to be inserting dozens
-        of items that don't change the sort status)
-
-        The `setParent` parameter should nearly always be True; only for 
-        advanced Stream manipulation. 
-        
-        Has three forms: in the two argument form, inserts an element at the given offset:
-        
-        >>> st1 = Stream()
-        >>> st1.insert(32, note.Note("B-"))
-        >>> st1._getHighestOffset()
-        32.0
-        
-        In the single argument form with an object, inserts the element at its stored offset:
-        
-        >>> n1 = note.Note("C#")
-        >>> n1.offset = 30.0
-        >>> st1 = Stream()
-        >>> st1.insert(n1)
-        >>> st2 = Stream()
-        >>> st2.insert(40.0, n1)
-        >>> n1.getOffsetBySite(st1)
-        30.0
-        
-        In single argument form with a list, the list should contain pairs that alternate
-        offsets and items; the method then, obviously, inserts the items
-        at the specified offsets:
-        
-        >>> n1 = note.Note("G")
-        >>> n2 = note.Note("F#")
-        >>> st3 = Stream()
-        >>> st3.insert([1.0, n1, 2.0, n2])
-        >>> n1.getOffsetBySite(st3)
-        1.0
-        >>> n2.getOffsetBySite(st3)
-        2.0
-        >>> len(st3)
-        2
-
-        OMIT_FROM_DOCS
-        Raise an error if offset is not a number
-        >>> Stream().insert("l","g")
-        Traceback (most recent call last):
-        StreamException: ...
-        
-        '''
-        # normal approach: provide offset and item
-        if itemOrNone != None:
-            offset = offsetOrItemOrList
-            item = itemOrNone            
-        elif itemOrNone is None and isinstance(offsetOrItemOrList, list):
-            i = 0
-            while i < len(offsetOrItemOrList):
-                offset = offsetOrItemOrList[i]
-                item = offsetOrItemOrList[i+1]
-                # recursively calling insert() here
-                self.insert(offset, item, ignoreSort = ignoreSort)
-                i += 2
-            return
-        # assume first arg is item, and that offset is local offset of object
-        else:
-            item = offsetOrItemOrList
-            offset = item.offset # should this be getOffsetBySite(None)?
-
-        #if not common.isNum(offset):
-        try: # using float conversion instead of isNum for performance
-            offset = float(offset)
-        except ValueError:
-            raise StreamException("offset %s must be a number", offset)
-
-        # if not a Music21Object, embed
-        if not isinstance(item, music21.Music21Object): 
-            element = music21.ElementWrapper(item)
-        else:
-            element = item
-
-        # checks of element is self; possibly performs additional checks
-        self._addElementPreProcess(element)
-
-        element.addLocation(self, offset)
-        # need to explicitly set the parent of the element
-        if setParent:
-            element.parent = self 
-
-        if ignoreSort is False:
-            if self.isSorted is True and self.highestTime <= offset:
-                storeSorted = True
-            else:
-                storeSorted = False
-
-        # could also do self.elements = self.elements + [element]
-        self._elements.append(element)  
-        self._elementsChanged() 
-
-        if ignoreSort is False:
-            self.isSorted = storeSorted
-
-    def append(self, others):
-        '''
-        Add Music21Objects (including other Streams) to the Stream 
-        (or multiple if passed a list)
-        with offset equal to the highestTime (that is the latest "release" of an object), 
-        that is, directly after the last element ends. 
-
-        if the objects are not Music21Objects, they are wrapped in ElementWrappers
-
-        runs fast for multiple addition and will preserve isSorted if True
-
-        >>> a = Stream()
-        >>> notes = []
-        >>> for x in range(0,3):
-        ...     n = note.Note('G#')
-        ...     n.duration.quarterLength = 3
-        ...     notes.append(n)
-        >>> a.append(notes[0])
-        >>> a.highestOffset, a.highestTime
-        (0.0, 3.0)
-        >>> a.append(notes[1])
-        >>> a.highestOffset, a.highestTime
-        (3.0, 6.0)
-        >>> a.append(notes[2])
-        >>> a.highestOffset, a.highestTime
-        (6.0, 9.0)
-        >>> notes2 = []
-        >>> # since notes are not embedded in Elements here, their offset
-        >>> # changes when added to a stream!
-        >>> for x in range(0,3):
-        ...     n = note.Note("A-")
-        ...     n.duration.quarterLength = 3
-        ...     n.offset = 0
-        ...     notes2.append(n)                
-        >>> a.append(notes2) # add em all again
-        >>> a.highestOffset, a.highestTime
-        (15.0, 18.0)
-        >>> a.isSequence()
-        True
-        
-        Add a note that already has an offset set -- does nothing different!
-        >>> n3 = note.Note("B-")
-        >>> n3.offset = 1
-        >>> n3.duration.quarterLength = 3
-        >>> a.append(n3)
-        >>> a.highestOffset, a.highestTime
-        (18.0, 21.0)
-        >>> n3.getOffsetBySite(a)
-        18.0
-        '''
-        # store and increment highest time for insert offset
-        highestTime = self.highestTime
-        if not common.isListLike(others):
-            # back into a list for list processing if single
-            others = [others]
-
-        for item in others:    
-            # if not an element, embed
-            if not isinstance(item, music21.Music21Object): 
-                element = music21.ElementWrapper(item)
-            else:
-                element = item
-    
-            self._addElementPreProcess(element)
-    
-            # add this Stream as a location for the new elements, with the 
-            # the offset set to the current highestTime
-            element.addLocation(self, highestTime)
-            # need to explicitly set the parent of the element
-            element.parent = self 
-            self._elements.append(element)  
-
-            # this should look to the contained object duration
-            if (hasattr(element, "duration") and 
-                hasattr(element.duration, "quarterLength")):
-                # increment highestTime by quarterlength
-                highestTime += element.duration.quarterLength
-
-        # does not change sorted state
-        storeSorted = self.isSorted    
-        self._elementsChanged()         
-        self.isSorted = storeSorted
-
-
-
-    def storeAtEnd(self, itemOrList, ignoreSort=False):
-        '''
-        Inserts an item or items at the end of the Stream, stored in the special _endElements
-
-        As sorting is only by priority and class, cannot avoid setting isSorted to False. 
-        
-        '''
-        if isinstance(itemOrList, list):
-            i = 0
-            for item in itemOrList:
-                # recursively calling insert() here
-                self.storeAtEnd(item, ignoreSort=ignoreSort)
-            return
-        else:
-            item = itemOrList
-
-        # if not a Music21Object, embed
-        if not isinstance(item, music21.Music21Object): 
-            element = music21.ElementWrapper(item)
-        else:
-            element = item
-
-        # cannot support elements with Durations in the highest time list
-        if element.duration != None:
-            raise StreamException('cannot insert an object with a Duration into the highest time elements list')
-
-        # checks of element is self; possibly performs additional checks
-        self._addElementPreProcess(element)
-
-        element.addLocation(self, 'highestTime')
-        # need to explicitly set the parent of the element
-        element.parent = self 
-        # element.addLocationAndParent(offset, self)
-
-        # could also do self.elements = self.elements + [element]
-        #self._elements.append(element)  
-        self._endElements.append(element)  
-        self._elementsChanged() 
-
-
-    #---------------------------------------------------------------------------
-    # all the following call either insert() or append()
-
-    def insertAtNativeOffset(self, item):
-        '''Inserts an item at the offset that was defined before the item was inserted into a Stream.
-
-        That is item.getOffsetBySite(None); in fact, the entire code is self.insert(item.getOffsetBySite(None), item)
-
-        >>> n1 = note.Note("F-")
-        >>> n1.offset = 20.0
-        >>> stream1 = Stream()
-        >>> stream1.append(n1)
-        >>> n1.getOffsetBySite(stream1)
-        0.0
-        >>> n1.offset
-        0.0
-        >>> stream2 = Stream()
-        >>> stream2.insertAtNativeOffset(n1)
-        >>> stream2[0].offset
-        20.0
-        >>> n1.getOffsetBySite(stream2)
-        20.0
-        '''
-        self.insert(item.getOffsetBySite(None), item)
-
-    def insertAndShift(self, offsetOrItemOrList, itemOrNone=None):
-        '''Insert an item at a specified or native offset, and shit any elements found in the Stream to start at the end of the added elements.
-
-        This presently does not shift elements that have durations that extend into the lowest insert position.
-
-        >>> st1 = Stream()
-        >>> st1.insertAndShift(32, note.Note("B-"))
-        >>> st1.highestOffset
-        32.0
-        >>> st1.insertAndShift(32, note.Note("B-"))
-        >>> st1.highestOffset
-        33.0
-        
-        In the single argument form with an object, inserts the element at its stored offset:
-        
-        >>> n1 = note.Note("C#")
-        >>> n1.offset = 30.0
-        >>> n2 = note.Note("C#")
-        >>> n2.offset = 30.0
-        >>> st1 = Stream()
-        >>> st1.insertAndShift(n1)
-        >>> st1.insertAndShift(n2) # should shift offset of n1
-        >>> n1.getOffsetBySite(st1)
-        31.0
-        >>> n2.getOffsetBySite(st1)
-        30.0
-        >>> st2 = Stream()
-        >>> st2.insertAndShift(40.0, n1)
-        >>> st2.insertAndShift(40.0, n2)
-        >>> n1.getOffsetBySite(st2)
-        41.0        
-
-        In single argument form with a list, the list should contain pairs that alternate
-        offsets and items; the method then, obviously, inserts the items
-        at the specified offsets:
-        
-        >>> n1 = note.Note("G")
-        >>> n2 = note.Note("F#")
-        >>> st3 = Stream()
-        >>> st3.insertAndShift([1.0, n1, 2.0, n2])
-        >>> n1.getOffsetBySite(st3)
-        1.0
-        >>> n2.getOffsetBySite(st3)
-        2.0
-        >>> len(st3)
-        2
-        '''
-        # need to find the highest time after the insert  
-        if itemOrNone != None: # we have an offset and an element
-            if hasattr(itemOrNone, 'duration') and itemOrNone.duration != None:
-                dur = itemOrNone.duration.quarterLength
-            else:
-                dur = 0.0
-            lowestOffsetInsert = offsetOrItemOrList
-            highestTimeInsert = offsetOrItemOrList + dur
-        elif itemOrNone == None and isinstance(offsetOrItemOrList, list):
-            # need to find which has the max combined offset and dur
-            highestTimeInsert = 0.0
-            lowestOffsetInsert = None
-            i = 0
-            while i < len(offsetOrItemOrList):
-                o = offsetOrItemOrList[i]
-                e = offsetOrItemOrList[i+1]
-                if hasattr(e, 'duration')  and e.duration != None:
-                    dur = e.duration.quarterLength
-                else:
-                    dur = 0.0
-                if o + dur > highestTimeInsert:
-                    highestTimeInsert = o + dur
-                if o < lowestOffsetInsert or lowestOffsetInsert == None:
-                    lowestOffsetInsert = o
-                i += 2
-        else: # using native offset
-            if hasattr(offsetOrItemOrList, 'duration'):
-                dur = offsetOrItemOrList.duration.quarterLength
-            else:
-                dur = 0.0
-            # should this be getOffsetBySite(None)?
-            highestTimeInsert = offsetOrItemOrList.offset + dur
-            lowestOffsetInsert = offsetOrItemOrList.offset
-
-        # this shift is the additional time to move due to the duration
-        # of the newly inserted elements
-        shiftDur = highestTimeInsert - lowestOffsetInsert
-
-        #environLocal.printDebug(['insertAndShift()', 'adding one or more elements', 'lowestOffsetInsert', lowestOffsetInsert, 'highestTimeInsert', highestTimeInsert])
-
-        # are not assuming that elements are ordered
-        # use getElementAtOrAfter() in the future
-        lowestElementToShift = None
-        lowestGap = None
-        for e in self._elements:
-            o = e.getOffsetBySite(self)
-            # gap is distance from offset to insert point; tells if shift is 
-            # necessary
-            gap = o - lowestOffsetInsert
-            if gap < 0: # no shifting necessary
-                continue 
-            # only process elments whose offsets are after the lowest insert
-            if lowestGap == None or gap < lowestGap:
-                lowestGap = gap
-                lowestElementToShift = e
-
-        if lowestElementToShift != None:
-            lowestOffsetToShift = lowestElementToShift.getOffsetBySite(self)
-            shiftPos = highestTimeInsert - lowestOffsetToShift
-        else:
-            shiftPos = 0
-
-        if shiftPos > 0:
-            # need to move all the elements already in this stream
-            for e in self._elements:
-                o = e.getOffsetBySite(self)
-                # gap is distance from offset to insert point; tells if shift is 
-                # necessary
-                gap = o - lowestOffsetInsert
-                # only process elments whose offsets are after the lowest insert
-                if gap >= 0.0:
-                    #environLocal.printDebug(['insertAndShift()', e, 'offset', o, 'gap:', gap, 'shiftDur:', shiftDur, 'shiftPos:', shiftPos, 'o+shiftDur', o+shiftDur, 'o+shiftPos', o+shiftPos])
-    
-                    # need original offset, shiftDur, plus the distance from the start
-                    e.setOffsetBySite(self, o+shiftPos)
-        # after shifting all the necessary elements, append new ones
-        # these will not be in order
-        self.insert(offsetOrItemOrList, itemOrNone)
-        # call this is elements are now out of order
-        self._elementsChanged()         
-
-
-    def isClass(self, className):
-        '''Returns true if the Stream or Stream Subclass is a particular class or subclasses that class.
-
-        Used by getElementsByClass in Stream
-
-        >>> from music21 import *
-        >>> a = stream.Stream()
-        >>> a.isClass(note.Note)
-        False
-        >>> a.isClass(stream.Stream)
-        True
-        >>> b = stream.Measure()
-        >>> b.isClass(stream.Measure)
-        True
-        >>> b.isClass(stream.Stream)
-        True
-        '''
-        ## same as Music21Object.isClass, not ElementWrapper.isClass
-        if isinstance(self, className):
-            return True
-        else:
-            return False
-
-
-    #---------------------------------------------------------------------------
-    # searching and replacing routines
-
-    def replace(self, target, replacement, firstMatchOnly=False,
-                 allTargetSites=True):
-        '''Given a `target` object, replace all references of that object with 
-        references to the supplied `replacement` object.
-
-        If `allTargetSites` is True (as it is by default), all sites that 
-        have a reference for the replacement will be similarly changed. 
-        This is useful for altering both a flat and nested representation.         
-        '''
-        # get all indices in this Stream that match
-        iMatch = self.indexList(target, firstMatchOnly=firstMatchOnly)
-        eLen = len(self._elements)
-        for i in iMatch:
-            # replace all index target with the replacement
-            if i < eLen:
-                self._elements[i] = replacement
-                # place the replacement at the old objects offset for this site
-                replacement.addLocation(self, target.getOffsetBySite(self))
-            else:
-                self._endElements[i - eLen] = replacement
-                replacement.addLocation(self, 'highestTime')
-
-            # NOTE: an alternative way to do this would be to look at all the 
-            # sites defined by the target and add them to the replacement
-            # this would not put them in those locations elements, however
-
-            # remove this location from old; this will also adjust the parent
-            # assignment if necessary
-            target.removeLocationBySite(self)
-
-        # elements have changed
-        self._elementsChanged()
-
-        if allTargetSites:
-            for site in target.getSites():
-                # each site must be a Stream
-                if site == None or site == self:
-                    continue
-                site.replace(target, replacement, firstMatchOnly=firstMatchOnly)
-
-
-    #---------------------------------------------------------------------------
-    def _recurseRepr(self, thisStream, prefixSpaces=0, 
-                    addBreaks=True, addIndent=True):
-        '''
-        >>> import note
-        >>> s1 = Stream()
-        >>> s2 = Stream()
-        >>> s3 = Stream()
-        >>> n1 = note.Note()
-        >>> s3.append(n1)
-        >>> s2.append(s3)
-        >>> s1.append(s2)
-        >>> post = s1._recurseRepr(s1, addBreaks=False, addIndent=False)
-        '''
-        msg = []
-        insertSpaces = 4
-        for element in thisStream:    
-            off = str(element.getOffsetBySite(thisStream))    
-            if addIndent:
-                indent = " " * prefixSpaces
-            else:
-                indent = ''
-
-            if isinstance(element, Stream):
-                msg.append(indent + "{" + off + "} " + element.__repr__())
-                msg.append(self._recurseRepr(element, 
-                           prefixSpaces + insertSpaces, 
-                           addBreaks=addBreaks, addIndent=addIndent))
-            else:
-                msg.append(indent + "{" + off + "} " + element.__repr__())
-        if addBreaks:
-            msg = '\n'.join(msg)
-        else: # use a slashs
-            msg = ' / '.join(msg) # use space
-        return msg
-
-
-    def _reprText(self):
-        '''Retrun a text representation. This methods can be overridden by
-        subclasses to provide alternative text representations.
-        '''
-        return self._recurseRepr(self)
-
-    def _reprTextLine(self):
-        '''Retrun a text representation without line breaks. This methods can be overridden by subclasses to provide alternative text representations.
-        '''
-        return self._recurseRepr(self, addBreaks=False, addIndent=False)
-
-
-
-    #---------------------------------------------------------------------------
-    # temporary storage
-
-    def setupPickleScaffold(self):
-        '''Prepare this stream and all of its contents for pickling.
-
-        >>> a = Stream()
-        >>> n = note.Note()
-        >>> n.duration.type = "whole"
-        >>> a.repeatAppend(n, 10)
-        >>> a.setupPickleScaffold()
-        '''
-        #environLocal.printDebug(['calling setupPickleScaffold()', self])
-        for element in self.elements:
-            if hasattr(element, "elements"): # recurse time:
-                element.setupPickleScaffold() # recurse
-            #if hasattr(element, "unwrapWeakref"): # recurse time:
-            elif isinstance(element, music21.Music21Object):
-                element.freezeIds()
-                element.unwrapWeakref()
-        self.freezeIds()
-        self.unwrapWeakref()
-
-
-    def teardownPickleScaffold(self):
-        '''After rebuilding this stream from pickled storage, prepare this as a normal Stream.
-
-        >>> a = Stream()
-        >>> n = note.Note()
-        >>> n.duration.type = "whole"
-        >>> a.repeatAppend(n, 10)
-        >>> a.setupPickleScaffold()
-        >>> a.teardownPickleScaffold()
-        '''
-        #environLocal.printDebug(['calling teardownPickleScaffold'])
-
-        self.wrapWeakref()
-        self.unfreezeIds()
-        for element in self.elements:
-            if hasattr(element, "elements"): # recurse time:
-                element.teardownPickleScaffold()
-            elif hasattr(element, "unwrapWeakref"): # recurse time:
-            #elif isinstance(element, music21.Music21Object):
-                #environLocal.printDebug(['processing music21 obj', element])
-                element.wrapWeakref()
-                element.unfreezeIds()
-
-#     def writePickle(self, fp):
-#         f = open(fp, 'wb') # binary
-#         # a negative protocol value will get the highest protocol; 
-#         # this is generally desirable 
-#         pickleMod.dump(self, f, protocol=-1)
-#         f.close()
-# 
-# 
-#     def openPickle(self, fp):
-#         # not sure this will work
-#         f = open(fp, 'rb')
-#         self = pickleMod.load(f)
-#         f.close()
-
-
-    #---------------------------------------------------------------------------
-    # display methods; in the same manner as show() and write()
-
-    def plot(self, *args, **keywords):
-        '''Given a method and keyword configuration arguments, create and display a plot.
-
-        Note: plot() requires matplotib to be installed.
-
-        For details on arguments, see :func:`~music21.graph.plotStream`.
-   
-        Available plots include the following Plot classes:
-    
-        :class:`~music21.graph.PlotHistogramPitchSpace`
-        :class:`~music21.graph.PlotHistogramPitchClass`
-        :class:`~music21.graph.PlotHistogramQuarterLength`
-    
-        :class:`~music21.graph.PlotScatterPitchSpaceQuarterLength`
-        :class:`~music21.graph.PlotScatterPitchClassQuarterLength`
-        :class:`~music21.graph.PlotScatterPitchClassOffset`
-        :class:`~music21.graph.PlotScatterPitchSpaceDynamicSymbol`
-    
-        :class:`~music21.graph.PlotHorizontalBarPitchSpaceOffset`
-        :class:`~music21.graph.PlotHorizontalBarPitchClassOffset`
-    
-        :class:`~music21.graph.PlotScatterWeightedPitchSpaceQuarterLength`
-        :class:`~music21.graph.PlotScatterWeightedPitchClassQuarterLength`
-        :class:`~music21.graph.PlotScatterWeightedPitchSpaceDynamicSymbol`
-    
-        :class:`~music21.graph.Plot3DBarsPitchSpaceQuarterLength`
-    
-        :class:`~music21.graph.PlotWindowedKrumhanslSchmuckler`
-        :class:`~music21.graph.PlotWindowedAmbitus`
-
-        >>> from music21 import *
-        >>> s = corpus.parseWork('bach/bwv324.xml') #_DOCS_HIDE
-        >>> s.plot('pianoroll', doneAction=None) #_DOCS_HIDE
-        >>> #_DOCS_SHOW s = corpus.parseWork('bach/bwv57.8')
-        >>> #_DOCS_SHOW s.plot('pianoroll')
-    
-        .. image:: images/PlotHorizontalBarPitchSpaceOffset.*
-            :width: 600
-
-        '''
-        # import is here to avoid import of matplotlib problems
-        from music21 import graph
-        # first ordered arg can be method type
-        graph.plotStream(self, *args, **keywords)
-
-
-    def analyze(self, *args, **keywords):
-        '''Given an analysis method, return an analysis on this Stream.
-
-        For details on arguments, see :func:`~music21.analysis.discrete.analyzeStream`.
-
-        Available plots include the following:
-    
-        ambitus -- runs :class:`~music21.analysis.discrete.Ambitus`
-        key -- :class:`~music21.analysis.discrete.KrumhanslSchmuckler`
-
-        >>> from music21 import *
-        >>> s = corpus.parseWork('bach/bwv66.6')
-        >>> s.analyze('ambitus')
-        <music21.interval.Interval m21>
-        >>> s.analyze('key')
-        (F#, 'minor', 0.81547089257624916)
-        '''
-
-        from music21.analysis import discrete
-        # pass this stream to the analysis procedure
-        return discrete.analyzeStream(self, *args, **keywords)
-
-
-    #---------------------------------------------------------------------------
-    # methods that act on individual elements without requiring 
-    # @ _elementsChanged to fire
-
-    def addGroupForElements(self, group, classFilter=None):
-        '''
-        Add the group to the groups attribute of all elements.
-        if `classFilter` is set then only those elements whose objects
-        belong to a certain class (or for Streams which are themselves of
-        a certain class) are set.
-         
-        >>> a = Stream()
-        >>> a.repeatAppend(note.Note('A-'), 30)
-        >>> a.repeatAppend(note.Rest(), 30)
-        >>> a.addGroupForElements('flute')
-        >>> a[0].groups 
-        ['flute']
-        >>> a.addGroupForElements('quietTime', note.Rest)
-        >>> a[0].groups 
-        ['flute']
-        >>> a[50].groups
-        ['flute', 'quietTime']
-        >>> a[1].groups.append('quietTime') # set one note to it
-        >>> a[1].step = "B"
-        >>> b = a.getElementsByGroup('quietTime')
-        >>> len(b)
-        31
-        >>> c = b.getElementsByClass(note.Note)
-        >>> len(c)
-        1
-        >>> c[0].name
-        'B-'
-
-        '''
-        for e in self.elements:
-            if classFilter is None:
-                e.groups.append(group)
-            else:
-                if hasattr(e, "elements"): # stream type
-                    if isinstance(e, classFilter):
-                        e.groups.append(group)
-                elif hasattr(e, "obj"): # element type
-                    if isinstance(e.obj, classFilter):
-                        e.groups.append(group)
-                else: # music21 type
-                    if isinstance(e, classFilter):
-                        e.groups.append(group)
-
-
-    #---------------------------------------------------------------------------
-    # getElementsByX(self): anything that returns a collection of Elements should return a Stream
-
-    def getElementsByClass(self, classFilterList, returnStreamSubClass=True):
-        '''Return a list of all Elements that match one or more classes in the `classFilterList`. A single class can be provided to the `classFilterList` parameter.
-        
-        >>> from music21 import *
-        >>> a = stream.Score()
-        >>> a.repeatInsert(note.Rest(), range(10))
-        >>> for x in range(4):
-        ...     n = note.Note('G#')
-        ...     n.offset = x * 3
-        ...     a.insert(n)
-        >>> found = a.getElementsByClass(note.Note)
-        >>> len(found)
-        4
-        >>> found[0].pitch.accidental.name
-        'sharp'
-        >>> b = stream.Stream()
-        >>> b.repeatInsert(note.Rest(), range(15))
-        >>> a.insert(b)
-        >>> # here, it gets elements from within a stream
-        >>> # this probably should not do this, as it is one layer lower
-        >>> found = a.getElementsByClass(note.Rest)
-        >>> len(found)
-        10
-        >>> found = a.flat.getElementsByClass(note.Rest)
-        >>> len(found)
-        25
-        >>> found.__class__.__name__
-        'Score'
-        '''
-        # TODO: could add `domain` parameter to allow searching only _elements, 
-        # or _endElements, or both; possible performance hit
-
-        if returnStreamSubClass:
-            found = self.__class__()
-        else:
-            found = Stream()
-
-        # much faster in the most common case than calling common.isListLike
-        if not isinstance(classFilterList, (list, tuple)):
-            classFilterList = [classFilterList]
-
-        if not self.isSorted and self.autoSort:
-            self.sort() # will set isSorted to True
-
-        # need both _elements and _endElements
-        for e in self._elements:
-            eClasses = e.classes # store once, as this is property call
-            for className in classFilterList:
-                # new method uses string matching of .classes attribute
-                # temporarily check to see if this is a string
-                if isinstance(className, str):
-                    if className in eClasses:
-                        found.insert(e.getOffsetBySite(self), e,         
-                            ignoreSort=True)
-                        break # match first class and break to next e
-                # old method uses isClass matching
-                elif e.isClass(className):
-                    found.insert(e.getOffsetBySite(self), e, ignoreSort=True)
-                    break # match first class and break to next e
-
-        for e in self._endElements:
-            eClasses = e.classes # store once, as this is property call
-            for className in classFilterList:
-                # new method uses string matching of .classes attribute
-                # temporarily check to see if this is a string
-                if isinstance(className, str):
-                    if className in eClasses:
-                        found.storeAtEnd(e, ignoreSort=True)
-                        break # match first class and break to next e
-                # old method uses isClass matching
-                elif e.isClass(className):
-                    found.storeAtEnd(e, ignoreSort=True)
-                    break # match first class and break to next e
-
-        # if this stream was sorted, the resultant stream is sorted
-        found.isSorted = self.isSorted
-        # passing on auto sort status may or may not be what is needed here
-        found.autoSort = self.autoSort
-        return found
-
-
-    def getElementsNotOfClass(self, classFilterList):
-        '''Return a list of all Elements that do not match the one or more classes in the `classFilterList`. A single class can be provided to the `classFilterList` parameter.
-        
-        >>> a = Stream()
-        >>> a.repeatInsert(note.Rest(), range(10))
-        >>> for x in range(4):
-        ...     n = note.Note('G#')
-        ...     n.offset = x * 3
-        ...     a.insert(n)
-        >>> found = a.getElementsNotOfClass(note.Note)
-        >>> len(found)
-        10
-
-        >>> b = Stream()
-        >>> b.repeatInsert(note.Rest(), range(15))
-        >>> a.insert(b)
-        >>> # here, it gets elements from within a stream
-        >>> # this probably should not do this, as it is one layer lower
-        >>> found = a.flat.getElementsNotOfClass(note.Rest)
-        >>> len(found)
-        4
-        >>> found = a.flat.getElementsNotOfClass(note.Note)
-        >>> len(found)
-        25
-        '''
-        # should probably be whatever class the caller is
-        try: 
-            found = self.__class__()
-        except:
-            found = Stream()
-
-        # much faster in the most common case than calling common.isListLike
-        if not isinstance(classFilterList, list):
-            if not isinstance(classFilterList, tuple):
-                classFilterList = [classFilterList]
-
-        # appendedAlready fixes bug where if an element matches two 
-        # classes it was appendedTwice
-        # need both _elements and _endElements
-        for e in self._elements:
-            for className in classFilterList:
-                if e.isClass(className):
-                    break # if a match to any of the classes, break
-                # only insert after all no match to all classes   
-                found.insert(e.getOffsetBySite(self), e, ignoreSort=True)
-
-        for e in self._endElements:
-            for className in classFilterList:
-                if e.isClass(className):
-                    break # if a match to any of the classes, break
-                # only insert after all no match to all classes   
-                found.storeAtEnd(e, ignoreSort=True)
-
-        # if this stream was sorted, the resultant stream is sorted
-        found.isSorted = self.isSorted
-        return found
-
-
-    def getElementsByGroup(self, groupFilterList):
-        '''        
-        >>> from music21 import note
-        >>> n1 = note.Note("C")
-        >>> n1.groups.append('trombone')
-        >>> n2 = note.Note("D")
-        >>> n2.groups.append('trombone')
-        >>> n2.groups.append('tuba')
-        >>> n3 = note.Note("E")
-        >>> n3.groups.append('tuba')
-        >>> s1 = Stream()
-        >>> s1.append(n1)
-        >>> s1.append(n2)
-        >>> s1.append(n3)
-        >>> tboneSubStream = s1.getElementsByGroup("trombone")
-        >>> for thisNote in tboneSubStream:
-        ...     print(thisNote.name)
-        C
-        D
-        >>> tubaSubStream = s1.getElementsByGroup("tuba")
-        >>> for thisNote in tubaSubStream:
-        ...     print(thisNote.name)
-        D
-        E
-
-        OMIT_FROM_DOCS
-        # TODO: group comparisons are not YET case insensitive.  
-        '''
-        
-        if not hasattr(groupFilterList, "__iter__"):
-            groupFilterList = [groupFilterList]
-
-        returnStream = self.__class__()
-        # need both _elements and _endElements
-        # must handle independently b/c inserting
-        for e in self._elements:
-            for g in groupFilterList:
-                if hasattr(e, "groups") and g in e.groups:
-                    returnStream.insert(e.getOffsetBySite(self),
-                                        e, ignoreSort = True)
-        for e in self._endElements:
-            for g in groupFilterList:
-                if hasattr(e, "groups") and g in e.groups:
-                    returnStream.storeAtEnd(e, ignoreSort=True)
-                    #returnStream.append(myEl)
-        returnStream.isSorted = self.isSorted
-        return returnStream
-
-
-    def groupCount(self):
-        '''Get a dictionary for each groupId and the count of instances.
-
-        >>> a = Stream()
-        >>> n = note.Note()
-        >>> a.repeatAppend(n, 30)
-        >>> a.addGroupForElements('P1')
-        >>> a.groupCount()
-        {'P1': 30}
-        >>> a[12].groups.append('green')
-        >>> a.groupCount()
-        {'P1': 30, 'green': 1}
-        '''
-
-        # TODO: and related:
-        #getStreamGroups which does the same but makes the value of the hash key be a stream with all the elements that match the group?
-        # this is similar to what getElementsByGroup does
-
-        post = {}
-        # need both _elements and _endElements
-        for element in self.elements:
-            for groupName in element.groups:
-                if groupName not in post.keys():
-                    post[groupName] = 0
-                post[groupName] += 1
-        return post
-
-
-    def getOffsetByElement(self, obj):
-        '''Given an object, return the offset of that object in the context of
-        this Stream. This method can be called on a flat representation to return the ultimate position of a nested structure. 
-
-        >>> n1 = note.Note('A')
-        >>> n2 = note.Note('B')
-
-        >>> s1 = Stream()
-        >>> s1.insert(10, n1)
-        >>> s1.insert(100, n2)
-
-        >>> s2 = Stream()
-        >>> s2.insert(10, s1)
-
-        >>> s2.flat.getOffsetBySite(n1) # this will not work
-        Traceback (most recent call last):
-        DefinedContextsException: ...
-
-        >>> s2.flat.getOffsetByElement(n1)
-        20.0
-        >>> s2.flat.getOffsetByElement(n2)
-        110.0
-        '''
-        post = None
-
-        # need both _elements and _endElements
-        for e in self.elements:
-            # must compare id(), not elements directly
-            # TODO: need to test with ElementWrapper
-            if isinstance(e, music21.ElementWrapper):
-                compareObj = e.obj
-            else:
-                compareObj = e
-            if id(compareObj) == id(obj):
-                post = obj.getOffsetBySite(self)
-                break
-        return post
-
-    def getElementById(self, id, classFilter=None):
-        '''Returns the first encountered element for a given id. Return None
-        if no match
-
-        >>> e = 'test'
-        >>> a = Stream()
-        >>> a.insert(0, music21.ElementWrapper(e))
-        >>> a[0].id = 'green'
-        >>> None == a.getElementById(3)
-        True
-        >>> a.getElementById('green').id
-        'green'
-        >>> a.getElementById('Green').id  # case does not matter
-        'green'
-        '''
-        # accessing .elements assures an autoSort check
-        for element in self.elements:
-            # case insensitive; this could be based on an option 
-            match = False
-            try:
-                if element.id.lower() == id.lower():
-                    match = True
-            except AttributeError: # not a string
-                if element.id == id:
-                    match = True
-            if match:
-                if classFilter is not None:
-                    if element.isClass(classFilter):
-                        return element
-                    else:
-                        continue # id may match but not proper class
-                else:
-                    return element
-        return None
-
-    def getElementsByOffset(self, offsetStart, offsetEnd=None,
-                    includeEndBoundary=True, mustFinishInSpan=False, mustBeginInSpan=True):
-        '''Return a Stream of all Elements that are found at a certain offset or within a certain offset time range, specified as start and stop values.
-
-        If `mustFinishInSpan` is True then an event that begins between offsetStart and offsetEnd but which ends after offsetEnd will not be included.  For instance, a half note at offset 2.0 will be found in.
-
-        The `includeEndBoundary` option determines if an element begun just at offsetEnd should be included.  Setting includeEndBoundary to False at the same time as mustFinishInSpan is set to True is probably NOT what you ever want to do.
-        
-        Setting `mustBeginInSpan` to False is a good way of finding 
-        
-
-            .. image:: images/getElementsByOffset.*
-                :width: 600
-
-
-        >>> st1 = Stream()
-        >>> n0 = note.Note("C")
-        >>> n0.duration.type = "half"
-        >>> n0.offset = 0
-        >>> st1.insert(n0)
-        >>> n2 = note.Note("D")
-        >>> n2.duration.type = "half"
-        >>> n2.offset = 2
-        >>> st1.insert(n2)
-        >>> out1 = st1.getElementsByOffset(2)
-        >>> len(out1)
-        1
-        >>> out1[0].step
-        'D'
-        >>> out2 = st1.getElementsByOffset(1, 3)
-        >>> len(out2)
-        1
-        >>> out2[0].step
-        'D'
-        >>> out3 = st1.getElementsByOffset(1, 3, mustFinishInSpan = True)
-        >>> len(out3)
-        0
-        >>> out4 = st1.getElementsByOffset(1, 2)
-        >>> len(out4)
-        1
-        >>> out4[0].step
-        'D'
-        >>> out5 = st1.getElementsByOffset(1, 2, includeEndBoundary = False)
-        >>> len(out5)
-        0        
-        >>> out6 = st1.getElementsByOffset(1, 2, includeEndBoundary = False, mustBeginInSpan = False)
-        >>> len(out6)
-        1
-        >>> out6[0].step
-        'C'
-        >>> out7 = st1.getElementsByOffset(1, 3, mustBeginInSpan = False)
-        >>> len(out7)
-        2
-        >>> [el.step for el in out7]
-        ['C', 'D']
-        >>> a = Stream()
-        >>> n = note.Note('G')
-        >>> n.quarterLength = .5
-        >>> a.repeatInsert(n, range(8))
-        >>> b = Stream()
-        >>> b.repeatInsert(a, [0, 3, 6])
-        >>> c = b.getElementsByOffset(2,6.9)
-        >>> len(c)
-        2
-        >>> c = b.flat.getElementsByOffset(2,6.9)
-        >>> len(c)
-        10
-        '''
-        if offsetEnd is None:
-            offsetEnd = offsetStart
-        
-        found = self.__class__()
-
-
-        # need both _elements and _endElements
-        for e in self.elements:
-            match = False
-            # better to specify site of offset source
-            offset = e.getOffsetBySite(self)
-            #offset = e.offset
-
-            dur = e.duration
-            if dur is None or mustFinishInSpan is False:
-                eEnd = offset
-            else:
-                eEnd = offset + dur.quarterLength
-
-            if mustBeginInSpan is False and dur is not None:
-                eStart = offset + dur.quarterLength
-            else:
-                eStart = offset
-
-            if includeEndBoundary is True and mustBeginInSpan is True and \
-                eStart >= offsetStart and eEnd <= offsetEnd:
-                    match = True
-            elif includeEndBoundary is True and mustBeginInSpan is False and \
-                eStart > offsetStart and eEnd <= offsetEnd:
-                    match = True
-            elif includeEndBoundary is False and mustBeginInSpan is True and \
-                eStart >= offsetStart and eEnd < offsetEnd:
-                    match = True
-            elif includeEndBoundary is False and mustBeginInSpan is False and \
-                eStart > offsetStart and eEnd < offsetEnd:
-                    match = True
-            else: # 
-                match = False
-
-            if match is True:
-                found.insert(e)
-        return found
-
-
-    def getElementAtOrBefore(self, offset, classList=None):
-        '''Given an offset, find the element at this offset, or with the offset
-        less than and nearest to.
-
-        Return one element or None if no elements are at or preceded by this 
-        offset. 
-
-        >>> a = Stream()
-
-        >>> x = music21.Music21Object()
-        >>> x.id = 'x'
-        >>> y = music21.Music21Object()
-        >>> y.id = 'y'
-        >>> z = music21.Music21Object()
-        >>> z.id = 'z'
-
-        >>> a.insert(20, x)
-        >>> a.insert(10, y)
-        >>> a.insert( 0, z)
-
-        >>> b = a.getElementAtOrBefore(21)
-        >>> b.offset, b.id
-        (20.0, 'x')
-
-        >>> b = a.getElementAtOrBefore(19)
-        >>> b.offset, b.id
-        (10.0, 'y')
-
-        >>> b = a.getElementAtOrBefore(0)
-        >>> b.offset, b.id
-        (0.0, 'z')
-        >>> b = a.getElementAtOrBefore(0.1)
-        >>> b.offset, b.id
-        (0.0, 'z')
-        >>> c = a.getElementAtOrBefore(0.1, [music21.Music21Object])
-        >>> c.offset, c.id
-        (0.0, 'z')
-
-
-        OMIT_FROM_DOCS
-        TODO: include sort order for concurrent matches?
-        '''
-        candidates = []
-        nearestTrailSpan = offset # start with max time
-        # need both _elements and _endElements
-        for e in self.elements:
-            eClasses = e.classes # store once, as this is property call
-            if classList != None:
-                match = False
-                for cl in classList:
-                    # new method uses string matching of .classes attribute
-                    # temporarily check to see if this is a string
-                    if isinstance(cl, str):
-                        if cl in eClasses:
-                            match = True
-                            break
-                    # old method uses isinstance matching
-                    else:
-                        if isinstance(e, cl):
-                            match = True
-                            break
-                if not match:
-                    continue
-            span = offset - e.getOffsetBySite(self)
-            #environLocal.printDebug(['e span check', span, 'offset', offset, 'e.offset', e.offset, 'e.getOffsetBySite(self)', e.getOffsetBySite(self), 'e', e])
-            if span < 0: # the e is after this offset
-                continue
-            elif span == 0: 
-                candidates.append((span, e))
-                nearestTrailSpan = span
-            else:
-                if span <= nearestTrailSpan: # this may be better than the best
-                    candidates.append((span, e))
-                    nearestTrailSpan = span
-                else:
-                    continue
-        #environLocal.printDebug(['getElementAtOrBefore(), e candidates', candidates])
-        if len(candidates) > 0:
-            candidates.sort()
-            return candidates[0][1]
-        else:
-            return None
-
-
-    def getElementAtOrAfter(self, offset, classList=None):
-        '''Given an offset, find the element at this offset, or with the offset
-        greater than and nearest to.
-
-        OMIT_FROM_DOCS
-        TODO: write this
-        '''
-        raise Exception("not yet implemented")
-
-    def getElementBeforeOffset(self, offset, classList=None):
-        '''Get element before a provided offset
-
-        OMIT_FROM_DOCS
-        TODO: write this
-        '''
-        raise Exception("not yet implemented")
-
-    def getElementAfterOffset(self, offset, classList = None):
-        '''Get element after a provided offset
-
-        OMIT_FROM_DOCS
-        TODO: write this
-        '''
-        raise Exception("not yet implemented")
-
-
-    def getElementBeforeElement(self, element, classList = None):
-        '''given an element, get the element before
-
-        OMIT_FROM_DOCS
-        TODO: write this
-        '''
-        raise Exception("not yet implemented")
-
-    def getElementAfterElement(self, element, classList = None):
-        '''given an element, get the next element.  If classList is specified, 
-        check to make sure that the element is an instance of the class list
-        
-        >>> st1 = Stream()
-        >>> n1 = note.Note()
-        >>> n2 = note.Note()
-        >>> r3 = note.Rest()
-        >>> st1.append([n1, n2, r3])
-        >>> t2 = st1.getElementAfterElement(n1)
-        >>> t2 is n2
-        True
-        >>> t3 = st1.getElementAfterElement(t2)
-        >>> t3 is r3
-        True
-        >>> t4 = st1.getElementAfterElement(t3)
-        >>> t4
-        
-        >>> st1.getElementAfterElement("hi")
-        Traceback (most recent call last):
-        StreamException: ...
-        >>> t5 = st1.getElementAfterElement(n1, [note.Rest])
-        >>> t5 is r3
-        True
-        >>> t6 = st1.getElementAfterElement(n1, [note.Rest, note.Note])
-        >>> t6 is n2
-        True
-        '''
-        try:
-            # index() ultimately does an autoSort check, so no check here or 
-            # sorting is necessary
-            elPos = self.index(element)
-        except ValueError:
-            raise StreamException("Could not find element in index")
-
-        # store once as a property call concatenates
-        elements = self.elements
-        if classList is None:
-            if elPos == len(elements) - 1:
-                return None
-            else:
-                return elements[elPos + 1]
-        else:
-            for i in range(elPos + 1, len(elements)):
-                for cl in classList:
-                    if isinstance(elements[i], cl): 
-                        return elements[i]
-            return None
-
-
-    def groupElementsByOffset(self, returnDict = False):
-        '''
-        returns a List of lists in which each entry in the
-        main list is a list of elements occurring at the same time.
-        list is ordered by offset (since we need to sort the list
-        anyhow in order to group the elements), so there is
-        no need to call stream.sorted before running this,
-        but it can't hurt.
-        
-        it is DEFINITELY a feature that this method does not
-        find elements within substreams that have the same
-        absolute offset.  See Score.lily for how this is
-        useful.  For the other behavior, call Stream.flat first.
-        '''
-        offsetsRepresented = common.defHash()
-        for el in self.elements:
-            if not offsetsRepresented[el.offset]:
-                offsetsRepresented[el.offset] = []
-            offsetsRepresented[el.offset].append(el)
-        if returnDict is True:
-            return offsetsRepresented
-        else:
-            offsetList = []
-            for thisOffset in sorted(offsetsRepresented.keys()):
-                offsetList.append(offsetsRepresented[thisOffset])
-            return offsetList
-
-
-
-    #--------------------------------------------------------------------------
-    # routines for obtaining specific types of elements from a Stream
-    # _getNotes and _getPitches are found with the interval routines
-
-    def measures(self, numberStart, numberEnd, 
-        collect=[clef.Clef, meter.TimeSignature, 
-        instrument.Instrument, key.KeySignature]):
-        '''Get a region of Measures based on a start and end Measure number, were the boundary numbers are both included. That is, a request for measures 4 through 10 will return 7 Measures, numbers 4 through 10.
-
-        Additionally, any number of associated classes can be gathered as well. Associated classes are the last found class relevant to this Stream or Part.  
-
-        While all elements in the source are made available in the extracted region, new Measure objects are created and returned. 
-
-        >>> from music21 import corpus
-        >>> a = corpus.parseWork('bach/bwv324.xml')
-        >>> b = a[0].measures(4,6)
-        >>> len(b)
-        3
-
-        '''
-        
-        # create a dictionary of measure number, list of Meaures
-        # there may be more than one Measure with the same Measure number
-        mapRaw = {}
-        mNumbersUnique = [] # store just the numbers
-        mStream = self.getElementsByClass('Measure')
-
-        returnObj = self.__class__()
-        returnObj.mergeAttributes(self) # get id and groups
-        srcObj = self
-
-        # if we have no Measure defined, call makeNotation
-        # this will over return a deepcopy of all objects
-        if len(mStream) == 0:
-            mStream = self.makeNotation(inPlace=False)
-            # need to set srcObj to this new stream
-            srcObj = mStream
-
-        for m in mStream.elements:
-            # mId is a tuple of measure nmber and any suffix
-            mId = (m.number, m.numberSuffix)
-            # store unique measure numbers for reference
-            if m.number not in mNumbersUnique:
-                mNumbersUnique.append(m.number)
-            if mId not in mapRaw.keys():
-                mapRaw[mId] = [] # use a list
-            # these will be in order by measure number
-            # there may be multiple None and/or 0 measure numbers
-            mapRaw[mId].append(m)
-
-        #environLocal.printDebug(['mapRaw', mapRaw])
-
-        # if measure numbers are not defined, we should just count them 
-        # in order, starting from 1
-        if len(mNumbersUnique) == 1:
-            mapCooked = {}  
-            # only one key but we do not know what it is
-            i = 1
-            for number, suffix in mapRaw.keys():
-                for m in mapRaw[(number, suffix)]:
-                    # expecting a list of measures
-                    mapCooked[(i, None)] = [m]
-                    i += 1
-        else:
-            mapCooked = mapRaw
-        #environLocal.printDebug(['mapCooked', mapCooked])
-
-        startOffset = None # set with the first measure
-        startMeasure = None # store for adding other objects
-        # get requested range
-        startMeasureNew = None
-
-        # if end not specified, get last
-        if numberEnd == None:
-            numberEnd = max([x for x,y in mapCooked])
-
-        for i in range(numberStart, numberEnd+1):
-            match = None
-            for number, suffix in mapCooked.keys():
-                # this will match regardless of suffix
-                if number == i:
-                    match = mapCooked[(number, suffix)]
-                    break
-            if match == None: # None found in this range
-                continue 
-            # need to make offsets relative to this new Stream
-            for m in match:
-                # this assumes measure are in offset order
-                # this may not always be the case
-                if startOffset == None: # only set on first
-                    startOffset = m.getOffsetBySite(srcObj)
-                    startMeasure = m
-
-                # create a new Measure container, but populate it 
-                # with the same elements
-                mNew = Measure()
-                mNew.mergeAttributes(m)
-                # will only set on first time through
-                if startMeasureNew is None:
-                    startMeasureNew = mNew
-
-                # transfer elements to the new measure
-                for e in m._elements:
-                    mNew.insert(e)
-                for e in m._endElements:
-                    mNew.storeAtEnd(e)
-
-                oldOffset = m.getOffsetBySite(srcObj)
-                # subtract the offset of the first measure
-                # this will be zero in the first usage
-                newOffset = oldOffset - startOffset
-                returnObj.insert(newOffset, mNew)
-
-                #environLocal.printDebug(['old/new offset', oldOffset, newOffset])
-
-        # manipulate startMeasure to add desired context objects
-        for className in collect:
-            # first, see if it is in this Measure
-            # startMeasure here is the original measure
-            found = startMeasure.getElementsByClass(className)
-            if len(found) > 0:
-                continue # already have one on this measure
-
-            found = startMeasure.getContextByClass(className)
-            if found != None:
-                # only insert into measure new
-                # TODO: may want to deepcopy inserted object here
-                startMeasureNew.insert(0, found)
-            else:
-                environLocal.printDebug(['measures(): cannot find requested class in stream:', className])
-
-        return returnObj
-
-
-    def measure(self, measureNumber, 
-        collect=[clef.Clef, meter.TimeSignature, 
-        instrument.Instrument, key.KeySignature]):
-        '''Given a measure number, return a single :class:`~music21.stream.Measure` object if the Measure number exists, otherwise return None.
-
-        This method is distinguished from :meth:`~music21.stream.Stream.measures` in that this method returns a single Measure object, not a Stream containing one or more Measure objects.
-
-        >>> from music21 import corpus
-        >>> a = corpus.parseWork('bach/bwv324.xml')
-        >>> a[0].measure(3)
-        <music21.stream.Measure 3 offset=0.0>
-        '''
-        # we must be able to obtain a measure from this (not a flat) 
-        # representation (e.g., this is a Stream or Part, not a Score)
-        if len(self.getElementsByClass('Measure')) >= 1:
-            s = self.measures(measureNumber, measureNumber, collect=collect)
-            if len(s) == 0:
-                return None
-            else:
-                return s.getElementsByClass('Measure')[0]
-        else:   
-            return None
-
-
-    def measureOffsetMap(self, classFilterList=None):
-        '''If this Stream contains Measures, provide a dictionary where keys are offsets and values are a list of references to one or more Measures that start at that offset. The offset values is always in the frame of the calling Stream (self).
-
-        The `classFilterList` argument can be a list of classes used to find Measures. A default of None uses Measure. 
-
-        >>> from music21 import corpus
-        >>> a = corpus.parseWork('bach/bwv324.xml')
-        >>> sorted(a[0].measureOffsetMap().keys())
-        [0.0, 4.0, 8.0, 12.0, 16.0, 20.0, 24.0, 34.0, 38.0]
-
-        OMIT_FROM_DOCS
-        see important examples in testMeasureOffsetMap() andtestMeasureOffsetMapPostTie()
-        '''
-        if classFilterList == None:
-            classFilterList = [Measure]
-        if not common.isListLike(classFilterList):
-            classFilterList = [classFilterList]
-
-        #environLocal.printDebug(['calling measure offsetMap()'])
-
-        #environLocal.printDebug([classFilterList])
-        map = {}
-        # first, try to get measures
-        # this works best of this is a Part or Score
-        if Measure in classFilterList or 'Measure' in classFilterList:
-            for m in self.getElementsByClass('Measure'):
-                offset = m.getOffsetBySite(self)
-                if offset not in map.keys():
-                    map[offset] = []
-                # there may be more than one measure at the same offset
-                map[offset].append(m)
-
-        # try other classes
-        for className in classFilterList:
-            if className in [Measure or 'Measure']: # do not redo
-                continue
-            for e in self.getElementsByClass(className):
-                #environLocal.printDebug(['calling measure offsetMap(); e:', e])
-                # NOTE: if this is done on Notes, this can take an extremely
-                # long time to process
-                # -1 here is a reverse sort, where oldest objects are returned
-                # first
-                m = e.getContextByClass(Measure, sortByCreationTime=-1,
-                    prioritizeParent=False)
-                if m is None: 
-                    continue
-                # assuming that the offset returns the proper offset context
-                # this is, the current offset may not be the stream that 
-                # contains this Measure; its current parent
-                offset = m.offset
-                if offset not in map.keys():
-                    map[offset] = []
-                if m not in map[offset]:
-                    map[offset].append(m)
-        return map
-
-
-    def _getVoices(self):
-        '''        
-        '''
-        return self.getElementsByClass(Voice)
-
-    voices = property(_getVoices, 
-        doc='''Return all :class:`~music21.stream.Voices` objects in a :class:`~music21.stream.Stream` or Stream subclass.
-
-        >>> from music21 import *
-        >>> s = stream.Stream()
-        >>> s.insert(0, stream.Voice()) 
-        >>> s.insert(0, stream.Voice()) 
-        >>> len(s.voices)
-        2
-        ''')
-
-
-    def getTimeSignatures(self, searchContext=True, returnDefault=True,
-        sortByCreationTime=True):
-        '''Collect all :class:`~music21.meter.TimeSignature` objects in this stream.
-        If no TimeSignature objects are defined, get a default
-        
-        >>> a = Stream()
-        >>> b = meter.TimeSignature('3/4')
-        >>> a.insert(b)
-        >>> a.repeatInsert(note.Note("C#"), range(10)) 
-        >>> c = a.getTimeSignatures()
-        >>> len(c) == 1
-        True
-        '''
-        # even if this is a Measure, the TimeSignatue in the Stream will be 
-        # found
-        post = self.getElementsByClass(meter.TimeSignature)
-
-        # search parent Streams through contexts    
-        if len(post) == 0 and searchContext:
-            # returns a single value
-            post = self.__class__()
-            # sort by time to search the most recent objects
-            obj = self.getContextByClass(meter.TimeSignature, 
-                  sortByCreationTime=sortByCreationTime)
-            #environLocal.printDebug(['getTimeSignatures(): searching contexts: results', obj])
-            if obj != None:
-                post.append(obj)
-
-        # get a default and/or place default at zero if nothing at zero
-        if returnDefault:
-            if len(post) == 0 or post[0].offset > 0: 
-                ts = meter.TimeSignature('%s/%s' % (defaults.meterNumerator, 
-                                   defaults.meterDenominatorBeatType))
-                post.insert(0, ts)
-
-        #environLocal.printDebug(['getTimeSignatures(): final result:', post[0]])
-
-        return post
-        
-
-    def getInstrument(self, searchParent=True, returnDefault=True):
-        '''Search this stream or parent streams for :class:`~music21.instrument.Instrument` objects, otherwise 
-        return a default
-
-        >>> a = Stream()
-        >>> b = a.getInstrument() # a default will be returned
-        '''
-        #environLocal.printDebug(['searching for instrument, called from:', 
-        #                        self])
-        #TODO: Rename: getInstruments, and return a Stream of instruments
-        #for cases when there is more than one instrument
-
-        instObj = None
-        post = self.getElementsByClass('Instrument')
-        if len(post) > 0:
-            #environLocal.printDebug(['found local instrument:', post[0]])
-            instObj = post[0] # get first
-        else:
-            if searchParent:
-                if isinstance(self.parent, Stream) and self.parent != self:
-                    #environLocal.printDebug(['searching parent Stream', 
-                    #    self, self.parent])
-                    instObj = self.parent.getInstrument(
-                              searchParent=searchParent, 
-                              returnDefault=False) 
-
-        # if still not defined, get default
-        if returnDefault and instObj is None:
-            instObj = instrument.Instrument()
-            # now set with .mx call
-            #instObj.partId = defaults.partId # give a default id
-            instObj.partName = defaults.partName # give a default id
-        return instObj
-
-
-
-    def bestClef(self, allowTreble8vb = False):
-        '''Returns the clef that is the best fit for notes and chords found in thisStream.
-
-        >>> a = Stream()
-        >>> for x in range(30):
-        ...    n = note.Note()
-        ...    n.midi = random.choice(range(60,72))
-        ...    a.insert(n)
-        >>> b = a.bestClef()
-        >>> b.line
-        2
-        >>> b.sign
-        'G'
-
-        >>> c = Stream()
-        >>> for x in range(30):
-        ...    n = note.Note()
-        ...    n.midi = random.choice(range(35,55))
-        ...    c.insert(n)
-        >>> d = c.bestClef()
-        >>> d.line
-        4
-        >>> d.sign
-        'F'
-        '''
-        #environLocal.printDebug(['calling bestClef()'])
-
-        totalNotes = 0
-        totalHeight = 0
-
-        notes = self.getElementsByClass(note.GeneralNote)
-
-        def findHeight(thisPitch):
-            height = thisPitch.diatonicNoteNum
-            if thisPitch.diatonicNoteNum > 33: # a4
-                height += 3 # bonus
-            elif thisPitch.diatonicNoteNum < 24: # Bass F or lower
-                height += -3 # bonus
-            return height
-        
-        for thisNote in notes:
-            if thisNote.isRest:
-                pass
-            elif thisNote.isNote:
-                totalNotes  += 1
-                totalHeight += findHeight(thisNote.pitch)
-            elif thisNote.isChord:
-                for thisPitch in thisNote.pitches:
-                    totalNotes += 1
-                    totalHeight += findHeight(thisPitch)
-        if totalNotes == 0:
-            averageHeight = 29
-        else:
-            averageHeight = (totalHeight + 0.0) / totalNotes
-
-        #environLocal.printDebug(['average height', averageHeight])
-        if (allowTreble8vb is False):
-            if averageHeight > 52: # value found with experimentation; revise
-                return clef.Treble8vaClef()
-            elif averageHeight > 28:    # c4
-                return clef.TrebleClef()
-            elif averageHeight > 10: # value found with experimentation; revise
-                return clef.BassClef()
-            else: 
-                return clef.Bass8vbClef()
-        else:
-            if averageHeight > 32:    # g4
-                return clef.TrebleClef()
-            elif averageHeight > 26:  # a3
-                return clef.Treble8vbClef()
-            else:
-                return clef.BassClef()
-
-
-    def getClefs(self, searchParent=False, searchContext=True, 
-        returnDefault=True):
-        '''Collect all :class:`~music21.clef.Clef` objects in this Stream in a new Stream. Optionally search the parent stream and/or contexts. 
-
-        If no Clef objects are defined, get a default using :meth:`~music21.stream.Stream.bestClef`
-        
-        >>> from music21 import clef
-        >>> a = Stream()
-        >>> b = clef.AltoClef()
-        >>> a.insert(0, b)
-        >>> a.repeatInsert(note.Note("C#"), range(10)) 
-        >>> c = a.getClefs()
-        >>> len(c) == 1
-        True
-        '''
-        # TODO: parent searching is not yet implemented
-        # this may not be useful unless a stream is flat
-        post = self.getElementsByClass(clef.Clef)
-
-        #environLocal.printDebug(['getClefs(); count of local', len(post), post])       
-        if len(post) == 0 and searchParent and self.parent != None:
-            environLocal.printDebug(['getClefs(): search parent'])       
-            post = self.parent.getElementsByClass(clef.Clef)
-
-        if len(post) == 0 and searchContext:
-            # returns a single element match
-            #post = self.__class__()
-            obj = self.getContextByClass(clef.Clef)
-            if obj != None:
-                post.append(obj)
-
-        # get a default and/or place default at zero if nothing at zero
-        if returnDefault and (len(post) == 0 or post[0].offset > 0): 
-            #environLocal.printDebug(['getClefs(): using bestClef()'])
-            post.insert(0, self.bestClef())
-        return post
-
-
-
-    def getKeySignatures(self, searchParent=True, searchContext=True):
-        '''Collect all :class:`~music21.key.KeySignature` objects in this Stream in a new Stream. Optionally search the parent stream and/or contexts. 
-
-        If no KeySignature objects are defined, returns an empty Stream 
-        
-        >>> from music21 import clef
-        >>> a = Stream()
-        >>> b = key.KeySignature(3)
-        >>> a.insert(0, b)
-        >>> a.repeatInsert(note.Note("C#"), range(10)) 
-        >>> c = a.getKeySignatures()
-        >>> len(c) == 1
-        True
-        '''
-        # TODO: parent searching is not yet implemented
-        # this may not be useful unless a stream is flat
-        post = self.getElementsByClass(key.KeySignature)
-        if len(post) == 0 and searchContext:
-            # returns a single value
-            post = self.__class__()
-            obj = self.getContextByClass(key.KeySignature)
-            if obj != None:
-                post.append(obj)
-
-        # do nothing if empty
-        if len(post) == 0 or post[0].offset > 0: 
-            pass
-        return post
-
-
-
-
-    #--------------------------------------------------------------------------
-    # offset manipulation
-
-    def shiftElements(self, offset, classFilterList=None):
-        '''Add offset value to every offset of contained Elements. Elements that are stored on the _endElements list will not be changed
-
-        >>> a = Stream()
-        >>> a.repeatInsert(note.Note("C"), range(0,10))
-        >>> a.shiftElements(30)
-        >>> a.lowestOffset
-        30.0
-        >>> a.shiftElements(-10)
-        >>> a.lowestOffset
-        20.0
-        '''
-        # only want _elements, do not want _endElements
-        for e in self._elements:
-            match = False
-            if classFilterList != None:
-                for className in classFilterList:
-                    # this may not match wrapped objects
-                    if isinstance(e, className):
-                        match = True
-                        break
-            else:
-                match = True
-            if match:
-                e.setOffsetBySite(self, e.getOffsetBySite(self) + offset)
-
-        self._elementsChanged() 
-        
-    def transferOffsetToElements(self):
-        '''Transfer the offset of this stream to all internal elements; then set
-        the offset of this stream to zero.
-
-        >>> a = Stream()
-        >>> a.repeatInsert(note.Note("C"), range(0,10))
-        >>> a.offset = 30
-        >>> a.transferOffsetToElements()
-        >>> a.lowestOffset
-        30.0
-        >>> a.offset
-        0.0
-        >>> a.offset = 20
-        >>> a.transferOffsetToElements()        
-        >>> a.lowestOffset
-        50.0
-        '''
-        self.shiftElements(self.offset)
-        self.offset = 0.0
-        self._elementsChanged()
-
-
-    #--------------------------------------------------------------------------
-    # utilities for creating large numbers of elements
-
-    def repeatAppend(self, item, numberOfTimes):
-        '''
-        Given an object and a number, run append that many times on a deepcopy of the object.
-        numberOfTimes should of course be a positive integer.
-        
-        >>> a = Stream()
-        >>> n = note.Note()
-        >>> n.duration.type = "whole"
-        >>> a.repeatAppend(n, 10)
-        >>> a.duration.quarterLength
-        40.0
-        >>> a[9].offset
-        36.0
-        '''
-        # if not an element, embed
-        if not isinstance(item, music21.Music21Object): 
-            element = music21.ElementWrapper(item)
-        else:
-            element = item
-            
-        for i in range(0, numberOfTimes):
-            self.append(deepcopy(element))
-    
-    def repeatInsert(self, item, offsets):
-        '''Given an object, create a deep copy of each object at each positions specified by 
-        the offset list:
-
-        >>> a = Stream()
-        >>> n = note.Note('G-')
-        >>> n.quarterLength = 1
-        
-        >>> a.repeatInsert(n, [0, 2, 3, 4, 4.5, 5, 6, 7, 8, 9, 10, 11, 12])
-        >>> len(a)
-        13
-        >>> a[10].offset
-        10.0
-        '''
-        if not common.isListLike(offsets): 
-            raise StreamException('must provide a lost of offsets, not %s' % offsets)
-
-        if not isinstance(item, music21.Music21Object): 
-            # if not an element, embed
-            element = music21.ElementWrapper(item)
-        else:
-            element = item
-
-        for offset in offsets:
-            elementCopy = deepcopy(element)
-            self.insert(offset, elementCopy)
-
-
-
-    def extractContext(self, searchElement, before = 4.0, after = 4.0, 
-                       maxBefore = None, maxAfter = None, forceOutputClass=None):
-        '''Extracts elements around the given element within (before) quarter notes and (after) quarter notes (default 4), and returns a new Stream.
-                
-        >>> from music21 import note
-        >>> qn = note.QuarterNote()
-        >>> qtrStream = Stream()
-        >>> qtrStream.repeatInsert(qn, [0, 1, 2, 3, 4, 5])
-        >>> hn = note.HalfNote()
-        >>> hn.name = "B-"
-        >>> qtrStream.append(hn)
-        >>> qtrStream.repeatInsert(qn, [8, 9, 10, 11])
-        >>> hnStream = qtrStream.extractContext(hn, 1.0, 1.0)
-        >>> hnStream._reprText()
-        '{5.0} <music21.note.Note C>\\n{6.0} <music21.note.Note B->\\n{8.0} <music21.note.Note C>'
-
-        OMIT_FROM_DOCS
-        TODO: maxBefore -- maximum number of elements to return before; etc.
-
-        NOTE: RENAME: this probably should be renamed, as we use Context in a specail way. Perhaps better is extractNeighbors?
-        
-        '''
-        if forceOutputClass == None:
-            display = self.__class__()
-        else:
-            display = forceOutputClass()
-
-        found = None
-        foundOffset = 0
-        foundEnd = 0 
-        elements = self.elements
-        for i in range(len(elements)):
-            b = elements[i]
-            if b.id is not None or searchElement.id is not None:
-                if b.id == searchElement.id:
-                    found = i
-                    foundOffset = elements[i].getOffsetBySite(self)
-                    foundEnd = foundOffset + elements[i].duration.quarterLength                        
-            else:
-                if b is searchElement or (hasattr(b, "obj") and b.obj is searchElement):
-                    found = i
-                    foundOffset = elements[i].getOffsetBySite(self)
-                    foundEnd = foundOffset + elements[i].duration.quarterLength
-        if found is None:
-            raise StreamException("Could not find the element in the stream")
-
-        # handle _elements and _endElements independently
-        for e in self._elements:
-            o = e.getOffsetBySite(self)
-            if (o >= foundOffset - before and o < foundEnd + after):
-                display.insert(o, e)
-
-        for e in self._endElements:
-            o = e.getOffsetBySite(self)
-            if (o >= foundOffset - before and o < foundEnd + after):
-                display.storeAtEnd(e)
-
-        return display
-
-
-    #---------------------------------------------------------------------------
-    # transformations of self that return a new Stream
-
-    def makeChords(self, minimumWindowSize=.125, includePostWindow=True,
-            removeRedundantPitches=True,
-            gatherArticulations=True, gatherNotations=True, inPlace=False):
-        '''Gather simultaneous Notes into a Chords.
-        
-        The gathering of elements, starting from offset 0.0, uses the `minimumWindowSize`, in quarter lengths, to collect all Notes that start between 0.0 and the minimum window size (this permits overlaps within a minimum tolerance). 
-        
-        After collection, the maximum duration of collected elements is found; this duration is then used to set the new starting offset. A possible gap then results between the end of the window and offset specified by the maximum duration; these additional notes are gathered in a second pass if `includePostWindow` is True.
-        
-        The new start offset is shifted to the larger of either the minimum window or the maximum duration found in the collected group. The process is repeated until all offsets are covered.
-        
-        Each collection of Notes is formed into a Chord. The Chord is given the longest duration of all constituents, and is inserted at the start offset of the window from which it was gathered. 
-        
-        Chords can gather both articulations and notations from found Notes using `gatherArticulations` and `gatherNotations`.
-        
-        The resulting Stream, if not in-place, can also gather additional objects by placing class names in the `collect` list. By default, TimeSignature and KeySignature objects are collected. 
-        
-        '''
-        # gather lyrics as an option
-
-        # define classes that are gathered; assume they have pitches
-        matchClasses = ['Note', 'Chord', 'Rest']
-
-        if not inPlace: # make a copy
-            # since we do not return Scores, this probably should always be 
-            # a Stream
-            #returnObj = Stream()
-            #returnObj = self.__class__() # for output
-            returnObj = copy.deepcopy(self)
-        else:
-            returnObj = self
-
-        if returnObj.hasMeasures():
-            # call on component measures
-            for m in returnObj.getElementsByClass('Measure'):
-                # offset values are not relative to measure; need to
-                # shift by each measure's offset
-                m.makeChords(minimumWindowSize=minimumWindowSize,
-                    includePostWindow=includePostWindow,
-                    removeRedundantPitches=removeRedundantPitches,
-                    gatherArticulations=gatherArticulations,
-                    gatherNotations=gatherNotations,
-                    inPlace=True)
-            return returnObj # exit
-    
-        if returnObj.hasPartLikeStreams():
-            for p in returnObj.getElementsByClass('Part'):
-                p.makeChords(minimumWindowSize=minimumWindowSize,
-                    includePostWindow=includePostWindow,
-                    removeRedundantPitches=removeRedundantPitches,
-                    gatherArticulations=gatherArticulations,
-                    gatherNotations=gatherNotations,
-                    inPlace=True)
-            return returnObj # exit
-
-        o = 0.0 # start at zero
-        oTerminate = returnObj.highestOffset
-
-        while True: 
-            # get all notes within the start and the minwindow size
-            oStart = o
-            oEnd = oStart + minimumWindowSize 
-            sub = returnObj.getElementsByOffset(oStart, oEnd,
-                    includeEndBoundary=False, mustFinishInSpan=False, mustBeginInSpan=True)  
-            subNotes = sub.getElementsByClass(matchClasses) # get once for speed         
-
-            qlMax = None 
-            # get the max duration found from within the window
-            if len(subNotes) > 0:
-                # get largest duration, use for duration of Chord, next span
-                qlMax = max([n.quarterLength for n in subNotes])
-
-            # if the max duration found in the window is greater than the min 
-            # window size, it is possible that there are notes that will not
-            # be gathered; those starting at the end of this window but before
-            # the max found duration (as that will become the start of the next
-            # window
-            # so: if ql > min window, gather notes between 
-            # oStart + minimumWindowSize and oStart + qlMax
-            if (includePostWindow and qlMax != None 
-                and qlMax > minimumWindowSize):
-                subAdd = returnObj.getElementsByOffset(oStart+minimumWindowSize,
-                        oStart+qlMax,
-                        includeEndBoundary=False, mustFinishInSpan=False, mustBeginInSpan=True)  
-                # concatenate any additional notes found
-                subNotes += subAdd.getElementsByClass(matchClasses)
-
-            subRest = []
-            for e in subNotes:
-                if 'Rest' in e.classes:
-                    subRest.append(e)
-            if len(subRest) > 0:
-                # remove from subNotes
-                for e in subRest:
-                    subNotes.remove(e)
-                
-            # make subNotes into a chord
-            if len(subNotes) > 0:
-                #environLocal.printDebug(['creating chord from subNotes', subNotes, 'inPlace', inPlace])
-
-                c = chord.Chord()
-                c.duration.quarterLength = qlMax
-                # these are references, not copies, for now
-                c.pitches = [n.pitch for n in subNotes]
-                if gatherArticulations:
-                    for n in subNotes:
-                        c.articulations += n.articulations
-                if gatherNotations:
-                    for n in subNotes:
-                        c.notations += n.notations
-                # always remove all the previous elements      
-                for n in subNotes:
-                    returnObj.remove(n)
-                for r in subRest:
-                    returnObj.remove(r)
-
-                if removeRedundantPitches:
-                    c.removeRedundantPitches(inPlace=True)
-                # insert chord at start location
-                returnObj.insert(o, c)
-
-            # only add rests if no notes
-            elif len(subRest) > 0:
-                r = note.Rest()
-                r.quarterLength = qlMax
-                # remove old rests if in place
-                for rOld in subRest:
-                    returnObj.remove(rOld)
-                returnObj.insert(o, r)
-
-            #environLocal.printDebug(['len of returnObj', len(returnObj)])
-
-            # shift offset to qlMax or minimumWindowSize
-            if qlMax != None and qlMax >= minimumWindowSize:
-                # update start offset to what was old boundary
-                # note: this assumes that the start of the longest duration
-                # was at oStart; it could have been between oStart and oEnd
-                o += qlMax
-            else:
-                o += minimumWindowSize
-
-            # end While loop conditions
-            if o > oTerminate:
-                break
-        return returnObj
-
-# not defined on Stream yet, as not clear what it should do
-#     def chordify(self):
-#         '''Split all duration in all parts, if multi-part, by all unique offsets. All simultaneous durations are then gathered into single chords. 
-#         '''
-#         pass
-
-
-    def splitByClass(self, objName, fx):
-        '''Given a stream, get all objects specified by objName and then form
-        two new streams.  Fx should be a lambda or other function on elements.
-        All elements where fx returns True go in the first stream.
-        All other elements are put in the second stream.
-        
-        >>> stream1 = Stream()
-        >>> for x in range(30,81):
-        ...     n = note.Note()
-        ...     n.offset = x
-        ...     n.midi = x
-        ...     stream1.insert(n)
-        >>> fx = lambda n: n.midi > 60
-        >>> b, c = stream1.splitByClass(note.Note, fx)
-        >>> len(b)
-        20
-        >>> len(c)
-        31
-        '''
-        a = self.__class__()
-        b = self.__class__()
-        found = self.getElementsByClass(objName)
-        for e in found._elements:
-            if fx(e):
-                a.insert(e) # provide an offset here
-            else:
-                b.insert(e)
-        for e in found._endElements:
-            if fx(e):
-                a.storeAtEnd(e)
-            else:
-                b.storeAtEnd(e)
-        return a, b
-            
-
-    def _getOffsetMap(self, srcObj=None):
-        '''Needed for makeMeasures and a few other places
-
-        The Stream soruce of elements is self by default, unless a `srcObj` is provided. 
-        '''
-        if srcObj == None:
-            srcObj = self
-            
-        # assume that flat/sorted options will be set before procesing
-        offsetMap = [] # list of start, start+dur, element
-
-        if srcObj.hasVoices():
-            groups = []
-            for i, v in enumerate(srcObj.voices):
-                groups.append((v.flat, i))
-        else: # create a single collection
-            groups = [(srcObj, None)]
-
-        for group, voiceIndex in groups:
-            for e in group:
-                # do not include barlines
-                if isinstance(e, bar.Barline):
-                    continue
-                if hasattr(e, 'duration') and e.duration is not None:
-                    dur = e.duration.quarterLength
-                else:
-                    dur = 0 
-                # NOTE: rounding here may cause secondary problems
-                offset = round(e.getOffsetBySite(group), 8)
-                # NOTE: used to make a copy.copy of elements here; 
-                # this is not necssary b/c making deepcopy of entire Stream
-                offsetMap.append((offset, offset + dur, e, voiceIndex))
-                #offsetMap.append([offset, offset + dur, copy.copy(e)])
-        return offsetMap
-
-    def makeMeasures(self, meterStream=None, refStreamOrTimeRange=None,
-        inPlace=False):
-        '''Take a stream and partition all elements into measures based on 
-        one or more TimeSignature defined within the stream. If no TimeSignatures are defined, a default is used.
-
-        This always creates a new stream with Measures, though objects are not
-        copied from self stream. 
-    
-        If `meterStream` is provided, this is used to establish a sequence of :class:`~music21.meter.TimeSignature` objects, instead of any 
-        found in the Stream. Alternatively, a TimeSignature object can be provided. 
-    
-        If `refStreamOrTimeRange` is provided, this is used to provide minimum and maximum offset values, necessary to fill empty rests and similar.
-
-        If `inPlace` is True, this is done in-place; if `inPlace` is False, this returns a modified deep copy.
-        
-        >>> from music21 import *
-        >>> sSrc = stream.Stream()
-        >>> sSrc.repeatAppend(note.Rest(), 3)
-        >>> sMeasures = sSrc.makeMeasures()
-        >>> len(sMeasures.getElementsByClass('Measure'))
-        1
-        >>> sMeasures[0].timeSignature
-        <music21.meter.TimeSignature 4/4>
-
-        >>> sSrc.insert(0.0, meter.TimeSignature('3/4'))
-        >>> sMeasures = sSrc.makeMeasures()
-        >>> sMeasures[0].timeSignature
-        <music21.meter.TimeSignature 3/4>
-            
-        >>> sSrc = stream.Part()
-        >>> n = note.Note()
-        >>> sSrc.repeatAppend(n, 10)
-        >>> sSrc.repeatInsert(n, [x+.5 for x in range(10)])
-        >>> sMeasures = sSrc.makeMeasures()
-        >>> len(sMeasures.getElementsByClass('Measure'))
-        3
-        >>> sMeasures.__class__.__name__
-        'Part'
-        >>> sMeasures[0].timeSignature
-        <music21.meter.TimeSignature 4/4>
-        '''
-        #environLocal.printDebug(['calling Stream.makeMeasures()'])
-
-        # the srcObj shold not be modified or chagned
-        # removed element copying below and now making a deepcopy of entire stream
-        # must take a flat representation, as we need to be able to 
-        # position components, and sub-streams might hide elements that
-        # should be contained
-
-        # TODO: make inPlace an option
-
-        if self.hasVoices():
-            #environLocal.printDebug(['make measures found voices'])
-            # cannot make flat here, as this would destroy stream partitions
-            srcObj = copy.deepcopy(self.sorted)
-            voiceCount = len(srcObj.voices)
-        else:
-            #environLocal.printDebug(['make measures found no voices'])
-            # take flat and sorted version
-            srcObj = copy.deepcopy(self.flat.sorted)
-            voiceCount = 0
-
-        # may need to look in parent if no time signatures are found
-        if meterStream is None:
-            # get from this Stream, or search the contexts
-            meterStream = srcObj.flat.getTimeSignatures(returnDefault=True, 
-                          searchContext=False,
-                          sortByCreationTime=False)
-        # if meterStream is a TimeSignature, use it
-        elif isinstance(meterStream, meter.TimeSignature):
-            ts = meterStream
-            meterStream = Stream()
-            meterStream.insert(0, ts)
-
-        environLocal.printDebug(['Stream.makeMeasures(): srcObj.parent', srcObj.parent])
-
-
-        #environLocal.printDebug(['makeMeasures(): meterStream', 'meterStream[0]', meterStream[0], 'meterStream[0].offset',  meterStream[0].offset, 'meterStream.elements[0].parent', meterStream.elements[0].parent])
-
-        # get a clef for the entire stream; this will use bestClef
-        # presently, this only gets the first clef
-        # may need to store a clefStream and access changes in clefs
-        # as is done with meterStream
-        clefStream = srcObj.getClefs(searchParent=True, searchContext=True,
-                        returnDefault=True)
-        clefObj = clefStream[0]
-
-        #environLocal.printDebug(['makeMeasures(): first clef found after copying and flattening', clefObj])
-    
-        # for each element in stream, need to find max and min offset
-        # assume that flat/sorted options will be set before procesing
-        # list of start, start+dur, element
-        offsetMap = srcObj._getOffsetMap()
-        #environLocal.printDebug(['makeMeasures(): offset map', offsetMap])    
-        #offsetMap.sort() not necessary; just get min and max
-        oMin = min([start for start, end, e, voiceIndex in offsetMap])
-        oMax = max([end for start, end, e, voiceIndex in offsetMap])
-        
-        # if a ref stream is provided, get highst time from there
-        # only if it is greater thant the highest time yet encountered
-
-        if refStreamOrTimeRange != None:
-            if isinstance(refStreamOrTimeRange, Stream):
-                refStreamHighestTime = refStream.highestTime
-            else: # assume its a list
-                refStreamHighestTime = max(refStreamOrTimeRange)    
-            if refStreamHighestTime > oMax:
-                oMax = refStreamHighestTime
-    
-        # create a stream of measures to contain the offsets range defined
-        # create as many measures as needed to fit in oMax
-        post = self.__class__()
-        o = 0.0 # initial position of first measure is assumed to be zero
-        measureCount = 0
-        lastTimeSignature = None
-        while True:    
-            m = Measure()
-            m.number = measureCount + 1
-
-            #environLocal.printDebug(['handling measure', m, m.number, 'current offset value', o, meterStream._reprTextLine()])
-
-            # get active time signature at this offset
-            # make a copy and it to the meter
-            thisTimeSignature = meterStream.getElementAtOrBefore(o)
-            if thisTimeSignature == None and lastTimeSignature == None:
-                raise StreamException('failed to find TimeSignature in meterStream; cannot process Measures')
-
-            if thisTimeSignature != lastTimeSignature:
-                lastTimeSignature = meterStream.getElementAtOrBefore(o)
-                m.timeSignature = deepcopy(thisTimeSignature)
-                environLocal.printDebug(['assigned time sig', m.timeSignature])
-
-            # only add a clef for the first measure when automatically 
-            # creating Measures; this clef is from getClefs, called above
-            if measureCount == 0: 
-                m.clef = clefObj
-                #environLocal.printDebug(['assigned clef to measure', measureCount, m.clef])    
-
-            # add voices if necessary (voiceCount > 0)
-            for voiceIndex in range(voiceCount):
-                v = Voice()
-                v.id = voiceIndex # id is voice index, starting at 0
-                m.insert(0, v)
-
-            # avoid an infinite loop
-            if thisTimeSignature.barDuration.quarterLength == 0:
-                raise StreamException('time signature has no duration')    
-            post.insert(o, m) # insert measure
-            # increment by meter length
-            o += thisTimeSignature.barDuration.quarterLength 
-            if o >= oMax: # may be zero
-                break # if length of this measure exceedes last offset
-            else:
-                measureCount += 1
-        
-        # populate measures with elements
-        for start, end, e, voiceIndex in offsetMap:
-            # iterate through all measures, finding a measure that 
-            # can contain this element
-            match = False
-            lastTimeSignature = None
-            for i in range(len(post)):
-                m = post[i]
-                if m.timeSignature is not None:
-                    lastTimeSignature = m.timeSignature
-                # get start and end offsets for each measure
-                # seems like should be able to use m.duration.quarterLengths
-                mStart = m.getOffsetBySite(post)
-                mEnd = mStart + lastTimeSignature.barDuration.quarterLength
-                # if elements start fits within this measure, break and use 
-                # offset cannot start on end
-                if start >= mStart and start < mEnd:
-                    match = True
-                    #environLocal.printDebug(['found measure match', i, mStart, mEnd, start, end, e])
-                    break
-            if not match:
-                raise StreamException('cannot place element %s with start/end %s/%s within any measures' % (e, start, end))
-
-            # find offset in the temporal context of this measure
-            # i is the index of the measure that this element starts at
-            # mStart, mEnd are correct
-            oNew = start - mStart # remove measure offset from element offset
-
-            # insert element at this offset in the measure
-            # not copying elements here!
-            # in the case of a Clef, and possibly other measure attributes, 
-            # the element may have already been placed in this measure
-            #environLocal.printDebug(['compare e, clef', e, m.clef])
-            if m.clef == e:
-                continue
-
-            if voiceIndex == None:
-                m.insert(oNew, e)
-            else: # insert into voice specified by the voice index
-                m.voices[voiceIndex].insert(oNew, e)
-
-        return post # returns a new stream populated w/ new measure streams
-
-
-    def makeRests(self, refStreamOrTimeRange=None, fillGaps=False,
-        inPlace=True):
-        '''
-        Given a Stream with an offset not equal to zero, 
-        fill with one Rest preeceding this offset. 
-    
-        If `refStreamOrTimeRange` is provided as a Stream, this 
-        Stream is used to get min and max offsets. If a list is provided, 
-        the list assumed to provide minimum and maximum offsets. Rests will 
-        be added to fill all time defined within refStream.
-
-        If `fillGaps` is True, this will create rests in any time regions that have no active elements.
-
-        If `inPlace` is True, this is done in-place; if `inPlace` is False, 
-        this returns a modified deepcopy.
-        
-        >>> a = Stream()
-        >>> a.insert(20, note.Note())
-        >>> len(a)
-        1
-        >>> a.lowestOffset
-        20.0
-        >>> b = a.makeRests()
-        >>> len(b)
-        2
-        >>> b.lowestOffset
-        0.0
-
-        OMIT_FROM_DOCS
-        TODO: if inPlace == True, this should return None
-        '''
-        if not inPlace: # make a copy
-            returnObj = deepcopy(self)
-        else:
-            returnObj = self
-
-
-        #environLocal.printDebug(['makeRests(): object lowestOffset, highestTime', oLow, oHigh])
-
-        if refStreamOrTimeRange == None: # use local
-            oLowTarget = 0
-            oHighTarget = returnObj.highestTime
-
-        elif isinstance(refStreamOrTimeRange, Stream):
-            oLowTarget = refStreamOrTimeRange.lowestOffset
-            oHighTarget = refStreamOrTimeRange.highestTime
-            #environLocal.printDebug(['refStream used in makeRests', oLowTarget, oHighTarget, len(refStreamOrTimeRange)])
-        # treat as a list
-        elif common.isListLike(refStreamOrTimeRange):
-            oLowTarget = min(refStreamOrTimeRange)
-            oHighTarget = max(refStreamOrTimeRange)
-            #environLocal.printDebug(['refStream used in makeRests', oLowTarget, oHighTarget, len(refStreamOrTimeRange)])
-
-        if returnObj.hasVoices():
-            bundle = returnObj.voices
-        else:
-            bundle = [returnObj]
-
-        for v in bundle:
-            oLow = v.lowestOffset
-            oHigh = v.highestTime
-            qLen = oLow - oLowTarget
-            if qLen > 0:
-                r = note.Rest()
-                r.duration.quarterLength = qLen
-                #environLocal.printDebug(['makeRests(): add rests', r, r.duration])
-                # place at oLowTarget to reach to oLow
-                v.insert(oLowTarget, r)
-        
-            qLen = oHighTarget - oHigh
-            if qLen > 0:
-                r = note.Rest()
-                r.duration.quarterLength = qLen
-                # place at oHigh to reach to oHighTarget
-                v.insert(oHigh, r)
-    
-            if fillGaps:
-                gapStream = v.findGaps()
-                if gapStream != None:
-                    for e in gapStream:
-                        r = note.Rest()
-                        r.duration.quarterLength = e.duration.quarterLength
-                        v.insert(e.offset, r)
-            v.isSorted = False
-
-        # with auto sort no longer necessary. 
-        
-        #returnObj.elements = returnObj.sorted.elements
-        self.isSorted = False
-        return returnObj
-
-
-    def makeTies(self, meterStream=None, inPlace=True, 
-        displayTiedAccidentals=False):
-        '''Given a stream containing measures, examine each element in the Stream. If the elements duration extends beyond the measures boundary, create a tied entity, placing the split Note in the next Measure.
-
-        Note that his method assumes that there is appropriate space in the next Measure: this will not shift Note, but instead allocate them evenly over barlines. Generall, makeMeasures is called prior to calling this method.
-    
-        If `inPlace` is True, this is done in-place; if `inPlace` is False, this returns a modified deep copy.
-                
-        >>> d = Stream()
-        >>> n = note.Note()
-        >>> n.quarterLength = 12
-        >>> d.repeatAppend(n, 10)
-        >>> d.repeatInsert(n, [x+.5 for x in range(10)])
-        >>> x = d.makeMeasures()
-        >>> x = x.makeTies()
-    
-        OMIT_FROM_DOCS
-        TODO: take a list of clases to act as filter on what elements are tied.
-
-        configure ".previous" and ".next" attributes
-
-        '''
-        #environLocal.printDebug(['calling Stream.makeTies()'])
-
-        if not inPlace: # make a copy
-            returnObj = deepcopy(self)
-        else:
-            returnObj = self
-        if len(returnObj) == 0:
-            raise StreamException('cannot process an empty stream')        
-    
-        # get measures from this stream
-        measureStream = returnObj.getElementsByClass('Measure')
-        if len(measureStream) == 0:
-            raise StreamException('cannot process a stream without measures')        
-    
-        #environLocal.printDebug(['makeTies() processing measureStream, length', measureStream, len(measureStream)])
-
-        # may need to look in parent if no time signatures are found
-        # presently searchContext is False to save time
-        if meterStream is None:
-            meterStream = returnObj.getTimeSignatures(sortByCreationTime=True,             
-                          searchContext=False)
-    
-        mCount = 0
-        lastTimeSignature = None
-        while True:
-            # update measureStream on each iteration, 
-            # as new measure may have been added to the returnObj stream 
-            measureStream = returnObj.getElementsByClass(Measure)
-            if mCount >= len(measureStream):
-                break # reached the end of all measures available or added
-            # get the current measure to look for notes that need ties
-            m = measureStream[mCount]
-            if m.timeSignature is not None:
-                lastTimeSignature = m.timeSignature
-
-            # get next measure; we may not need it, but have it ready
-            if mCount + 1 < len(measureStream):
-                mNext = measureStream[mCount+1]
-                mNextAdd = False # already present; do not append
-            else: # create a new measure
-                mNext = Measure()
-                # set offset to last offset plus total length
-                moffset = m.getOffsetBySite(measureStream)
-                mNext.offset = (moffset + 
-                                lastTimeSignature.barDuration.quarterLength)
-                if len(meterStream) == 0: # in case no meters are defined
-                    ts = meter.TimeSignature()
-                    ts.load('%s/%s' % (defaults.meterNumerator, 
-                                       defaults.meterDenominatorBeatType))
-                else: # get the last encountered meter
-                    ts = meterStream.getElementAtOrBefore(mNext.offset)
-                # only copy and assign if not the same as the last
-                if not lastTimeSignature.ratioEqual(ts):
-                    mNext.timeSignature = deepcopy(ts)
-                # increment measure number
-                mNext.number = m.number + 1
-                mNextAdd = True # new measure, needs to be appended
-
-            if mNext.hasVoices():
-                mNextHasVoices = True
-            else:
-                mNextHasVoices = False
-    
-            #environLocal.printDebug(['makeTies() dealing with measure', m, 'mNextAdd', mNextAdd])
-            # for each measure, go through each element and see if its
-            # duraton fits in the bar that contains it
-            mStart, mEnd = 0, lastTimeSignature.barDuration.quarterLength
-            if m.hasVoices():
-                bundle = m.voices
-                mHasVoices = True
-            else:
-                bundle = [m]
-                mHasVoices = False
-            # bundle components may be voices, or just a measure
-            for v in bundle:
-                for e in v:
-                    #environLocal.printDebug(['Stream.makeTies() iterating over elements in measure', m, e])
-    
-                    if hasattr(e, 'duration') and e.duration is not None:
-                        # check to see if duration is within Measure
-                        eOffset = e.getOffsetBySite(v)
-                        eEnd = eOffset + e.duration.quarterLength
-                        # assume end can be at boundary of end of measure
-                        overshot = eEnd - mEnd
-                        # only process if overshot is greater than a minimum
-                        # 1/64 is 0.015625
-                        if overshot > .001:
-                            if eOffset >= mEnd:
-                                raise StreamException('element (%s) has offset %s within a measure that ends at offset %s' % (e, eOffset, mEnd))  
-        
-                            qLenBegin = mEnd - eOffset    
-                            e, eRemain = e.splitAtQuarterLength(qLenBegin, 
-                                retainOrigin=True, 
-                                displayTiedAccidentals=displayTiedAccidentals)
-        
-                            # manage bridging voices
-                            if mNextHasVoices:
-                                if mHasVoices: # try to match voice id
-                                    dst = mNext.voices[v.id]
-                                # src does not have voice, but dst does
-                                else: # place in top-most voice
-                                    dst = mNext.voices[0]
-                            else:
-                                # mNext has no voices but this one does    
-                                if mHasVoices:
-                                    # internalize all components in a voice
-                                    mNext.internalize(container=Voice)
-                                    # place in first voice
-                                    dst = mNext.voices[0]
-                                else: # no voices in either
-                                    dst = mNext
-
-                            #eRemain.parent = mNext # manually set parent   
-                            dst.insert(0, eRemain)
-    
-                            # we are not sure that this element fits 
-                            # completely in the next measure, thus, need to 
-                            # continue processing each measure
-                            if mNextAdd:
-                                environLocal.printDebug(['makeTies() inserting mNext into returnObj', mNext])
-                                returnObj.insert(mNext.offset, mNext)
-                        elif overshot > 0:
-                            environLocal.printDebug(['makeTies() found and skipping extremely small overshot into next measure', overshot])
-            mCount += 1
-
-        return returnObj
-    
-
-    def makeBeams(self, inPlace=True):
-        '''Return a new measure with beams applied to all notes. 
-
-        In the process of making Beams, this method also updates tuplet types. This is destructive and thus changes an attribute of Durations in Notes.
-
-        If `inPlace` is True, this is done in-place; if `inPlace` is False, this returns a modified deep copy.
-
-        >>> aMeasure = Measure()
-        >>> aMeasure.timeSignature = meter.TimeSignature('4/4')
-        >>> aNote = note.Note()
-        >>> aNote.quarterLength = .25
-        >>> aMeasure.repeatAppend(aNote,16)
-        >>> bMeasure = aMeasure.makeBeams()
-
-        OMIT_FROM_DOCS
-        TODO: inPlace=False does not work in many cases
-        '''
-
-        #environLocal.printDebug(['calling Stream.makeBeams()'])
-        if not inPlace: # make a copy
-            returnObj = deepcopy(self)
-        else:
-            returnObj = self
-
-        if self.isClass(Measure):
-            mColl = [] # store a list of measures for processing
-            mColl.append(returnObj)
-        elif len(self.getElementsByClass('Measure')) > 0:
-            mColl = returnObj.getElementsByClass('Measure') # a stream of measures
-        else:
-            raise StreamException('cannot process a stream that neither is a Measure nor has Measures')        
-
-        lastTimeSignature = None
-        
-        for m in mColl:
-            # this means that the first of a stream of time signatures will
-            # be used
-            if m.timeSignature is not None:
-                lastTimeSignature = m.timeSignature
-            if lastTimeSignature is None:
-                raise StreamException('cannot proces beams in a Measure without a time signature')
-
-            noteGroups = []
-            if m.hasVoices():
-                for v in m.voices:
-                    noteGroups.append(v.notes)
-            else:
-                noteGroups.append(m.notes)
-
-            for noteStream in noteGroups:
-
-                if len(noteStream) <= 1: 
-                    continue # nothing to beam
-    
-                durList = []
-                for n in noteStream:
-                    durList.append(n.duration)
-    
-                #environLocal.printDebug(['beaming with ts', lastTimeSignature, 'measure', m, durList, noteStream[0], noteStream[1]])
-    
-                # error check; call before sending to time signature, as, if this
-                # fails, it represents a problem that happens before time signature
-                # processing
-    
-                durSum = sum([d.quarterLength for d in durList])
-                barQL = lastTimeSignature.barDuration.quarterLength
-    
-                if durSum > barQL:
-                    environLocal.printDebug(['attempting makeBeams with a bar that contains durations that sum greater than bar duration (%s > %s)' % (durSum, barQL)])
-                    continue
-            
-                # getBeams can take a list of Durations; however, this cannot
-                # distinguish a Note from a Rest; thus, we can submit a flat 
-                # stream of note or note-like entities; will return
-                # the saem lost of beam objects
-                beamsList = lastTimeSignature.getBeams(noteStream)
-                for i in range(len(noteStream)):
-                    # this may try to assign a beam to a Rest
-                    noteStream[i].beams = beamsList[i]
-                # apply tuple types in place; this modifies the durations 
-                # in dur lost
-                duration.updateTupletType(durList)
-
-        return returnObj
-
-
-    def makeTupletBrackets(self, inPlace=True):
-        '''Given a Stream of mixed durations, the first and last tuplet of any group of tuplets must be designated as the start and end. 
-
-        Need to not only look at Notes, but components within Notes, as these might contain additional tuplets.
-        '''
-
-        if not inPlace: # make a copy
-            returnObj = deepcopy(self)
-        else:
-            returnObj = self
-        
-        open = False
-        tupletCount = 0
-        lastTuplet = None
-
-        # only want to look at notes
-        notes = returnObj.notes
-        durList = []
-        for e in notes:
-            for d in e.duration.components: 
-                durList.append(d)
-
-        eCount = len(durList)
-
-        #environLocal.printDebug(['calling makeTupletBrackets, lenght of notes:', eCount])
-
-        for i in range(eCount):
-            e = durList[i]
-            if e != None:
-                if e.tuplets == None:
-                    continue
-                tContainer = e.tuplets
-                #environLocal.printDebug(['makeTupletBrackets', tContainer])
-                if len(tContainer) == 0:
-                    t = None
-                else:
-                    t = tContainer[0] # get first?
-                
-                # end case: this Note does not have a tuplet
-                if t == None:
-                    if open == True: # at the end of a tuplet span
-                        open = False
-                        # now have a non-tuplet, but the tuplet span was only
-                        # one tuplet long; do not place a bracket
-                        if tupletCount == 1:        
-                            lastTuplet.type = 'startStop'
-                            lastTuplet.bracket = False
-                        else:
-                            lastTuplet.type = 'stop'
-                    tupletCount = 0
-                else: # have a tuplet
-                    tupletCount += 1
-                    # store this as the last tupelt
-                    lastTuplet = t
-
-                    #environLocal.printDebug(['makeTupletBrackets', e, 'existing typlet type', t.type, 'bracket', t.bracket, 'tuplet count:', tupletCount])
-                        
-                    # already open bracket
-                    if open:
-                        # end case: this is the last element and its a tuplet
-                        # since this is an open bracket, we know we have more 
-                        # than one tuplet in this span
-                        if i == eCount - 1:
-                            t.type = 'stop'
-                        # if this the middle of a span, do nothing
-                        else:
-                            pass
-                    else: # need to open
-                        open = True
-                        # if this is the last event in this Stream
-                        # do not create bracket
-                        if i == eCount - 1:
-                            t.type = 'startStop'
-                            t.bracket = False
-                        # normal start of tuplet span
-                        else:
-                            t.type = 'start'
-            
-#                 if t != None:
-#                     environLocal.printDebug(['makeTupletBrackets', e, 'final type', t.type, 'bracket', t.bracket])
-
-        return returnObj
-
-
-    def makeAccidentals(self, pitchPast=None, useKeySignature=True, 
-        alteredPitches=None, searchKeySignatureByContext=False, 
-        cautionaryPitchClass=True, cautionaryAll=False, inPlace=True, overrideStatus=False, cautionaryNotImmediateRepeat=True): 
-        '''A method to set and provide accidentals given varous conditions and contexts.
-
-        If `useKeySignature` is True, a :class:`~music21.key.KeySignature` will be searched for in this Stream or this Stream's defined contexts. An alternative KeySignature can be supplied with this object and used for temporary pitch processing. 
-
-        If `alteredPitches` is a list of modified pitches (Pitches with Accidentals) that can be directly supplied to Accidental processing. These are the same values obtained from a :class:`music21.key.KeySignature` object using the :attr:`~music21.key.KeySignature.alteredPitches` property. 
-
-        If `cautionaryPitchClass` is True, comparisons to past accidentals are made regardless of register. That is, if a past sharp is found two octaves above a present natural, a natural sign is still displayed. 
-
-        If `cautionaryAll` is True, all accidentals are shown.
-
-        If `overrideStatus` is True, this method will ignore any current `displayStatus` stetting found on the Accidental. By default this does not happen. If `displayStatus` is set to None, the Accidental's `displayStatus` is set. 
-
-        If `cautionaryNotImmediateRepeat` is True, cautionary accidentals will be displayed for an altered pitch even if that pitch had already been displayed as altered. 
-
-        The :meth:`~music21.pitch.Pitch.updateAccidentalDisplay` method is used to determine if an accidental is necessary.
-
-        This will assume that the complete Stream is the context of evaluation. For smaller context ranges, call this on Measure objects. 
-
-        If `inPlace` is True, this is done in-place; if `inPlace` is False, this returns a modified deep copy.
-
-        '''
-        if not inPlace: # make a copy
-            returnObj = deepcopy(self)
-        else:
-            returnObj = self
-
-        # need to reset these lists unless values explicitly provided
-        if pitchPast == None:
-            pitchPast = []
-        # see if there is any key signatures to add to altered pitches
-        if alteredPitches == None:
-            alteredPitches = []
-
-        addAlteredPitches = []
-        if isinstance(useKeySignature, key.KeySignature):
-            addAlteredPitches = useKeySignature.alteredPitches
-        elif useKeySignature == True: # get from defined contexts
-            # will search local, then parent
-            ksStream = self.getKeySignatures(
-                searchContext=searchKeySignatureByContext) 
-            if len(ksStream) > 0:
-                # assume we want the first found; in some cases it is possible
-                # that this may not be true
-                addAlteredPitches = ksStream[0].alteredPitches
-        alteredPitches += addAlteredPitches
-        #environLocal.printDebug(['processing makeAccidentals() with alteredPitches:', alteredPitches])
-
-        # need to move through notes in order
-        # NOTE: this may or may have sub-streams that are not being examined
-        noteStream = returnObj.sorted.notes
-
-        # get chords, notes, and rests
-        for i in range(len(noteStream)):
-            e = noteStream[i]
-            if isinstance(e, note.Note):
-                e.pitch.updateAccidentalDisplay(pitchPast, alteredPitches,
-                    cautionaryPitchClass=cautionaryPitchClass,
-                    cautionaryAll=cautionaryAll,
-                    overrideStatus=overrideStatus,
-                    cautionaryNotImmediateRepeat=cautionaryNotImmediateRepeat)
-                pitchPast.append(e.pitch)
-            elif isinstance(e, chord.Chord):
-                pGroup = e.pitches
-                # add all chord elements to past first
-                # when reading a chord, this will apply an accidental 
-                # if pitches in the chord suggest an accidental
-                for p in pGroup:
-                    p.updateAccidentalDisplay(pitchPast, alteredPitches, 
-                        cautionaryPitchClass=cautionaryPitchClass, cautionaryAll=cautionaryAll,
-                        overrideStatus=overrideStatus,
-                    cautionaryNotImmediateRepeat=cautionaryNotImmediateRepeat)
-                pitchPast += pGroup
-
-        return returnObj
-
-
-
-    def makeNotation(self, meterStream=None, refStreamOrTimeRange=None,
-                        inPlace=False):
-        '''This method calls a sequence of Stream methods on this Stream to prepare notation, including creating Measures if necessary, creating ties, beams, and accidentals.
-
-        If `inPlace` is True, this is done in-place; if `inPlace` is False, this returns a modified deep copy.
-
-        >>> from music21 import stream, note
-        >>> s = stream.Stream()
-        >>> n = note.Note('g')
-        >>> n.quarterLength = 1.5
-        >>> s.repeatAppend(n, 10)
-        >>> sMeasures = s.makeNotation()
-        >>> len(sMeasures.getElementsByClass('Measure'))
-        4
-        '''
-        # only use inPlace arg on first usage
-        measureStream = self.makeMeasures(meterStream=meterStream,
-            refStreamOrTimeRange=refStreamOrTimeRange, inPlace=inPlace)
-
-        #environLocal.printDebug(['Stream.makeNotation(): post makeMeasures, length', len(measureStream)])
-
-        # for now, calling makeAccidentals once per measures       
-        # pitches from last measure are passed
-        # this needs to be called before makeTies
-        # note that this functionality is also placed in Part
-        ksLast = None
-        for i in range(len(measureStream)):
-            m = measureStream[i]
-            if m.keySignature != None:
-                ksLast = m.keySignature
-            if i > 0:
-                m.makeAccidentals(measureStream[i-1].pitches,
-                    useKeySignature=ksLast, searchKeySignatureByContext=False)
-            else:
-                m.makeAccidentals(useKeySignature=ksLast, 
-                    searchKeySignatureByContext=False)
-
-        measureStream.makeTies(meterStream, inPlace=True)
-
-        #measureStream.makeBeams(inPlace=True)
-        try:
-            measureStream.makeBeams(inPlace=True)
-        except StreamException:
-            # this is a result of makeMeaures not getting everything 
-            # note to measure allocation right
-            environLocal.printDebug(['skipping makeBeams exception', 
-                                    StreamException])
-
-        # note: this needs to be after makeBeams, as placing this before
-        # makeBeams was causing the duration's tuplet to loose its type setting
-        # check for tuplet brackets one measure at a time       
-        # this means that they will never extend beyond one measure
-        for m in measureStream.getElementsByClass('Measure'):
-            m.makeTupletBrackets(inPlace=True)
-
-
-        if len(measureStream) == 0:            
-            raise StreamException('no measures found in stream with %s elements' % (self.__len__()))
-        environLocal.printDebug(['Stream.makeNotation(): created measures:', len(measureStream)])
-
-        return measureStream
-
-
-
-    def extendDuration(self, objName, inPlace=True):
-        '''Given a Stream and an object class name, go through the Stream 
-        and find each instance of the desired object. The time between 
-        adjacent objects is then assigned to the duration of each object. 
-        The last duration of the last object is assigned to extend to the 
-        end of the Stream.
-
-        If `inPlace` is True, this is done in-place; if `inPlace` is 
-        False, this returns a modified deep copy.
-        
-        >>> import music21.dynamics
-        >>> stream1 = Stream()
-        >>> n = note.QuarterNote()
-        >>> n.duration.quarterLength
-        1.0
-        >>> stream1.repeatInsert(n, [0, 10, 20, 30, 40])
-        >>> dyn = music21.dynamics.Dynamic('ff')
-        >>> stream1.insert(15, dyn)
-        >>> sort1 = stream1.sorted
-        >>> sort1[-1].offset # offset of last element
-        40.0
-        >>> sort1.duration.quarterLength # total duration
-        41.0
-        >>> len(sort1)
-        6
-    
-        >>> stream2 = sort1.flat.extendDuration(note.GeneralNote)
-        >>> len(stream2)
-        6
-        >>> stream2[0].duration.quarterLength
-        10.0
-        >>> stream2[1].duration.quarterLength # all note durs are 10
-        10.0
-        >>> stream2[-1].duration.quarterLength # or extend to end of stream
-        1.0
-        >>> stream2.duration.quarterLength
-        41.0
-        >>> stream2[-1].offset
-        40.0
-
-        OMIT_FROM_DOCS
-        TODO: Chris; what file is testFiles.ALL[2]?? 
-        
-#        >>> from music21.musicxml import testFiles
-#        >>> from music21 import converter
-#        >>> mxString = testFiles.ALL[2] # has dynamics
-#        >>> a = converter.parse(mxString)
-#        >>> b = a.flat.extendDuration(dynamics.Dynamic)    
-        '''
-    
-        if not inPlace: # make a copy
-            returnObj = deepcopy(self)
-        else:
-            returnObj = self
-
-        # Should we do this?  or just return an exception if not there.
-        # this cannot work unless we use a sorted representation
-        returnObj = returnObj.sorted
-
-        qLenTotal = returnObj.duration.quarterLength
-        elements = []
-        for element in returnObj.getElementsByClass(objName):
-            if not hasattr(element, 'duration'):
-                raise StreamException('can only process objects with duration attributes')
-            if element.duration is None:
-                element.duration = duration.Duration()
-            elements.append(element)
-    
-        #print elements[-1], qLenTotal, elements[-1].duration
-        # print _MOD, elements
-        for i in range(len(elements)-1):
-            #print i, len(elements)
-            span = elements[i+1].getOffsetBySite(self) - elements[i].getOffsetBySite(self)
-            elements[i].duration.quarterLength = span
-    
-        # handle last element
-        #print elements[-1], qLenTotal, elements[-1].duration
-        elements[-1].duration.quarterLength = (qLenTotal -
-                    elements[-1].getOffsetBySite(self))
-        #print elements[-1], elements[-1].duration    
-        return returnObj
-    
-
-
-    def stripTies(self, inPlace=False, matchByPitch=False,
-         retainContainers=False):
-        '''Find all notes that are tied; remove all tied notes, then make the first of the tied notes have a duration equal to that of all tied 
-        constituents. Lastly, remove the formerly-tied notes.
-
-        This method can be used on Stream and Stream subclasses. When used on a Score, Parts and Measures are retained. 
-
-        If `retainContainers` is False (by default), this method only returns Note objects; Measures and other structures are stripped from the Stream. Set `retainContainers` to True to remove ties from a :class:`~music21.part.Part` Stream that contains :class:`~music21.stream.Measure` Streams, and get back a multi-Measure structure.
-
-        Presently, this only works if tied notes are sequentual; ultimately
-        this will need to look at .to and .from attributes (if they exist)
-
-        In some cases (under makeMeasures()) a continuation note will not have a 
-        Tie object with a stop attribute set. In that case, we need to look
-        for sequential notes with matching pitches. The matchByPitch option can 
-        be used to use this technique. 
-
-        >>> a = Stream()
-        >>> n = note.Note()
-        >>> n.quarterLength = 6
-        >>> a.append(n)
-        >>> m = a.makeMeasures()
-        >>> m = m.makeTies()
-        >>> len(m.flat.notes)
-        2
-        >>> m = m.stripTies()
-        >>> len(m.flat.notes)
-        1
-        >>> 
-        '''
-        #environLocal.printDebug(['calling stripTies'])
-        if not inPlace: # make a copy
-            returnObj = deepcopy(self)
-        else:
-            returnObj = self
-
-        if returnObj.hasPartLikeStreams():
-            for p in returnObj.getElementsByClass('Part'):
-                # already copied if necessary; edit in place
-                # when handling a score, retain containers should be true
-                p.stripTies(inPlace=True, matchByPitch=matchByPitch,
-                            retainContainers=True)
-            return returnObj # exit
-
-        # not sure if this must be sorted
-        # but: tied notes must be in consecutive order
-        #  returnObj = returnObj.sorted
-        notes = returnObj.flat.notes
-
-        posConnected = [] # temporary storage for index of tied notes
-        posDelete = [] # store deletions to be processed later
-
-        for i in range(len(notes)):
-            endMatch = None # can be True, False, or None
-            n = notes[i]
-            if i > 0: # get i and n for the previous value
-                iLast = i-1
-                nLast = notes[iLast]
-            else:
-                iLast = None
-                nLast = None
-
-            # see if we have a tie and it is started
-            # a start typed tie may not be a true start tie
-            if (hasattr(n, 'tie') and n.tie is not None and 
-                n.tie.type == 'start'):
-                # find a true start, add to known connected positions
-                if iLast is None or iLast not in posConnected:
-                    posConnected = [i] # reset list with start
-                # find a continuation: the last note was a tie      
-                # start and this note is a tie start (this may happen)
-                elif iLast in posConnected:
-                    posConnected.append(i)
-                # a connection has been started or continued, so no endMatch
-                endMatch = False 
-
-            elif (hasattr(n, 'tie') and n.tie is not None and 
-                n.tie.type == 'continue'):
-                # a continue always implies a connection
-                posConnected.append(i)
-                endMatch = False 
-
-            # establish end condition
-            if endMatch is None: # not yet set, not a start or continue
-                # ties tell us when the are ended
-                if (hasattr(n, 'tie') and n.tie is not None 
-                    and n.tie.type == 'stop'):
-                    endMatch = True
-                # if we cannot find a stop tie, see if last note was connected
-                # and this and the last note are the same pitch; this assumes 
-                # that connected and same pitch value is tied; this is not
-                # frequently the case
-                elif matchByPitch:
-                    # find out if the the last index is in position connected
-                    # if the pitches are the same for each note
-                    if (nLast is not None and iLast in posConnected 
-                        and hasattr(nLast, "pitch") and hasattr(n, "pitch")
-                        and nLast.pitch == n.pitch):
-                        endMatch = True
-
-            # process end condition
-            if endMatch:
-                posConnected.append(i) # add this last position
-                if len(posConnected) < 2:
-                    # an open tie, not connected to anything
-                    # should be an error; presently, just skipping
-                    #raise StreamException('cannot consolidate ties when only one tie is present', notes[posConnected[0]])
-                    environLocal.printDebug(['cannot consolidate ties when only one tie is present', notes[posConnected[0]]])
-                    posConnected = [] 
-                    continue
-
-                # get sum of durations for all nots
-                # do not include first; will add to later; do not delete
-                durSum = 0
-                for q in posConnected[1:]: # all but the first
-                    durSum += notes[q].quarterLength
-                    posDelete.append(q) # store for deleting later
-                # dur sum should always be greater than zero
-                if durSum == 0:
-                    raise StreamException('aggregated ties have a zero duration sum')
-                # change the duration of the first note to be self + sum
-                # of all others
-                qLen = notes[posConnected[0]].quarterLength
-                notes[posConnected[0]].quarterLength = qLen + durSum
-
-                # set tie to None on first note
-                notes[posConnected[0]].tie = None
-                posConnected = [] # resset to empty
-
-        # all results have been processed                    
-        # presently removing from notes, not resultObj, as index positions
-        # in result object may not be the same
-        posDelete.reverse() # start from highest and go down
-
-        if retainContainers:
-            for i in posDelete:
-                #environLocal.printDebug(['removing note', notes[i]])
-                # get the obj ref
-                nTarget = notes[i]
-                # go through each container and find the note to delete
-                # note: this assumes the container is Measure
-                # TODO: this is where we need a recursive container Generator out
-                for sub in reversed(returnObj.getElementsByClass(Measure)):
-                    try:
-                        i = sub.index(nTarget)
-                    except ValueError:
-                        continue
-                    junk = sub.pop(i)
-                    # get a new note
-                    # we should not continue searching Measures
-                    break 
-            return returnObj
-
-        else:
-            for i in posDelete:
-                # removing the note from notes
-                junk = notes.pop(i)
-            return notes
-
-
-    #---------------------------------------------------------------------------
-
-    def sort(self):
-        '''Sort this Stream in place by offset, as well as by the standard class sort order.
-
-        >>> from music21 import *
-        >>> n1 = note.Note('a')
-        >>> n2 = note.Note('b')
-        >>> s = stream.Stream()
-        >>> s.autoSort = False
-        >>> s.insert(100, n2)
-        >>> s.insert(0, n1) # now a has a lower offset by higher index
-        >>> [n.name for n in s]
-        ['B', 'A']
-        >>> s.sort()
-        >>> [n.name for n in s]
-        ['A', 'B']
-        '''
-        self._elements.sort(
-            cmp=lambda x,y: cmp(
-                x.getOffsetBySite(self), y.getOffsetBySite(self)
-                ) or cmp(x.priority, y.priority) or 
-                cmp(x.classSortOrder, y.classSortOrder)
-            )
-        self._endElements.sort(
-            cmp=lambda x,y: cmp(x.priority, y.priority) or 
-                cmp(x.classSortOrder, y.classSortOrder)
-            )
-        # as sorting changes order, elements have changed 
-        self._elementsChanged()
-        self.isSorted = True
-
-
-    def _getSorted(self):
-        # get a shallow copy of elements list
-        post = copy.copy(self._elements) # already a copy
-#         post.sort(cmp=lambda x,y: cmp(x.getOffsetBySite(self),
-#             y.getOffsetBySite(self)) or 
-#             cmp(x.priority, y.priority) or 
-#             cmp(x.classSortOrder, y.classSortOrder)
-#             )
-        # get a shallow copy of the Stream itself
-        newStream = copy.copy(self)
-        # assign directly to _elements, as we do not need to call 
-        # _elementsChanged()
-        newStream._elements = post
-        for e in post:
-            e.addLocation(newStream, e.getOffsetBySite(self))
-            # need to explicitly set parent
-            e.parent = newStream 
-#         newStream.isSorted = True
-
-        # now just sort this stream in place; this will update the 
-        # isSorted attribute
-        newStream.sort()
-        return newStream
-    
-    sorted = property(_getSorted, doc='''
-        Returns a new Stream where all the elements are sorted according to offset time, then
-        priority, then classSortOrder (so that, for instance, a Clef at offset 0 appears before
-        a Note at offset 0)
-        
-        if this Stream is not flat, then only the highest elements are sorted.  To sort all,
-        run myStream.flat.sorted
-        
-        For instance, here is an unsorted Stream
-        
-        >>> from music21 import *
-        >>> s = stream.Stream()
-        >>> s.autoSort = False # if true, sorting is automatic
-        >>> s.insert(1, note.Note("D"))
-        >>> s.insert(0, note.Note("C"))
-        >>> s.show('text')
-        {1.0} <music21.note.Note D>
-        {0.0} <music21.note.Note C>
-        
-        But a sorted version of the Stream puts the C first:
-        
-        >>> s.sorted.show('text')
-        {0.0} <music21.note.Note C>
-        {1.0} <music21.note.Note D>
-        
-        While the original stream remains unsorted:
-        
-        >>> s.show('text')
-        {1.0} <music21.note.Note D>
-        {0.0} <music21.note.Note C>
-        
-        OMIT_FROM_DOCS
-        >>> s = stream.Stream()
-        >>> s.autoSort = False
-        >>> s.repeatInsert(note.Note("C#"), [0, 2, 4])
-        >>> s.repeatInsert(note.Note("D-"), [1, 3, 5])
-        >>> s.isSorted
-        False
-        >>> g = ""
-        >>> for myElement in s:
-        ...    g += "%s: %s; " % (myElement.offset, myElement.name)
-        >>> g
-        '0.0: C#; 2.0: C#; 4.0: C#; 1.0: D-; 3.0: D-; 5.0: D-; '
-        >>> y = s.sorted
-        >>> y.isSorted
-        True
-        >>> g = ""
-        >>> for myElement in y:
-        ...    g += "%s: %s; " % (myElement.offset, myElement.name)
-        >>> g
-        '0.0: C#; 1.0: D-; 2.0: C#; 3.0: D-; 4.0: C#; 5.0: D-; '
-        >>> farRight = note.Note("E")
-        >>> farRight.priority = 5
-        >>> farRight.offset = 2.0
-        >>> y.insert(farRight)
-        >>> g = ""
-        >>> for myElement in y:
-        ...    g += "%s: %s; " % (myElement.offset, myElement.name)
-        >>> g
-        '0.0: C#; 1.0: D-; 2.0: C#; 3.0: D-; 4.0: C#; 5.0: D-; 2.0: E; '
-        >>> z = y.sorted
-        >>> g = ""
-        >>> for myElement in z:
-        ...    g += "%s: %s; " % (myElement.offset, myElement.name)
-        >>> g
-        '0.0: C#; 1.0: D-; 2.0: C#; 2.0: E; 3.0: D-; 4.0: C#; 5.0: D-; '
-        >>> z[2].name, z[3].name
-        ('C#', 'E')
-
-
-        ''')        
-
-        
-    def _getFlatOrSemiFlat(self, retainContainers):
-        '''The `retainContainers` option, if True, returns a semiFlat version: containers are not discarded in flattening.
-        '''
-        # if already flat, could just return a shallow copy?
-#         if self.isFlat == True:
-#             return self
-#         environLocal.printDebug(['_getFlatOrSemiFlat: break1: self', self, 'self.parent', self.parent])       
-
-        # this copy will have a shared locations object
-        # not that copy.copy() in some cases seems to not cause secondary
-        # problems that self.__class__() does
-        sNew = copy.copy(self)
-        #sNew = self.__class__()
-
-        # storing .elements in here necessitates
-        # create a new, independent cache instance in the flat representation
-        sNew._cache = common.defHash()
-        sNew._elements = []
-        sNew._endElements = []
-        sNew._elementsChanged()
-
-        #environLocal.printDebug(['_getFlatOrSemiFlat(), sNew id', id(sNew)])
-        for e in self._elements:
-            # check for stream instance instead
-            # if this element is a Stream
-            if hasattr(e, "elements"): # recurse time:
-                recurseStreamOffset = e.getOffsetBySite(self)
-                if retainContainers is True: # semiFlat
-                    #environLocal.printDebug(['_getFlatOrSemiFlat(), retaining containers, storing element:', e])
-
-                    # this will change the parent of e to be sNew, previously
-                    # this was the parent was the caller; thus, the parent here
-                    # should not be set
-                    sNew.insert(recurseStreamOffset, e, setParent=False)
-                    recurseStream = e.semiFlat
-                else:
-                    recurseStream = e.flat
-                
-                #environLocal.printDebug("recurseStreamOffset: " + str(e.id) + " " + str(recurseStreamOffset))
-                # recurse Stream is the flat or semiFlat contents of a Stream
-                # contained within the caller
-                for subEl in recurseStream:
-                    oldOffset = subEl.getOffsetBySite(recurseStream)
-                    sNew.insert(oldOffset + recurseStreamOffset, subEl)
-            # if element not a stream
-            else:
-                # insert into new stream at offset in old stream
-                sNew.insert(e.getOffsetBySite(self), e)
-    
-        # highest time elements should never be Streams
-        for e in self._endElements:
-            sNew.storeAtEnd(e)
-
-        sNew.isFlat = True
-        # here, we store the source stream from which this stream was derived
-        # TODO: this should probably be a weakref
-        sNew.flattenedRepresentationOf = self #common.wrapWeakref(self)
-
-#         environLocal.printDebug(['_getFlatOrSemiFlat: break2: self', self, 'self.parent', self.parent])       
-
-        return sNew
-    
-
-    def _getFlat(self):
-        '''
-        Returns a new Stream where no elements nest within other elements
-        
-        >>> s = Stream()
-        >>> s.autoSort = False
-        >>> s.repeatInsert(note.Note("C#"), [0, 2, 4])
-        >>> s.repeatInsert(note.Note("D-"), [1, 3, 5])
-        >>> s.isSorted
-        False
-        >>> g = ""
-        >>> for myElement in s:
-        ...    g += "%s: %s; " % (myElement.offset, myElement.name)
-        >>> g
-        '0.0: C#; 2.0: C#; 4.0: C#; 1.0: D-; 3.0: D-; 5.0: D-; '
-        >>> y = s.sorted
-        >>> y.isSorted
-        True
-        >>> g = ""
-        >>> for myElement in y:
-        ...    g += "%s: %s; " % (myElement.offset, myElement.name)
-        >>> g
-        '0.0: C#; 1.0: D-; 2.0: C#; 3.0: D-; 4.0: C#; 5.0: D-; '
-
-        >>> q = Stream()
-        >>> for i in range(5):
-        ...   p = Stream()
-        ...   p.repeatInsert(music21.Music21Object(), range(5))
-        ...   q.insert(i * 10, p) 
-        >>> len(q)
-        5
-        >>> qf = q.flat
-        >>> len(qf)        
-        25
-        >>> qf[24].offset
-        44.0
-
-        OMIT_FROM_DOCS
-        >>> r = Stream()
-        >>> for j in range(5):
-        ...   q = Stream()
-        ...   for i in range(5):
-        ...      p = Stream()
-        ...      p.repeatInsert(music21.Music21Object(), range(5))
-        ...      q.insert(i * 10, p) 
-        ...   r.insert(j * 100, q)
-        >>> len(r)
-        5
-        >>> len(r.flat)
-        125
-        >>> r.flat[124].offset
-        444.0
-        '''
-        return self._getFlatOrSemiFlat(retainContainers = False)
-
-    flat = property(_getFlat, 
-        doc='''Return a new Stream that has all sub-container flattened within.
-        ''')
-
-
-    def _getSemiFlat(self):
-        return self._getFlatOrSemiFlat(retainContainers = True)
-
-
-    semiFlat = property(_getSemiFlat, doc='''
-        Returns a flat-like Stream representation. Stream sub-classed containers, such as Measure or Part, are retained in the output Stream, but positioned at their relative offset. 
-        ''')
-
-
-    def _yieldElementsDownward(self, excludeNonContainers=True):
-        '''Yield all containers (Stream subclasses), including self, and going downward.
-        '''
-        yield self
-        # using indices so as to not to create an iterator and new locations/parents
-        for i in range(len(self._elements)):
-            # not using __getitem__, also to avoid new locations/parents
-            e = self._elements[i]
-            if hasattr(e, 'elements'):
-                # this returns a generator, so need to iterate over it
-                # to get results
-                for y in e._yieldElementsDownward(
-                        excludeNonContainers=excludeNonContainers):
-                    yield y
-            # its an element on the Stream that is not a Stream
-            else:
-                if not excludeNonContainers:
-                    yield e
-
-
-    def _yieldElementsUpward(self, memo, excludeNonContainers=True, 
-                             skipDuplicates=True):
-        '''Yield all containers (Stream subclasses), including self, and going upward.
-
-        Note: on first call, a new, fresh memo list must be provided; otherwise, values are retained from one call to the next.
-        '''
-        if id(self) not in memo:
-            yield self
-            #environLocal.printDebug(['memoing:', self, memo])
-            if skipDuplicates:
-                memo.append(id(self))
-
-        # may need to make sure that parent is correctly assigned
-        p = self.parent
-        # if a parent exists, its always a stream!
-        if p != None and hasattr(p, 'elements'):
-            # using indices so as to not to create an iterator and new locations/parents
-            # here we access the private _elements, again: no iterator
-            for i in range(len(p._elements)):
-                # not using __getitem__, also to avoid new locations/parents
-                e = p._elements[i]
-                #environLocal.printDebug(['examining elements:', e])
-
-                # not a Stream; may or may not have a parent;
-                # its possible that it may have parent not identified elsewhere
-                if not hasattr(e, 'elements'):
-                    if not excludeNonContainers:
-                        if id(e) not in memo:
-                            yield e
-                            if skipDuplicates:
-                                memo.append(id(e))
-
-                # for each element in the parent that is a Stream, 
-                # look at the parents
-                # if the parents are a Stream, recurse
-                elif (hasattr(e, 'elements') and e.parent != None 
-                    and hasattr(e.parent, 'elements')):
-
-                    # this returns a generator, so need to iterate over it
-                    # to get results
-                    # e.parent will be yielded at top of recurse
-                    for y in e.parent._yieldElementsUpward(memo,
-                            skipDuplicates=skipDuplicates, 
-                            excludeNonContainers=excludeNonContainers):
-                        yield y
-                    # here, we have found a container at the same level of
-                    # the caller; since it is a Stream, we yield
-                    # caller is contained in the parent; if e is self, skip
-                    if id(e) != id(self): 
-                        if id(e) not in memo:
-                            yield e
-                            if skipDuplicates:
-                                memo.append(id(e))
-
-    #---------------------------------------------------------------------------
-    # duration and offset methods and properties
-    
-    def _getHighestOffset(self):
-        '''
-        >>> p = Stream()
-        >>> p.repeatInsert(note.Note("C"), range(5))
-        >>> p.highestOffset
-        4.0
-        '''
-        if self._cache["HighestOffset"] is not None:
-            pass # return cache unaltered
-        elif len(self._elements) == 0:
-            self._cache["HighestOffset"] = 0.0
-        elif self.isSorted is True:
-            eLast = self._elements[-1]
-            self._cache["HighestOffset"] = eLast.getOffsetBySite(self) 
-        else: # iterate through all elements
-            max = None
-            for e in self._elements:
-                candidateOffset = e.getOffsetBySite(self)
-                if max is None or candidateOffset > max:
-                    max = candidateOffset
-            self._cache["HighestOffset"] = max
-        return self._cache["HighestOffset"]
-
-    highestOffset = property(_getHighestOffset, 
-        doc='''Get start time of element with the highest offset in the Stream.
-        Note the difference between this property and highestTime
-        which gets the end time of the highestOffset
-
-        >>> stream1 = Stream()
-        >>> for offset in [0, 4, 8]:
-        ...     n = note.WholeNote('G#')
-        ...     stream1.insert(offset, n)
-        >>> stream1.highestOffset
-        8.0
-        >>> stream1.highestTime
-        12.0
-        ''')
-
-    def _getHighestTime(self):
-        '''returns the largest offset plus duration.
-      
-        >>> n = note.Note('C#')
-        >>> n.quarterLength = 3
-
-        >>> q = Stream()
-        >>> for i in [20, 0, 10, 30, 40]:
-        ...    p = Stream()
-        ...    p.repeatInsert(n, [0, 1, 2, 3, 4])
-        ...    q.insert(i, p) # insert out of order
-        >>> len(q.flat)
-        25
-        >>> q.highestTime # this works b/c the component Stream has an duration
-        47.0
-        >>> r = q.flat
-        
-        Make sure that the cache really is empty
-        >>> r._cache['HighestTime']
-        >>> r.highestTime # 44 + 3
-        47.0
-        '''
-#         environLocal.printDebug(['_getHighestTime', 'isSorted', self.isSorted, self])
-        if self._cache["HighestTime"] is not None:
-            pass # return cache unaltered
-        elif len(self._elements) == 0:
-            self._cache["HighestTime"] = 0.0
-            return 0.0
-        elif self.isSorted is True:
-            eLast = self._elements[-1]
-            if hasattr(eLast, "duration") and hasattr(eLast.duration,
-                    "quarterLength"):
-                self._cache["HighestTime"] = (eLast.getOffsetBySite(self) + 
-                    eLast.duration.quarterLength)
-            else:
-                self._cache["HighestTime"] = eLast.getOffsetBySite(self)
-        else:
-            max = None
-            for e in self._elements:
-                if hasattr(e, "duration") and hasattr(e.duration, 
-                        "quarterLength"):
-                    candidateOffset = (e.getOffsetBySite(self) + 
-                                 e.duration.quarterLength)
-                else:
-                    candidateOffset = e.getOffsetBySite(self)
-                if max is None or candidateOffset > max :
-                    max = candidateOffset
-            self._cache["HighestTime"] = max
-
-        return self._cache["HighestTime"]
-
-    
-    highestTime = property(_getHighestTime, doc='''
-        Returns the maximum of all Element offsets plus their Duration 
-        in quarter lengths. This value usually represents the last 
-        "release" in the Stream.
-
-        Stream.duration is usually equal to the highestTime 
-        expressed as a Duration object, but it can be set separately 
-        for advanced operations.
-
-        Example insert a dotted quarter at positions 0, 1, 2, 3, 4:
-
-        >>> n = note.Note('A-')
-        >>> n.quarterLength = 3
-        >>> p1 = Stream()
-        >>> p1.repeatInsert(n, [0, 1, 2, 3, 4])
-        >>> p1.highestTime # 4 + 3
-        7.0
-        ''')
-
-    
-    def _getLowestOffset(self):
-        '''
-        >>> p = Stream()
-        >>> p.repeatInsert(None, range(5))
-        >>> q = Stream()
-        >>> q.repeatInsert(p, range(0,50,10))
-        >>> len(q.flat)        
-        25
-        >>> q.lowestOffset
-        0.0
-        >>> r = Stream()
-        >>> r.repeatInsert(q, range(97, 500, 100))
-        >>> len(r.flat)
-        125
-        >>> r.lowestOffset
-        97.0
-        '''
-        if self._cache["LowestOffset"] is not None:
-            pass # return cache unaltered
-        elif len(self._elements) == 0:
-            self._cache["LowestOffset"] = 0.0
-        elif self.isSorted is True:
-            eFirst = self._elements[0]
-            self._cache["LowestOffset"] = eFirst.getOffsetBySite(self) 
-        else: # iterate through all elements
-            min = None
-            for e in self._elements:
-                candidateOffset = e.getOffsetBySite(self) 
-                if min is None or candidateOffset < min:
-                    min = candidateOffset
-            self._cache["LowestOffset"] = min
-
-            #environLocal.printDebug(['_getLowestOffset: iterated elements', min])
-
-        return self._cache["LowestOffset"]
-
-
-    lowestOffset = property(_getLowestOffset, doc='''
-        Get the start time of the Element with the lowest offset in the Stream.        
-
-        >>> stream1 = Stream()
-        >>> for x in range(3,5):
-        ...     n = note.Note('G#')
-        ...     stream1.insert(x, n)
-        ...
-        >>> stream1.lowestOffset
-        3.0
-        
-        If the Stream is empty, then the lowest offset is 0.0:
-                
-        >>> stream2 = Stream()
-        >>> stream2.lowestOffset
-        0.0
-
-        ''')
-
-    def _getDuration(self):
-        '''
-        Gets the duration of the ElementWrapper (if separately set), but
-        normal returns the duration of the component object if available, otherwise
-        returns None.
-
-        '''
-
-        if self._unlinkedDuration is not None:
-            return self._unlinkedDuration
-        elif self._cache["Duration"] is not None:
-            return self._cache["Duration"]
-        else:
-            self._cache["Duration"] = duration.Duration()
-            self._cache["Duration"].quarterLength = self.highestTime
-            return self._cache["Duration"]
-
-
-
-    def _setDuration(self, durationObj):
-        '''
-        Set the total duration of the Stream independently of the highestTime  
-        of the stream.  Useful to define the scope of the stream as independent
-        of its constituted elements.
-        
-        If set to None, then the default behavior of computing automatically from highestTime is reestablished.
-        '''
-        if (isinstance(durationObj, music21.duration.DurationCommon)):
-            self._unlinkedDuration = durationObj
-        elif (durationObj is None):
-            self._unlinkedDuration = None
-        else:
-            # need to permit Duration object assignment here
-            raise Exception, 'this must be a Duration object, not %s' % durationObj
-
-    duration = property(_getDuration, _setDuration, doc='''
-        Returns the total duration of the Stream, from the beginning of the stream until the end of the final element.
-        May be set independently by supplying a Duration object.
-    
-        >>> a = Stream()
-        >>> q = note.QuarterNote()
-        >>> a.repeatInsert(q, [0,1,2,3])
-        >>> a.highestOffset
-        3.0
-        >>> a.highestTime
-        4.0
-        >>> a.duration.quarterLength
-        4.0
-        
-        >>> # Advanced usage: overriding the duration
-        >>> newDuration = duration.Duration("half")
-        >>> newDuration.quarterLength
-        2.0
-    
-        >>> a.duration = newDuration
-        >>> a.duration.quarterLength
-        2.0
-        >>> a.highestTime # unchanged
-        4.0
-        ''')
-
-
-
-    #---------------------------------------------------------------------------
-    # Metadata access
-
-    def _getMetadata(self):
-        '''
-        >>> a = Stream()
-        >>> a.metadata = metadata.Metadata()
-        '''
-        mdList = self.getElementsByClass(metadata.Metadata)
-        # only return clefs that have offset = 0.0 
-        mdList = mdList.getElementsByOffset(0)
-        if len(mdList) == 0:
-            return None
-        else:
-            return mdList[0]    
-    
-    def _setMetadata(self, metadataObj):
-        '''
-        >>> from music21 import *
-        >>> a = stream.Stream()
-        >>> a.metadata = metadata.Metadata()
-        '''
-        oldMetadata = self._getMetadata()
-        if oldMetadata is not None:
-            environLocal.printDebug(['removing old metadata', oldMetadata])
-            junk = self.pop(self.index(oldMetadata))
-
-        if metadataObj != None and isinstance(metadataObj, metadata.Metadata):
-            self.insert(0, metadataObj)
-
-    metadata = property(_getMetadata, _setMetadata, 
-        doc = '''Get or set the :class:`~music21.metadata.Metadata` object found at offset zero for this Stream.
-
-        >>> s = Stream()
-        >>> s.metadata = metadata.Metadata()
-        >>> s.metadata.composer = 'frank'
-        >>> s.metadata.composer
-        'frank'
-        ''')    
-
-    #---------------------------------------------------------------------------
-    # these methods override the behavior inherited from base.py
-
-    def _getMeasureOffset(self):
-        # this normally returns the offset of this object in its container
-        # for now, simply return the offset
-        return self.getOffsetBySite(self.parent)
-
-    def _getBeat(self):
-        # this normally returns the beat within a measure; here, it could
-        # be beats from the beginning?
-        return None
-
-    beat = property(_getBeat)  
-
-    def _getBeatStr(self):
-        return None
-
-    beatStr = property(_getBeatStr)
-  
-    def _getBeatDuration(self):
-        # this returns the duration of the active beat
-        return None
-
-    beatDuration = property(_getBeatDuration)
-  
-    def _getBeatStrength(self):
-        # this returns the accent weight of the active beat
-        return None
-
-    beatStrength = property(_getBeatStrength)
-
-
-    #---------------------------------------------------------------------------
-    # transformations
-
-    def transpose(self, value, inPlace=False, 
-        classFilterList=['Note', 'Chord']):
-        '''Transpose all specified classes in the 
-        Stream by the 
-        user-provided value. If the value is an integer, the 
-        transposition is treated in half steps. If the value is 
-        a string, any Interval string specification can be 
-        provided.
-
-        returns a new Stream by default, but if the
-        optional "inPlace" key is set to True then
-        it modifies pitches in place.
-
-        >>> aInterval = interval.Interval('d5')
-        
-        >>> from music21 import corpus
-        >>> aStream = corpus.parseWork('bach/bwv324.xml')
-        >>> part = aStream[0]
-        >>> aStream[0].pitches[:10]
-        [B4, D5, B4, B4, B4, B4, C5, B4, A4, A4]
-        >>> bStream = aStream[0].flat.transpose('d5')
-        >>> bStream.pitches[:10]
-        [F5, A-5, F5, F5, F5, F5, G-5, F5, E-5, E-5]
-        >>> aStream[0].pitches[:10]
-        [B4, D5, B4, B4, B4, B4, C5, B4, A4, A4]
-        >>> cStream = bStream.flat.transpose('a4')
-        >>> cStream.pitches[:10]
-        [B5, D6, B5, B5, B5, B5, C6, B5, A5, A5]
-        
-        >>> cStream.flat.transpose(aInterval, inPlace=True)
-        >>> cStream.pitches[:10]
-        [F6, A-6, F6, F6, F6, F6, G-6, F6, E-6, E-6]
-        '''
-        # only change the copy
-        if not inPlace:
-            post = copy.deepcopy(self)
-        else:
-            post = self
-#         for p in post.pitches: # includes chords
-#             # do inplace transpositions on the deepcopy
-#             p.transpose(value, inPlace=True)            
-
-        for e in post.getElementsByClass(classFilterList=classFilterList): 
-            e.transpose(value, inPlace=True)            
-
-
-        if not inPlace:
-            return post
-        else:       
-            return None
-
-
-    def scaleOffsets(self, scalar, anchorZero='lowest', 
-            anchorZeroRecurse=None, inPlace=True):
-        '''Scale all offsets by a provided scalar. Durations are not altered. 
-
-        To augment or diminish a Stream, see the :meth:`~music21.stream.Stream.augmentOrDiminish` method. 
-
-        The `anchorZero` parameter determines if and/or where the zero offset is established for the set of offsets in this Stream before processing. Offsets are shifted to make either the lower or upper values the new zero; then offsets are scaled; then the shifts are removed. Accepted values are None (no offset shifting), "lowest", or "highest". 
-
-        The `anchorZeroRecurse` parameter determines the anchorZero for all embedded Streams, and Streams embedded within those Streams. If the lowest offset in an embedded Stream is non-zero, setting this value to None will a the space between the start of that Stream and the first element to be scaled. If the lowest offset in an embedded Stream is non-zero, setting this value to 'lowest' will not alter the space between the start of that Stream and the first element to be scaled. 
-
-        To shift all the elements in a Stream, see the :meth:`~music21.stream.Stream.shiftElements` method. 
-
-        >>> from music21 import note
-        >>> n = note.Note()
-        >>> n.quarterLength = 2
-        >>> s = Stream()
-        >>> s.repeatAppend(n, 20)
-        '''
-
-        # if we have offsets at 0, 2, 4
-        # we scale by 2, getting offsets at 0, 4, 8
-
-        # compare to offsets at 10, 12, 14
-        # we scale by 2; if we do not anchor at lower, we get 20, 24, 28
-        # if we anchor, we get 10, 14, 18
-
-        if not scalar > 0:
-            raise StreamException('scalar must be greater than zero')
-
-        if not inPlace: # make a copy
-            returnObj = deepcopy(self)
-        else:
-            returnObj = self
-
-        # first, get the offset shift requested
-        if anchorZero in ['lowest']:
-            offsetShift = returnObj.lowestOffset
-        elif anchorZero in ['highest']:
-            offsetShift = returnObj.highestOffset        
-        elif anchorZero in [None]:
-            offsetShift = 0
-        else:
-            raise StreamException('an achorZero value of %s is not accepted' % anchorZero)
-
-        for e in returnObj._elements:
-
-            # subtract the offset shift (and lowestOffset of 80 becomes 0)
-            # then apply the scalar
-            o = (e.getOffsetBySite(returnObj) - offsetShift) * scalar
-            # after scaling, return the shift taken away
-            o += offsetShift
-
-            #environLocal.printDebug(['changng offset', o, scalar, offsetShift])
-
-            e.setOffsetBySite(returnObj, o) # reassign
-            # need to look for embedded Streams, and call this method
-            # on them, with inPlace == True, as already copied if 
-            # inPlace is != True
-            if hasattr(e, "elements"): # recurse time:
-                e.scaleOffsets(scalar, anchorZero=anchorZeroRecurse, anchorZeroRecurse=anchorZeroRecurse,
-                inPlace=True)
-
-        returnObj._elementsChanged() 
-        return returnObj
-
-
-    def scaleDurations(self, scalar, inPlace=True):
-        '''Scale all durations by a provided scalar. Offsets are not modified.
-
-        To augment or diminish a Stream, see the :meth:`~music21.stream.Stream.augmentOrDiminish` method. 
-
-        '''
-        if not scalar > 0:
-            raise StreamException('scalar must be greater than zero')
-        if not inPlace: # make a copy
-            returnObj = deepcopy(self)
-        else:
-            returnObj = self
-
-        for e in returnObj._elements:
-            # check if its a Stream, first, as duration is dependent
-            # and do not want to override
-            if hasattr(e, "elements"): # recurse time:
-                e.scaleDurations(scalar)
-            elif hasattr(e, 'duration'):
-                if e.duration != None:
-                    # inPlace is True as a  copy has already been made if nec
-                    e.duration.augmentOrDiminish(scalar, inPlace=True)
-
-        returnObj._elementsChanged() 
-        return returnObj
-
-
-    def augmentOrDiminish(self, scalar, inPlace=False):
-        '''Scale this Stream by a provided numerical scalar. A scalar of .5 is half the durations and relative offset positions; a scalar of 2 is twice the durations and relative offset positions.
-    
-        If `inPlace` is True, the alteration will be made to the calling object. Otherwise, a new Stream is returned. 
-
-
-        >>> from music21 import *
-        >>> s = stream.Stream()
-        >>> n = note.Note()
-        >>> s.repeatAppend(n, 10)
-        >>> s.highestOffset, s.highestTime  
-        (9.0, 10.0)
-        >>> s1 = s.augmentOrDiminish(2)
-        >>> s1.highestOffset, s1.highestTime
-        (18.0, 20.0)
-        >>> s1 = s.augmentOrDiminish(.5)
-        >>> s1.highestOffset, s1.highestTime
-        (4.5, 5.0)
-        '''
-        if not scalar > 0:
-            raise StreamException('scalar must be greater than zero')
-        if not inPlace: # make a copy
-            returnObj = deepcopy(self)
-        else:
-            returnObj = self
-
-        # inPlace is True as a copy has already been made if nec
-        returnObj.scaleOffsets(scalar=scalar, anchorZero='lowest', 
-            anchorZeroRecurse=None, inPlace=True)
-        returnObj.scaleDurations(scalar=scalar, inPlace=True)
-        returnObj._elementsChanged() 
-
-        # do not need to call elements changed, as called in sub methods
-        return returnObj
-
-
-    def quantize(self, quarterLengthDivisors=[4, 3], 
-            processOffsets=True, processDurations=False):
-        '''Quantize time values in this Stream by snapping offsets and/or durations to the nearest multiple of a quarter length value given as one or more divisors of 1 quarter length. The quantized value found closest to a divisor multiple will be used.
-
-        The `quarterLengthDivisors` provides a flexible way to provide quantization settings. For example, [2] will snap all events to eighth note grid. [4, 3] will snap events to sixteenth notes and eighth note triplets, whichever is closer. [4, 6] will snap events to sixteenth notes and sixteenth note triplets. 
-
-        >>> from music21 import *
-        >>> n = note.Note()
-        >>> n.quarterLength = .49
-        >>> s = stream.Stream()
-        >>> s.repeatInsert(n, [0.1, .49, .9, 1.51])
-        >>> s.quantize([4], processOffsets=True, processDurations=True)
-        >>> [e.offset for e in s]
-        [0.0, 0.5, 1.0, 1.5]
-        >>> [e.duration.quarterLength for e in s]
-        [0.5, 0.5, 0.5, 0.5]
-        '''
-        # this presently is not trying to avoid overlaps that
-        # result from quantization; this may be necessary
-
-        def bestMatch(target, divisors):
-            found = []
-            for div in divisors:
-                match, error = common.nearestMultiple(target, (1.0/div))
-                found.append((error, match)) # reverse for sorting
-            # get first, and leave out the error
-            return sorted(found)[0][1]
-
-        # if we have a min of .25 (sixteenth)
-        quarterLengthMin = quarterLengthDivisors[0]
-        for e in self._elements:
-            if processOffsets:
-                o = e.getOffsetBySite(self)
-                oNew = bestMatch(o, quarterLengthDivisors)
-                #oNew = common.nearestMultiple(o, quarterLengthMin)
-                e.setOffsetBySite(self, oNew)
-            if processDurations:
-                if e.duration != None:
-                    ql = e.duration.quarterLength
-                    qlNew = bestMatch(ql, quarterLengthDivisors)
-                    #qlNew = common.nearestMultiple(ql, quarterLengthMin)
-                    e.duration.quarterLength = qlNew
-
-    #---------------------------------------------------------------------------
-    # slicing and recasting a note as many notes
-
-    def sliceByQuarterLengths(self, quarterLengthList, target=None, 
-        addTies=True, inPlace=False):
-        '''Slice all :class:`~music21.duration.Duration` objects on all Notes of this Stream. Duration are sliced according to values provided in `quarterLengthList` list. If the sum of these values is less than the Duration, the values are accumulated in a loop to try to fill the Duration. If a match cannot be found, an Exception is raised. 
-
-        If `target` == None, the entire Stream is processed. Otherwise, only the element specified is manipulated. 
-        '''
-        if not inPlace: # make a copy
-            returnObj = copy.deepcopy(self)
-        else:
-            returnObj = self
-
-        if returnObj.hasMeasures():
-            # call on component measures
-            for m in returnObj.getElementsByClass('Measure'):
-                m.sliceByQuarterLengths(quarterLengthList, 
-                    target=target, addTies=addTies, inPlace=True)
-            return returnObj # exit
-
-        if returnObj.hasPartLikeStreams():
-            for p in returnObj.getElementsByClass('Part'):
-                p.sliceByQuarterLengths(quarterLengthList, 
-                    target=target, addTies=addTies, inPlace=True)
-            return returnObj # exit
-    
-        if not common.isListLike(quarterLengthList):
-            quarterLengthList = [quarterLengthList]
-
-        if target != None:
-            # get the element out of rutern obj
-            # need to use self.index to get index value
-            eToProcess = [returnObj.elements[self.index(target)]]
-        else: # get elements list from Stream
-            eToProcess = returnObj.notes.elements 
-        
-        for e in eToProcess:
-            # if qlList values are greater than the found duration, skip
-            if sum(quarterLengthList) > e.quarterLength:
-                continue
-            elif not common.almostEquals(sum(quarterLengthList),
-                e.quarterLength, grain=1e-4):
-                # try to map a list that is of sufficient duration
-                qlProcess = []
-                i = 0
-                while True:
-                    qlProcess.append(
-                        quarterLengthList[i%len(quarterLengthList)])
-                    i += 1
-                    sumQL = sum(qlProcess)
-                    if (common.almostEquals(sumQL, e.quarterLength) or 
-                    sumQL >= e.quarterLength):
-                        break
-            else:
-                qlProcess = quarterLengthList
-
-            #environLocal.printDebug(['got qlProcess', qlProcess, 'for element', e, e.quarterLength])
-
-            if not common.almostEquals(sum(qlProcess), e.quarterLength):
-                raise StreamException('cannot map quarterLength list into element Duration: %s, %s' % (sum(qlProcess), e.quarterLength))
-    
-            post = e.splitByQuarterLengths(qlProcess, addTies=addTies)
-            # remove e from the source
-            oInsert = e.getOffsetBySite(returnObj)
-            returnObj.remove(e)
-            for eNew in post:
-                returnObj.insert(oInsert, eNew)
-                oInsert += eNew.quarterLength
-
-        return returnObj
-
-
-    def sliceByGreatestDivisor(self, addTies=True, inPlace=False):
-        '''Slice all :class:`~music21.duration.Duration` objects on all Notes of this Stream. Duration are sliced according to the approximate GCD found in all durations. 
-        '''
-        # when operating on a Stream, this should take all durations found and use the approximateGCD to get a min duration; then, call sliceByQuarterLengths
-
-        if not inPlace: # make a copy
-            returnObj = copy.deepcopy(self)
-        else:
-            returnObj = self
-
-        if returnObj.hasMeasures():
-            # call on component measures
-            for m in returnObj.getElementsByClass('Measure'):
-                m.sliceByGreatestDivisor(addTies=addTies, inPlace=True)
-            return returnObj # exit
-    
-        uniqueQuarterLengths = []
-        for e in returnObj.notes:
-            if e.quarterLength not in uniqueQuarterLengths:
-                uniqueQuarterLengths.append(e.quarterLength)
-
-        #environLocal.printDebug(['unique quarter lengths', uniqueQuarterLengths])
-
-        # will raise an exception if no gcd can be found
-        divisor = common.approximateGCD(uniqueQuarterLengths)
-
-        # process in place b/c a copy, if necessary, has already been made                            
-        returnObj.sliceByQuarterLengths(quarterLengthList=[divisor],
-            target=None, addTies=addTies, inPlace=True)
-
-        return returnObj
-
-
-    def sliceAtOffsets(self, offsetList, target=None, 
-        addTies=True, inPlace=False, displayTiedAccidentals=False):
-        '''Given a list of quarter lengths, slice and optionally tie all Durations at these points. 
-
-        >>> from music21 import *
-        >>> s = stream.Stream()
-        >>> n = note.Note()
-        >>> n.quarterLength = 4
-        >>> s.append(n)
-        >>> post = s.sliceAtOffsets([1, 2, 3], inPlace=True)
-        >>> [(e.offset, e.quarterLength) for e in s]
-        [(0.0, 1.0), (1.0, 1.0), (2.0, 1.0), (3.0, 1.0)]
-        '''
-        if not inPlace: # make a copy
-            returnObj = copy.deepcopy(self)
-        else:
-            returnObj = self
-
-        if returnObj.hasMeasures():
-            # call on component measures
-            for m in returnObj.getElementsByClass('Measure'):
-                # offset values are not relative to measure; need to
-                # shift by each measure's offset
-                offsetListLocal = [o - m.getOffsetBySite(self) for o in offsetList]
-                m.sliceAtOffsets(offsetList=offsetListLocal, 
-                    addTies=addTies, inPlace=True, 
-                    displayTiedAccidentals=displayTiedAccidentals)
-            return returnObj # exit
-    
-        if returnObj.hasPartLikeStreams():
-            for p in returnObj.getElementsByClass('Part'):
-                offsetListLocal = [o - p.getOffsetBySite(self) for o in offsetList]
-                p.sliceAtOffsets(offsetList=offsetListLocal, 
-                    addTies=addTies, inPlace=True, 
-                    displayTiedAccidentals=displayTiedAccidentals)
-            return returnObj # exit
-
-
-        # list of start, start+dur, element, all in abs offset time
-        offsetMap = self._getOffsetMap(returnObj)
-        
-        for oStart, oEnd, e, voiceCount in offsetMap:
-            # if target is defined, only modify that object
-            if target != None and id(e) != id(target):
-                continue
-
-            cutPoints = []
-            for o in offsetList:
-                if o > oStart and o < oEnd:
-                    cutPoints.append(o)
-            #environLocal.printDebug(['cutPoints', cutPoints, 'oStart', oStart, 'oEnd', oEnd])
-            if len(cutPoints) > 0:
-                # remove old 
-                #eProc = returnObj.remove(e)        
-                eNext = e
-                oStartNext = oStart
-                for o in cutPoints:
-                    oCut = o - oStartNext
-                    # set the second part of the remainder to e, so that it
-                    # will be processed with next cut point
-                    eComplete, eNext = eNext.splitAtQuarterLength(oCut,
-                        retainOrigin=True, addTies=addTies,
-                        displayTiedAccidentals=displayTiedAccidentals)                
-                    # only need to insert eNext, as eComplete was modified
-                    # in place due to retainOrigin option 
-                    # insert at o, not oCut (duration into element)
-                    returnObj.insert(o, eNext)
-                    oStartNext = o
-        return returnObj
-
-
-    def sliceByBeat(self, target=None, 
-        addTies=True, inPlace=False, displayTiedAccidentals=False):
-        '''Slice all elements in the Stream that have a Duration at the offsets determined to be the beat from the local TimeSignature. 
-        '''
-
-        if not inPlace: # make a copy
-            returnObj = copy.deepcopy(self)
-        else:
-            returnObj = self
-
-        if returnObj.hasMeasures():
-            # call on component measures
-            for m in returnObj.getElementsByClass('Measure'):
-                m.sliceByBeat(target=target, 
-                    addTies=addTies, inPlace=True, 
-                    displayTiedAccidentals=displayTiedAccidentals)
-            return returnObj # exit
-
-        if returnObj.hasPartLikeStreams():
-            for p in returnObj.getElementsByClass('Part'):
-                p.sliceByBeat(target=target, 
-                    addTies=addTies, inPlace=True, 
-                    displayTiedAccidentals=displayTiedAccidentals)
-            return returnObj # exit
-
-        # this will return a default
-        # using this method to work on Stream, not just Measures
-        tsStream = returnObj.getTimeSignatures(returnDefault=True)
-        
-        if len(tsStream) == 0:
-            raise StreamException('no time signature was found')        
-        elif len(tsStream) > 1:
-            raise StreamException('not yet implemented: slice by changing time signatures')
-
-        offsetList = tsStream[0].getBeatOffsets()
-        returnObj.sliceAtOffsets(offsetList, target=target, addTies=addTies, 
-            inPlace=True, displayTiedAccidentals=displayTiedAccidentals)
-
-        return returnObj
-
-    #---------------------------------------------------------------------------
-    def hasMeasures(self):
-        '''Return a boolean value showing if this Stream contains Measures
-        '''
-        post = False
-        for obj in self:
-            # if obj is a Part, we have multi-parts
-            if 'Measure' in obj.classes:
-                post = True
-                break # only need one
-        return post
-
-
-    def hasVoices(self):
-        '''Return a boolean value showing if this Stream contains Voices
-        '''
-        post = False
-        for obj in self:
-            # if obj is a Part, we have multi-parts
-            if 'Voice' in obj.classes:
-                post = True
-                break # only need one
-        return post
-
-
-    def hasPartLikeStreams(self):
-        '''Return a boolean value showing if this Stream contains multiple Parts, or Part-like sub-Streams. 
-        '''
-        multiPart = False
-        for obj in self:
-            # if obj is a Part, we have multi-parts
-            if isinstance(obj, Part):
-                multiPart = True
-                break # only need one
-            # if components are Measures, self is a part
-            elif isinstance(obj, Measure):
-                multiPart = False
-                break # only need one
-            # if voices are present not multipart
-            elif isinstance(obj, Voice):
-                multiPart = False
-                break
-            # if components are streams of Notes or Measures, 
-            # than assume this is like a Part
-            elif 'Stream' in obj.classes and (
-                len(obj.getElementsByClass('Measure')) > 0 or len(obj.notes) > 0):
-                multiPart = True
-                break # only need one
-        return multiPart
-
-
-
-    def _getLily(self):
-        '''Returns the stream translated into Lilypond format.'''
-        if self._overriddenLily is not None:
-            return self._overriddenLily
-        #elif self._cache["lily"] is not None:
-        #    return self._cache["lily"]
-        # TODO: RESTORE CACHE WHEN Changes bubble up 
-        
-        lilyout = u"\n  { "
-#        if self.showTimeSignature is not False and self.timeSignature is not None:
-#            lilyout += self.timeSignature.lily
-    
-        for thisObject in self.elements:
-            if hasattr(thisObject, "startTransparency") and thisObject.startTransparency is True:
-                lilyout += lilyModule.TRANSPARENCY_START
-
-            if hasattr(thisObject.duration, "tuplets") and thisObject.duration.tuplets:
-                if thisObject.duration.tuplets[0].type == "start":
-                    numerator = str(int(thisObject.duration.tuplets[0].tupletNormal[0]))
-                    denominator = str(int(thisObject.duration.tuplets[0].tupletActual[0]))
-                    lilyout += "\\times " + numerator + "/" + denominator + " {"
-                    ### TODO-- should get the actual ratio not assume that the
-                    ### type of top and bottom are the same
-            if hasattr(thisObject, "lily"):
-                lilyout += unicode(thisObject.lily)
-                lilyout += " "
-            else:
-                pass
-            
-            if hasattr(thisObject.duration, "tuplets") and thisObject.duration.tuplets:
-                if thisObject.duration.tuplets[0].type == "stop":
-                    lilyout = lilyout.rstrip()
-                    lilyout += "} "
-
-            if hasattr(thisObject, "stopTransparency") and thisObject.stopTransparency is True:
-                lilyout += lilyModule.TRANSPARENCY_STOP
-        
-        lilyout += " } "
-        lilyObj = lilyModule.LilyString(lilyout)
-#        self._cache["lily"] = lilyObj
-        return lilyObj
-
-    def _setLily(self, value):
-        '''Sets the Lilypond output for the stream. Overrides what is obtained
-        from get_lily.'''
-        self._overriddenLily = value
-        self._cache["lily"] = None
-
-    lily = property(_getLily, _setLily, doc = r'''
-        returns or sets the lilypond output for the Stream.
-        Note that (for now at least), setting the Lilypond output for a Stream does not
-        change the stream itself.  It's just a way of overriding what is printed when .lily
-        is called.
-        
-        >>> from music21 import *
-        >>> s1 = stream.Stream()
-        >>> s1.append(clef.BassClef())
-        >>> s1.append(meter.TimeSignature("3/4"))
-        >>> k1 = key.KeySignature(5)
-        >>> k1.mode = 'minor'
-        >>> s1.append(k1)
-        >>> s1.append(note.Note("B-3"))   # quarter note
-        >>> s1.append(note.HalfNote("C#2"))
-        >>> s1.lily
-         { \clef "bass"  \time 3/4  \key gis \minor bes4 cis,2  } 
-    
-    ''')
-
-
-
-    #---------------------------------------------------------------------------
-
-    def _getMidiTracksPart(self, instObj=None):
-        '''Returns a :class:`music21.midi.base.MidiTrack` object based on the content of this Stream.
-        '''
-        return midiTranslate.streamToMidiTrack(self, instObj)
-
-    def _setMidiTracksPart(self, mt, ticksPerQuarter=None, quantizePost=True):
-        environLocal.printDebug(['got midi track: events', len(mt.events), 'ticksPerQuarter', ticksPerQuarter])
-        '''Given a MIDI track, configure a Stream.
-        '''
-        # pass self as reference to configure this object
-        midiTranslate.midiTrackToStream(mt, ticksPerQuarter, quantizePost, self)
-
-    def _getMidiTracks(self):
-        return midiTranslate.streamsToMidiTracks(self)
-
-    def _setMidiTracks(self, midiTracks, ticksPerQuarter=None):
-        midiTranslate.midiTracksToStreams(midiTracks, 
-            ticksPerQuarter=ticksPerQuarter, inputM21=self)
-
-
-    midiTracks = property(_getMidiTracks, _setMidiTracks, 
-        doc='''Get or set this Stream from a list of :class:`music21.midi.base.MidiTracks` objects.
-
-        >>> from music21 import *
-        >>> s = stream.Stream()
-        >>> n = note.Note('g#3')
-        >>> n.quarterLength = .5
-        >>> s.repeatAppend(n, 6)
-        >>> len(s.midiTracks[0].events)
-        28
-        ''')
-
-
-
-
-    def _getMidiFile(self):
-        '''Provide a complete MIDI file representation. 
-        '''
-        return midiTranslate.streamToMidiFile(self)
-
-    def _setMidiFile(self, mf):
-        '''Given a :class:`music21.midi.base.MidiFile` object, configure a Stream
-        '''
-        return midiTranslate.midiFileToStream(mf, inputM21=self)
-
-    midiFile = property(_getMidiFile, _setMidiFile,
-        doc = '''Get or set a :class:`music21.midi.base.MidiFile` object.
-        ''')
-
-
-
-    #---------------------------------------------------------------------------
-    def _getMXPart(self, instObj=None, meterStream=None, 
-        refStreamOrTimeRange=None):
-        '''If there are Measures within this stream, use them to create and
-        return an MX Part and ScorePart. 
-
-        An `instObj` may be assigned from caller; this Instrument is pre-collected from this Stream in order to configure id and midi-channel values. 
-
-        meterStream can be provided to provide a template within which
-        these events are positioned; this is necessary for handling
-        cases where one part is shorter than another. 
-        '''
-        #environLocal.printDebug(['calling Stream._getMXPart'])
-        # note: meterStream may have TimeSignature objects from an unrelated
-        # Stream.
-
-        # pass self as Stream to use
-        return musicxmlTranslate.streamPartToMx(self, instObj=instObj,
-            meterStream=meterStream, refStreamOrTimeRange=refStreamOrTimeRange)
-
-
-    def _getMX(self):
-        '''Create and return a musicxml Score object. 
-
-        >>> n1 = note.Note()
-        >>> measure1 = Measure()
-        >>> measure1.insert(n1)
-        >>> str1 = Stream()
-        >>> str1.insert(measure1)
-        >>> mxScore = str1.mx
-        '''
-        #environLocal.printDebug('calling Stream._getMX')
-        # returns an mxScore object
-        return musicxmlTranslate.streamToMx(self)
-
-
-    def _setMXPart(self, mxScore, partId):
-        '''Load a part given an mxScore and a part name.
-        '''
-        #environLocal.printDebug(['calling Stream._setMXPart'])
-        # pass reference to self for building into
-        musicxmlTranslate.mxToStreamPart(mxScore, partId, self)
-
-
-    def _setMX(self, mxScore):
-        '''Given an mxScore, build into this stream
-        '''
-        musicxmlTranslate.mxToStream(mxScore, self)
-    
-    mx = property(_getMX, _setMX)
-        
-
-    def _getMusicXML(self):
-        '''Provide a complete MusicXML representation. 
-        '''
-        mxScore = self._getMX()
-        return mxScore.xmlStr()
-
-
-    musicxml = property(_getMusicXML,
-        doc = '''Return a complete MusicXML reprsentatoin as a string. 
-        ''')
-
-
-    def _getNotes(self):
-        '''
-        see property `notes`, below
-        '''
-        # in preliminary test, caching here shows no great performance benefit
-#         if self._cache["notes"] == None:
-#             # _elementsChanged has been called
-#             self._cache["notes"] =  self.getElementsByClass([note.GeneralNote, chord.Chord])
-#         return self._cache["notes"]
-
-        return self.getElementsByClass([note.GeneralNote, chord.Chord])
-
-    notes = property(_getNotes, doc='''
-        The notes property of a Stream returns a new Stream object
-        that consists only of the notes (including 
-        :class:`~music21.note.Note`, 
-        :class:`~music21.chord.Chord`, 
-        :class:`~music21.note.Rest`, etc.) found 
-        in the stream.
-
-        >>> from music21 import *
-        >>> s1 = Stream()
-        >>> k1 = key.KeySignature(0) # key of C
-        >>> n1 = note.Note('B')
-        >>> c1 = chord.Chord(['A', 'B-'])
-        >>> s1.append([k1, n1, c1])
-        >>> s1.show('text')
-        {0.0} <music21.key.KeySignature of no sharps or flats>
-        {0.0} <music21.note.Note B>
-        {1.0} <music21.chord.Chord A B->
-
-        >>> notes1 = s1.notes
-        >>> notes1.show('text')
-        {0.0} <music21.note.Note B>
-        {1.0} <music21.chord.Chord A B->       
-        ''')
-
-    def _getPitches(self):
-        '''
-        documented as part of property `pitches`, below.
-        '''  
-        post = []
-        for e in self.elements:
-            # case of a Note or note-like object
-            if hasattr(e, "pitch"):
-                post.append(e.pitch)
-            # both Chords and Stream have a pitches properties            
-            elif hasattr(e, "pitches"):
-                for thisPitch in e.pitches:
-                    post.append(thisPitch)
-            # do an ininstance comparison
-            elif isinstance(e, music21.pitch.Pitch):
-                post.append(e)
-        return post
-    
-    pitches = property(_getPitches, doc='''
-        Return all :class:`~music21.pitch.Pitch` objects found in any 
-        element in the Stream as a Python List. Elements such as 
-        Streams, and Chords will have their Pitch objects accumulated as 
-        well. For that reason, a flat representation may not be required. 
-
-        Pitch objects are returned in a List, not a Stream.  This usage
-        differs from the notes property, but makes sense since Pitch
-        objects are usually durationless.  (That's the main difference
-        between them and notes)
-
-        >>> from music21 import corpus
-        >>> a = corpus.parseWork('bach/bwv324.xml')
-        >>> voiceOnePitches = a[0].pitches
-        >>> len(voiceOnePitches)
-        25
-        >>> voiceOnePitches[0:10]
-        [B4, D5, B4, B4, B4, B4, C5, B4, A4, A4]
-        
-        Note that the pitches returned above are 
-        objects, not text:
-        
-        >>> voiceOnePitches[0].octave
-        4
-        
-        Since pitches are found from internal objects,
-        flattening the stream is not required:
-        
-        >>> len(a.pitches)
-        104
-
-        Pitch objects are also retrieved when stored directly on a Stream.
-
-        >>> from music21 import pitch
-        >>> pitch1 = pitch.Pitch()
-        >>> st1 = Stream()
-        >>> st1.append(pitch1)
-        >>> foundPitches = st1.pitches
-        >>> len(foundPitches)
-        1
-        >>> foundPitches[0] is pitch1
-        True
-        ''')
-
-
-    def pitchAttributeCount(self, pitchAttr='name'):
-        '''Return a dictionary of pitch class usage (count) by selecting an attribute of the Pitch object. 
-
-        >>> from music21 import corpus
-        >>> a = corpus.parseWork('bach/bwv324.xml')
-        >>> a.pitchAttributeCount('pitchClass')
-        {0: 3, 2: 25, 3: 3, 4: 14, 6: 15, 7: 13, 9: 17, 11: 14}
-        >>> a.pitchAttributeCount('name')
-        {u'A': 17, u'C': 3, u'B': 14, u'E': 14, u'D': 25, u'G': 13, u'D#': 3, u'F#': 15}
-        >>> a.pitchAttributeCount('nameWithOctave')
-        {u'E3': 4, u'G4': 2, u'F#4': 2, u'A2': 2, u'E2': 1, u'G2': 1, u'D3': 9, u'D#3': 1, u'B4': 7, u'A3': 5, u'F#3': 13, u'A4': 10, u'B2': 3, u'B3': 4, u'C3': 2, u'E4': 9, u'D4': 14, u'D5': 2, u'D#4': 2, u'C5': 1, u'G3': 10}
-        '''
-        post = {}
-        for p in self.pitches:
-            key = getattr(p, pitchAttr)
-            if key not in post.keys():
-                post[key] = 0
-            post[key] += 1
-        return post
-
-
-    def attributeCount(self, classFilterList, attrName='quarterLength'):
-        '''Return a dictionary of attribute usage for one or more classes provided in a the `classFilterList` list and having the attribute specified by `attrName`.
-
-        >>> from music21 import corpus
-        >>> a = corpus.parseWork('bach/bwv324.xml')
-        >>> a[0].flat.attributeCount(note.Note, 'quarterLength')
-        {1.0: 12, 2.0: 11, 4.0: 2}
-        '''
-        post = {}
-        for e in self.getElementsByClass(classFilterList):
-            if hasattr(e, attrName):
-                key = getattr(e, attrName)
-                if key not in post.keys():
-                    post[key] = 0
-                post[key] += 1
-        return post
-
-
-    #---------------------------------------------------------------------------
-    # interval routines
-    
-    def findConsecutiveNotes(self, skipRests = False, skipChords = False, 
-        skipUnisons = False, skipOctaves = False,
-        skipGaps = False, getOverlaps = False, noNone = False, **keywords):
-        '''
-        Returns a list of consecutive *pitched* Notes in a Stream.  A single "None" is placed in the list 
-        at any point there is a discontinuity (such as if there is a rest between two pitches).
-        
-        
-        How to determine consecutive pitches is a little tricky and there are many options.  
-
-        skipUnison uses the midi-note value (.ps) to determine unisons, so enharmonic transitions (F# -> Gb) are
-        also skipped if skipUnisons is true.  We believe that this is the most common usage.  However, because
-        of this, you cannot completely be sure that the x.findConsecutiveNotes() - x.findConsecutiveNotes(skipUnisons = True)
-        will give you the number of P1s in the piece, because there could be d2's in there as well.
-                
-        See Test.testFindConsecutiveNotes() for usage details.
-        
-        
-        OMIT_FROM_DOCS
-
-        N.B. for chords, currently, only the first pitch is tested for unison.  this is a bug TODO: FIX
-
-        (**keywords is there so that other methods that pass along dicts to findConsecutiveNotes don't have to remove 
-        their own args; this method is used in melodicIntervals.)
-        '''
-        sortedSelf = self.sorted
-        returnList = []
-        lastStart = 0.0
-        lastEnd = 0.0
-        lastWasNone = False
-        lastPitch = None
-        if skipOctaves is True:
-            skipUnisons = True  # implied
-            
-
-        # need to look for voices in self and deal with each one at a time
-        if self.hasVoices:
-            vGroups = []
-            for v in self.voices:
-                vGroups.append(v.flat)
-            else:
-                vGroups.append(sortedSelf)
-
-        for v in vGroups:
-            for e in v._elements:
-                if (lastWasNone is False and skipGaps is False and 
-                    e.offset > lastEnd):
-                    if not noNone:
-                        returnList.append(None)
-                        lastWasNone = True
-                if hasattr(e, "pitch"):
-                    if (skipUnisons is False or isinstance(lastPitch, list) or
-                        lastPitch is None or 
-                        e.pitch.pitchClass != lastPitch.pitchClass or 
-                        (skipOctaves is False and e.pitch.ps != lastPitch.ps)):
-                        if getOverlaps is True or e.offset >= lastEnd:
-                            if e.offset >= lastEnd:  # is not an overlap...
-                                lastStart = e.offset
-                                if hasattr(e, "duration"):
-                                    lastEnd = lastStart + e.duration.quarterLength
-                                else:
-                                    lastEnd = lastStart
-                                lastWasNone = False
-                                lastPitch = e.pitch
-                            else:  # do not update anything for overlaps
-                                pass 
-                            returnList.append(e)
-                # if we have a chord
-                elif hasattr(e, "pitches"):
-                    if skipChords is True:
-                        if lastWasNone is False:
-                            if not noNone:
-                                returnList.append(None)
-                                lastWasNone = True
-                                lastPitch = None
-                    # if we have a chord
-                    else:
-                        #environLocal.printDebug(['e.pitches', e, e.pitches])
-                        #environLocal.printDebug(['lastPitch', lastPitch])
-   
-                        if (skipUnisons is True and isinstance(lastPitch, list) and
-                            e.pitches[0].ps == lastPitch[0].ps):
-                            pass
-                        else:
-                            if getOverlaps is True or e.offset >= lastEnd:
-                                if e.offset >= lastEnd:  # is not an overlap...
-                                    lastStart = e.offset
-                                    if hasattr(e, "duration"):
-                                        lastEnd = lastStart + e.duration.quarterLength
-                                    else:
-                                        lastEnd = lastStart
-                                    # this is the case where the last pitch is a 
-                                    # a list
-                                    lastPitch = e.pitches
-                                    lastWasNone = False 
-                                else:  # do not update anything for overlaps
-                                    pass 
-                                returnList.append(e)
-    
-                elif (skipRests is False and isinstance(e, note.Rest) and
-                    lastWasNone is False):
-                    if noNone is False:
-                        returnList.append(None)
-                        lastWasNone = True
-                        lastPitch = None
-                elif skipRests is True and isinstance(e, note.Rest):
-                    lastEnd = e.offset + e.duration.quarterLength
-        
-        if lastWasNone is True:
-            returnList.pop() # removes the last-added element
-        return returnList
-    
-    def melodicIntervals(self, *skipArgs, **skipKeywords):
-        '''Returns a Stream of :class:`~music21.interval.Interval` objects
-        between Notes (and by default, Chords) that follow each other in a stream.
-        the offset of the Interval is the offset of the beginning of the interval 
-        (if two notes are adjacent, then this offset is equal to the offset of 
-        the second note)
-        
-        See Stream.findConsecutiveNotes for a discussion of what consecutive notes 
-        mean, and which keywords are allowed.
-        
-        The interval between a Note and a Chord (or between two chords) is the 
-        interval between pitches[0]. For more complex interval calculations, 
-        run findConsecutiveNotes and then use notesToInterval.
-                
-        Returns None of there are not at least two elements found by 
-        findConsecutiveNotes.
-
-        See Test.testMelodicIntervals() for usage details.
-
-        '''
-        returnList = self.findConsecutiveNotes(**skipKeywords)
-        if len(returnList) < 2:
-            return None
-        
-        returnStream = self.__class__()
-        for i in range(len(returnList) - 1):
-            firstNote = returnList[i]
-            secondNote = returnList[i+1]
-            firstPitch = None
-            secondPitch = None
-            if firstNote is not None and secondNote is not None:
-                if hasattr(firstNote, "pitch") and firstNote.pitch is not None:
-                    firstPitch = firstNote.pitch
-                elif hasattr(firstNote, "pitches") and len(firstNote.pitches) > 0:
-                    firstPitch = firstNote.pitches[0]
-                if hasattr(secondNote, "pitch") and secondNote.pitch is not None:
-                    secondPitch = secondNote.pitch
-                elif hasattr(secondNote, "pitches") and len(secondNote.pitches) > 0:
-                    secondPitch = secondNote.pitches[0]
-                if firstPitch is not None and secondPitch is not None:
-                    returnInterval = interval.notesToInterval(firstPitch, 
-                                     secondPitch)
-                    returnInterval.offset = (firstNote.offset + 
-                                     firstNote.duration.quarterLength)
-                    returnInterval.duration = duration.Duration(
-                        secondNote.offset - returnInterval.offset)
-                    returnStream.insert(returnInterval)
-
-        return returnStream
-
-    #---------------------------------------------------------------------------
-    def _getDurSpan(self, flatStream):
-        '''Given a flat stream, create a list of the start and end 
-        times (as a tuple pair) of all elements in the Stream.
-
-        >>> a = Stream()
-        >>> a.repeatInsert(note.HalfNote(), range(5))
-        >>> a._getDurSpan(a.flat)
-        [(0.0, 2.0), (1.0, 3.0), (2.0, 4.0), (3.0, 5.0), (4.0, 6.0)]
-        '''
-        post = []        
-        for e in flatStream:
-            if e.duration == None:
-                durSpan = (e.offset, e.offset)
-            else:
-                dur = e.duration.quarterLength
-                durSpan = (e.offset, e.offset+dur)
-            post.append(durSpan)
-        # assume this is already sorted 
-        # index found here will be the same as elementsSorted
-        return post
-
-
-    def _durSpanOverlap(self, a, b, includeEndBoundary=False):
-        '''
-        Compare two durSpans and find overlaps; optionally, 
-        include coincident boundaries. a and b are sorted to permit any ordering.
-
-        If an element ends at 3.0 and another starts at 3.0, this may or may not
-        be considered an overlap. The includeCoincidentEnds parameter determines
-        this behaviour, where ending and starting 3.0 being a type of overlap
-        is set by the includeEndBoundary being True. 
-
-        >>> a = Stream()
-        >>> a._durSpanOverlap([0, 10], [11, 12], False)
-        False
-        >>> a._durSpanOverlap([11, 12], [0, 10], False)
-        False
-        >>> a._durSpanOverlap([0, 3], [3, 6], False)
-        False
-        >>> a._durSpanOverlap([0, 3], [3, 6], True)
-        True
-        '''
-
-        durSpans = [a, b]
-        # sorting will ensure that leading numbers are ordered from low to high
-        durSpans.sort() 
-        found = False
-
-        if includeEndBoundary:
-            # if the start of b is before the end of a
-            if durSpans[1][0] <= durSpans[0][1]:   
-                found = True
-        else: # do not include coincident boundaries
-            if durSpans[1][0] < durSpans[0][1]:   
-                found = True
-        return found
-
-
-    def _findLayering(self, flatStream, includeDurationless=True,
-                   includeEndBoundary=False):
-        '''Find any elements in an elementsSorted list that have simultaneities 
-        or durations that cause overlaps.
-        
-        Returns two lists. Each list contains a list for each element in 
-        elementsSorted. If that elements has overlaps or simultaneities, 
-        all index values that match are included in that list. 
-        
-        See testOverlaps, in unit tests, for examples. 
-        
-        
-        '''
-        flatStream = flatStream.sorted
-        # these may not be sorted
-        durSpanSorted = self._getDurSpan(flatStream)
-
-        # create a list with an entry for each element
-        # in each entry, provide indices of all other elements that overalap
-        overlapMap = [[] for i in range(len(durSpanSorted))]
-        # create a list of keys for events that start at the same time
-        simultaneityMap = [[] for i in range(len(durSpanSorted))]
-        
-        for i in range(len(durSpanSorted)):
-            src = durSpanSorted[i]
-            # second entry is duration
-            if not includeDurationless and flatStream[i].duration == None: 
-                continue
-            # compare to all past and following durations
-            for j in range(len(durSpanSorted)):
-                if j == i: # index numbers
-                    continue # do not compare to self
-                dst = durSpanSorted[j]
-                # print src, dst, self._durSpanOverlap(src, dst, includeEndBoundary)
-        
-                if src[0] == dst[0]: # if start times are the same
-                    simultaneityMap[i].append(j)
-        
-                if self._durSpanOverlap(src, dst, includeEndBoundary):
-                    overlapMap[i].append(j)
-        
-        return simultaneityMap, overlapMap
-
-
-
-    def _consolidateLayering(self, flatStream, map):
-        '''
-        Given elementsSorted and a map of equal length with lists of 
-        index values that meet a given condition (overlap or simultaneities),
-        organize into a dictionary by the relevant or first offset
-        '''
-        flatStream = flatStream.sorted
-
-        if len(map) != len(flatStream):
-            raise StreamException('map must be the same length as flatStream')
-
-        post = {}
-        for i in range(len(map)):
-            # print 'examining i:', i
-            indices = map[i]
-            if len(indices) > 0: 
-                srcOffset = flatStream[i].offset
-                srcElementObj = flatStream[i]
-                dstOffset = None
-                # print 'found indices', indices
-                # check indices
-                for j in indices: # indices of other elements tt overlap
-                    elementObj = flatStream[j]
-
-                    # check if this object has been stored anywhere yet
-                    # if so, use the offset of where it was stored to 
-                    # to store the src element below
-                    store = True
-                    for key in post.keys():
-                        # this comparison needs to be based on object id, not
-                        # matching equality
-                        if id(elementObj) in [id(e) for e in post[key]]:
-                        # if elementObj in post[key]:
-                            store = False
-                            dstOffset = key
-                            break
-                    if dstOffset is None:
-                        dstOffset = srcOffset
-                    if store:
-                        # print 'storing offset', dstOffset
-                        if dstOffset not in post.keys():
-                            post[dstOffset] = [] # create dictionary entry
-                        post[dstOffset].append(elementObj)
-
-                # check if this object has been stored anywhere yet
-                store = True
-                for key in post.keys():
-                    if id(srcElementObj) in [id(e) for e in post[key]]:
-                    #if srcElementObj in post[key]:
-                        store = False
-                        break
-                # dst offset may have been set when looking at indices
-                if store:
-                    if dstOffset is None:
-                        dstOffset = srcOffset
-                    if dstOffset not in post.keys():
-                        post[dstOffset] = [] # create dictionary entry
-                    # print 'storing offset', dstOffset
-                    post[dstOffset].append(srcElementObj)
-                    # print post
-        return post
-
-
-
-    def findGaps(self, minimumQuarterLength=.001):
-        '''Returns either (1) a Stream containing Elements (that wrap the None object) whose offsets and durations are the length of gaps in the Stream
-        or (2) None if there are no gaps.
-        
-        N.B. there may be gaps in the flattened representation of the stream
-        but not in the unflattened.  Hence why "isSequence" calls self.flat.isGapless
-        '''
-        if self._cache["GapStream"]:
-            return self._cache["GapStream"]
-        
-        sortedElements = self.sorted.elements
-        gapStream = self.__class__()
-        highestCurrentEndTime = 0
-        for e in sortedElements:
-
-            if e.offset > highestCurrentEndTime:
-                gapElement = music21.ElementWrapper(obj = None)
-                gapQuarterLength = e.offset - highestCurrentEndTime
-                if gapQuarterLength <= minimumQuarterLength:
-                    #environLocal.printDebug(['findGaps(): skipping very small gap:', gapQuarterLength])
-                    continue
-                gapElement.duration = duration.Duration()
-                gapElement.duration.quarterLength = gapQuarterLength
-                gapStream.insert(highestCurrentEndTime, gapElement)
-            if hasattr(e, 'duration') and e.duration != None:
-                eDur = e.duration.quarterLength
-            else:
-                eDur = 0.
-            highestCurrentEndTime = max(highestCurrentEndTime, e.offset + eDur)
-
-        if len(gapStream) == 0:
-            return None
-        else:
-            self._cache["GapStream"] = gapStream
-            return gapStream
-
-    def _getIsGapless(self):
-        if self._cache["isGapless"] is not None:
-            return self._cache["isGapless"]
-        else:
-            if self.findGaps() is None:
-                self._cache["Gapless"] = True
-                return True
-            else:
-                self._cache["Gapless"] = False
-                return False
-            
-    isGapless = property(_getIsGapless)
-            
-    def getSimultaneous(self, includeDurationless=True):
-        '''Find and return any elements that start at the same time. 
-        >>> stream1 = Stream()
-        >>> for x in range(4):
-        ...     n = note.Note('G#')
-        ...     n.offset = x * 0
-        ...     stream1.insert(n)
-        ...
-        >>> b = stream1.getSimultaneous()
-        >>> len(b[0]) == 4
-        True
-        >>> stream2 = Stream()
-        >>> for x in range(4):
-        ...     n = note.Note('G#')
-        ...     n.offset = x * 3
-        ...     stream2.insert(n)
-        ...
-        >>> d = stream2.getSimultaneous()
-        >>> len(d) == 0
-        True
-        '''
-#        checkOverlap = False
-        elementsSorted = self.flat.sorted
-        simultaneityMap, overlapMap = self._findLayering(elementsSorted, 
-                                                    includeDurationless)
-        
-        return self._consolidateLayering(elementsSorted, simultaneityMap)
-
-
-    def getOverlaps(self, includeDurationless=True,
-                     includeEndBoundary=False):
-        '''
-        Find any elements that overlap. Overlaping might include elements
-        that have no duration but that are simultaneous. 
-        Whether elements with None durations are included is determined by includeDurationless.
-                
-        This method returns a dictionary, where keys are the start time of the first overlap and value are a list of all objects included in that overlap group. 
-
-        This example demonstrates end-joing overlaps: there are four quarter notes each following each other. Whether or not these count as overlaps
-        is determined by the includeEndBoundary parameter. 
-
-        >>> a = Stream()
-        >>> for x in range(4):
-        ...     n = note.Note('G#')
-        ...     n.duration = duration.Duration('quarter')
-        ...     n.offset = x * 1
-        ...     a.insert(n)
-        ...
-        >>> d = a.getOverlaps(True, False) 
-        >>> len(d)
-        0
-        >>> d = a.getOverlaps(True, True) # including coincident boundaries
-        >>> len(d)
-        1
-        >>> len(d[0])
-        4
-        >>> a = Stream()
-        >>> for x in [0,0,0,0,13,13,13]:
-        ...     n = note.Note('G#')
-        ...     n.duration = duration.Duration('half')
-        ...     n.offset = x
-        ...     a.insert(n)
-        ...
-        >>> d = a.getOverlaps() 
-        >>> len(d[0])
-        4
-        >>> len(d[13])
-        3
-        >>> a = Stream()
-        >>> for x in [0,0,0,0,3,3,3]:
-        ...     n = note.Note('G#')
-        ...     n.duration = duration.Duration('whole')
-        ...     n.offset = x
-        ...     a.insert(n)
-        ...
-        >>> # default is to not include coincident boundaries
-        >>> d = a.getOverlaps() 
-        >>> len(d[0])
-        7
-
-
-        '''
-        checkSimultaneity = False
-        checkOverlap = True
-        elementsSorted = self.flat.sorted
-        simultaneityMap, overlapMap = self._findLayering(elementsSorted, 
-                                includeDurationless, includeEndBoundary)
-        #environLocal.printDebug(['simultaneityMap map', simultaneityMap])
-        #environLocal.printDebug(['overlapMap', overlapMap])
-
-        return self._consolidateLayering(elementsSorted, overlapMap)
-
-
-
-    def isSequence(self, includeDurationless=True, 
-                        includeEndBoundary=False):
-        '''A stream is a sequence if it has no overlaps.
-
-        >>> from music21 import *
-        >>> a = stream.Stream()
-        >>> for x in [0,0,0,0,3,3,3]:
-        ...     n = note.Note('G#')
-        ...     n.duration = duration.Duration('whole')
-        ...     n.offset = x * 1
-        ...     a.insert(n)
-        ...
-        >>> a.isSequence()
-        False
-
-        OMIT_FROM_DOCS
-        TODO: check that co-incident boundaries are properly handled
-
-        '''
-        elementsSorted = self.flat.sorted
-        simultaneityMap, overlapMap = self._findLayering(elementsSorted, 
-                                includeDurationless, includeEndBoundary)
-        post = True
-        for indexList in overlapMap:
-            if len(indexList) > 0:
-                post = False
-                break       
-        return post
-
-
-    #---------------------------------------------------------------------------
-    # routines for dealing with relationships to other streams.  
-    # Formerly in twoStreams.py
-
-    def simultaneousAttacks(self, stream2):
-        '''
-        returns an ordered list of offsets where elements are started (attacked) in both
-        stream1 and stream2.
-    
-        >>> st1 = Stream()
-        >>> st2 = Stream()
-        >>> n11 = note.Note()
-        >>> n12 = note.Note()
-        >>> n21 = note.Note()
-        >>> n22 = note.Note()
-        
-        >>> st1.insert(10, n11)
-        >>> st2.insert(10, n21)
-        
-        >>> st1.insert(20, n12)
-        >>> st2.insert(20.5, n22)
-        
-        >>> simultaneous = st1.simultaneousAttacks(st2)
-        >>> simultaneous
-        [10.0]
-        '''
-        stream1Offsets = self.groupElementsByOffset()
-        stream2Offsets = stream2.groupElementsByOffset()
-        
-        returnKey = {}
-        
-        for thisList in stream1Offsets:
-            thisOffset = thisList[0].getOffsetBySite(self)
-            returnKey[thisOffset] = 1
-        
-        for thatList in stream2Offsets:
-            thatOffset = thatList[0].getOffsetBySite(stream2)
-            if thatOffset in returnKey:
-                returnKey[thatOffset] += 1
-        
-        returnList = []
-        for foundOffset in sorted(returnKey):
-            if returnKey[foundOffset] >= 2:
-                returnList.append(foundOffset)
-        
-        return returnList
-
-    def attachIntervalsBetweenStreams(self, cmpStream):
-        '''For each element in self, creates an interval.Interval object in the element's
-        editorial that is the interval between it and the element in cmpStream that
-        is sounding at the moment the element in srcStream is attacked.
-        
-        remember if comparing two streams with measures, etc., to run:
-        
-            stream1.flat.attachIntervvalsBetweenStreams(stream2.flat)
-            
-        example usage:
-    
-        >>> from music21 import *
-        >>> s1 = converter.parse('C4 d8 e f# g A2', '5/4')
-        >>> s2 = converter.parse('g4 e8 d c4   a2', '5/4')
-        >>> s1.attachIntervalsBetweenStreams(s2)
-        >>> for n in s1.notes:
-        ...     if "Rest" in n.classes: continue  # safety check
-        ...     if n.editorial.harmonicInterval is None: continue # if other voice had a rest...
-        ...     print n.editorial.harmonicInterval.directedName
-        P12
-        M2
-        M-2
-        A-4
-        P-5
-        P8
-        
-        '''
-    
-        srcNotes = self.notes
-        for thisNote in srcNotes:
-            if thisNote.isRest is True:
-                continue
-            simultEls = cmpStream.getElementsByOffset(thisNote.offset, mustBeginInSpan = False, mustFinishInSpan = False)
-            if len(simultEls) > 0:
-                for simultNote in simultEls.notes:
-                    if simultNote.isRest is False:
-                        interval1 = interval.notesToInterval(thisNote, simultNote)
-                        thisNote.editorial.harmonicInterval = interval1
-                        break
-
-    def playingWhenAttacked(self, el, elStream = None):
-        '''Given an element (from another Stream) returns the single element in this Stream that is sounding while the given element starts. 
-        
-        If there are multiple elements sounding at the moment it is attacked, the method
-        returns the first element of the same class as this element, if any. If no element
-        is of the same class, then the first element encountered is returned.  
-        For more complex usages, use allPlayingWhileSounding.
-    
-        Returns None if no elements fit the bill.
-    
-        The optional elStream is the stream in which el is found. If provided, el's offset
-        in that Stream is used.  Otherwise, the current offset in el is used.  It is just
-        in case you are paranoid that el.offset might not be what you want.
-        
-        >>> n1 = note.Note("G#")
-        >>> n2 = note.Note("D#")
-        >>> s1 = Stream()
-        >>> s1.insert(20.0, n1)
-        >>> s1.insert(21.0, n2)
-        
-        >>> n3 = note.Note("C#")
-        >>> s2 = Stream()
-        >>> s2.insert(20.0, n3)
-        
-        >>> s1.playingWhenAttacked(n3).name
-        'G#'
-        >>> n3._definedContexts.setOffsetBySite(s2, 20.5)
-        >>> s1.playingWhenAttacked(n3).name
-        'G#'
-        >>> n3._definedContexts.setOffsetBySite(s2, 21.0)
-        >>> n3.offset
-        21.0
-        >>> s1.playingWhenAttacked(n3).name
-        'D#'
-
-        # optionally, specify the site to get the offset from
-        >>> n3._definedContexts.setOffsetBySite(None, 100)
-        >>> n3.parent = None
-        >>> s1.playingWhenAttacked(n3)
-        <BLANKLINE>
-        >>> s1.playingWhenAttacked(n3, s2).name
-        'D#'
-        
-        OMIT_FROM_DOCS
-        perhaps the idea of 'playing' should be recast as 'sustain' or 'sounding' or some other term?
-
-        '''
-    
-        if elStream is not None: # bit of safety
-            elOffset = el.getOffsetBySite(elStream)
-        else:
-            elOffset = el.offset
-        
-        otherElements = self.getElementsByOffset(elOffset, mustBeginInSpan = False)
-        if len(otherElements) == 0:
-            return None
-        elif len(otherElements) == 1:
-            return otherElements[0]
-        else:
-            for thisEl in otherElements:
-                if isinstance(thisEl, el.__class__):
-                    return thisEl
-            return otherElements[0]
-
-    def allPlayingWhileSounding(self, el, elStream = None, 
-                                requireClass = False):
-        '''Returns a new Stream of elements in this stream that sound at the same time as `el`, an element presumably in another Stream.
-        
-        The offset of this new Stream is set to el's offset, while the offset of elements within the 
-        Stream are adjusted relative to their position with respect to the start of el.  Thus, a note 
-        that is sounding already when el begins would have a negative offset.  The duration of otherStream is forced
-        to be the length of el -- thus a note sustained after el ends may have a release time beyond
-        that of the duration of the Stream.
-    
-        as above, elStream is an optional Stream to look up el's offset in.
-        
-
-        OMIT_FROM_DOCS
-        TODO: write: requireClass:
-        Takes as an optional parameter "requireClass".  If this parameter is boolean True then only elements 
-        of the same class as el are added to the new Stream.  If requireClass is list, it is used like 
-        classList in elsewhere in stream to provide a list of classes that the el must be a part of.
-        
-        The method always returns a Stream, but it might be an empty Stream.
-        '''
-        if requireClass is not False:
-            raise Exception("requireClass is not implemented")
-    
-        if elStream is not None: # bit of safety
-            elOffset = el.getOffsetBySite(elStream)
-        else:
-            elOffset = el.offset
-        
-        otherElements = self.getElementsByOffset(elOffset, elOffset + el.quarterLength, mustBeginInSpan = False)
-    
-        otherElements.offset = elOffset
-        otherElements.quarterLength = el.quarterLength
-        for thisEl in otherElements:
-            thisEl.offset = thisEl.offset - elOffset
-        
-        return otherElements
-
-    def trimPlayingWhileSounding(self, el, elStream = None, 
-                               requireClass = False, padStream = False):
-        '''
-        Returns a Stream of deepcopies of elements in otherStream that sound at the same time as`el. but
-        with any element that was sounding when el. begins trimmed to begin with el. and any element 
-        sounding when el ends trimmed to end with el.
-        
-        if padStream is set to true then empty space at the beginning and end is filled with a generic
-        Music21Object, so that no matter what otherStream is the same length as el.
-        
-        Otherwise is the same as allPlayingWhileSounding -- but because these elements are deepcopies,
-        the difference might bite you if you're not careful.
-        
-        Note that you can make el an empty stream of offset X and duration Y to extract exactly
-        that much information from otherStream.  
-    
-
-        OMIT_FROM_DOCS
-        TODO: write: ALL. requireClass, padStream
-    
-        always returns a Stream, but might be an empty Stream
-        '''
-        if requireClass is not False:
-            raise StreamException("requireClass is not implemented")
-        if padStream is not False:
-            raise StreamException("padStream is not implemented")
-    
-        raise StreamException("Not written yet")
-    
-        if elStream is not None: # bit of safety
-            elOffset = el.getOffsetBySite(elStream)
-        else:
-            elOffset = el.offset
-        
-        otherElements = self.getElementsByOffset(elOffset, elOffset + el.quarterLength, mustBeginInSpan = False)
-    
-        otherElements.offset = elOffset
-        otherElements.quarterLength = el.quarterLength
-        for thisEl in otherElements:
-            thisEl.offset = thisEl.offset - elOffset
-        
-        return otherElements
-
-
-    #---------------------------------------------------------------------------
-    # voice processing routines
-
-    def internalize(self, container=None, 
-                    classFilterList=['GeneralNote', 'Rest', 'Chord']):
-        '''Gather all notes and related classes of this Stream and place inside a new container (like a Voice) in this Stream.
-        '''
-        if container == None:
-            container = Voice
-        dst = container()
-        for e in self.getElementsByClass(classFilterList):
-            dst.insert(e.getOffsetBySite(self), e)
-            self.remove(e)
-        self.insert(0, dst)
-
-    def externalize(self):
-        '''Assuming there is a container in this Stream (like a Voice), remove the container and place all contents in the Stream. 
-        '''
-        pass
-
-    def explode(self):
-        '''If this Stream defines one or more voices, extract each into a Part, returning a Score.
-
-        If this Stream has no voice, return the Stream as a Part with in a Score. 
-        '''
-        s = Score()
-        #s.metadata = self.metadata
-
-        # if this is a Score, call this recursively on each Part, then
-        # add all parts to one Score
-        if self.hasPartLikeStreams():
-            for p in self.parts:
-                sSub = p.explode()
-                for pSub in sSub:
-                    s.insert(0, pSub)
-            return s
-
-        # need to find maximum voice count
-        partCount = 0
-        #partId = []
-        if self.hasMeasures():
-            for m in self.getElementsByClass('Measure'):
-                vCount = len(m.voices)
-                if vCount > partCount:
-                    partCount = vCount
-        elif self.hasVoices():
-            partCount = len(self.voices)
-        else: # if no measure or voices, get one part
-            partCount = 1 
-
-        environLocal.printDebug(['explode(): got partCount', partCount])
-
-        # create parts, naming ids by voice id?
-        for sub in range(partCount):
-            p = Part()
-            s.insert(0, p)
-
-        if self.hasMeasures():
-            for m in self.getElementsByClass('Measure'):
-                if m.hasVoices():
-                    mActive = Measure()
-                    mActive.mergeAttributes(m)
-                    # merge everything except Voices; this will get
-                    # clefs
-                    mActive.mergeElements(m, classFilterList=['Bar', 'TimeSignature', 'Clef', 'KeySignature'])
-                    for vIndex, v in enumerate(m.voices):
-                        # make an independent copy
-                        mNew = copy.deepcopy(mActive)
-                        # merge all elements from the voice
-                        mNew.mergeElements(v)
-                        # insert in the appropriate part
-                        s[vIndex].insert(m.getOffsetBySite(self), mNew)
-                # if a measure does not have voices, simply populate
-                # with elements and append
-                else:
-                    mNew = Measure()
-                    mNew.mergeAttributes(m)
-                    # get all elements
-                    mNew.mergeElements(m)
-                    # always place in top-part
-                    s[0].insert(m.getOffsetBySite(self), mNew)
-        # if no measures but voices, contents of each voice go into the part
-        elif self.hasVoices():
-            for vIndex, v in enumerate(self.voices):
-                s[vIndex].mergeElements(v)
-        # if just a Stream of elements, add to a part
-        else: 
-            s[0].mergeElements(self)
-
-        return s
-
-
-#-------------------------------------------------------------------------------
-class Voice(Stream):
-    '''
-    A Stream subclass for declaring that all the music in the
-    stream belongs to a certain "voice" for analysis or display
-    purposes.
-    
-    Note that both Finale's Layers and Voices as concepts are
-    considered Voices here.
-    '''
-    pass
-
-
-
-
-
-#-------------------------------------------------------------------------------
-class Measure(Stream):
-    '''A representation of a Measure organized as a Stream. 
-
-    All properties of a Measure that are Music21 objects are found as part of 
-    the Stream's elements. 
-    '''
-
-    isMeasure = True
-
-    # define order to present names in documentation; use strings
-    _DOC_ORDER = ['']
-    # documentation for all attributes (not properties or methods)
-    _DOC_ATTR = {
-    'timeSignatureIsNew': 'Boolean describing if the TimeSignature is different than the previous Measure.',
-
-    'clefIsNew': 'Boolean describing if the Clef is different than the previous Measure.',
-
-    'keyIsNew': 'Boolean describing if KeySignature is different than the previous Measure.',
-
-    'number': 'A number representing the displayed or shown Measure number as presented in a written Score.',
-
-    'numberSuffix': 'If a Measure number has a string annotation, such as "a" or similar, this string is stored here.',
-
-    'layoutWidth': 'A suggestion for layout width, though most rendering systems do not support this designation. Use :class:`~music21.layout.SystemLayout` objects instead.',
-    }
-
-    def __init__(self, *args, **keywords):
-        Stream.__init__(self, *args, **keywords)
-
-        # clef and timeSignature is defined as a property below
-        self.timeSignatureIsNew = False
-        self.clefIsNew = False
-        self.keyIsNew = False
-
-        self.filled = False
-
-        # padding: defining a context for offsets contained within this Measure
-        # padding defines dead regions of offsets into the measure
-        # the paddingLeft is used by TimeSignature objects to determine beat
-        # position; paddingRight defines a QL from the end of the time signature
-        # to the last valid offset
-        self.paddingLeft = 0
-        self.paddingRight = 0
-
-        self.number = 0 # 0 means undefined or pickup
-        self.numberSuffix = None # for measure 14a would be "a"
-    
-        # we can request layout width, using the same units used
-        # in layout.py for systems; most musicxml readers do not support this
-        # on input
-        self.layoutWidth = None
-
-
-    def addRepeat(self):
-        # TODO: write
-        pass
-
-    def addTimeDependentDirection(self, time, direction):
-        # TODO: write
-        pass
-
-    
-    def measureNumberWithSuffix(self):
-        if self.numberSuffix:
-            return str(self.number) + self.numberSuffix
-        else:
-            return str(self.number)
-    
-    def __repr__(self):
-        return "<music21.stream.%s %s offset=%s>" % \
-            (self.__class__.__name__, self.measureNumberWithSuffix(), self.offset)
-        
-    #---------------------------------------------------------------------------
-    def mergeAttributes(self, other):
-        '''Given another Measure, configure all non-element attributes of this Measure with the attributes of the other Measure. No elements will be changed or copied.
-
-        This method is necessary because Measures, unlike some Streams, have attributes independent of any stored elements.
-        '''
-        # calling bass class sets id, groups
-        music21.Music21Object.mergeAttributes(self, other)
-
-        self.timeSignatureIsNew = other.timeSignatureIsNew
-        self.clefIsNew = other.clefIsNew
-        self.keyIsNew = other.keyIsNew
-        self.filled = other.filled
-        self.paddingLeft = other.paddingLeft
-        self.paddingRight = other.paddingRight
-        self.number = other.number
-        self.numberSuffix = other.numberSuffix
-        self.layoutWidth = other.layoutWidth
-
-    #---------------------------------------------------------------------------
-    def barDurationProportion(self, barDuration=None):
-        '''Return a floating point value greater than 0 showing the proportion of the bar duration that is filled based on the highest time of all elements. 0.0 is empty, 1.0 is filled; 1.5 specifies of an overflow of half. 
-
-        Bar duration refers to the duration of the Measure as suggested by the TimeSignature. This value cannot be determined without a Time Signature. 
-
-        An already-obtained Duration object can be supplied with the `barDuration` optional argument. 
-
-        >>> from music21 import *
-        >>> m = stream.Measure()
-        >>> m.timeSignature = meter.TimeSignature('3/4')
-        >>> n = note.Note()
-        >>> n.quarterLength = 1
-        >>> m.append(copy.deepcopy(n))
-        >>> m.barDurationProportion()
-        0.33333...
-        >>> m.append(copy.deepcopy(n))
-        >>> m.barDurationProportion()
-        0.66666...
-        >>> m.append(copy.deepcopy(n))
-        >>> m.barDurationProportion()
-        1.0
-        >>> m.append(copy.deepcopy(n))
-        >>> m.barDurationProportion()
-        1.33333...
-        '''
-        # passing a barDuration may save time in the lookup process
-        if barDuration == None:
-            barDuration = self.barDuration
-        return self.highestTime / barDuration.quarterLength
-
-    def padAsAnacrusis(self):
-        '''Given an incompletely filled Measure, adjust the paddingLeft value to to represent contained events as shifted to fill the left-most duration of the bar.
-
-        Calling this method will overwrite any previously set paddingLeft value, based on the current TimeSignature-derived `barDuration` attribute. 
-
-        >>> from music21 import *
-        >>> m = stream.Measure()
-        >>> m.timeSignature = meter.TimeSignature('3/4')
-        >>> n = note.Note()
-        >>> n.quarterLength = 1
-        >>> m.append(copy.deepcopy(n))
-        >>> m.padAsAnacrusis()
-        >>> m.paddingLeft
-        2.0
-        >>> m.timeSignature = meter.TimeSignature('5/4')
-        >>> m.padAsAnacrusis()
-        >>> m.paddingLeft
-        4.0
-        '''
-        # note: may need to set paddingLeft to 0 before examining
-
-        # bar duration is that suggested by time signature; it may
-        # may not be the same as Stream duration, which is based on contents
-        barDuration = self.barDuration
-        proportion = self.barDurationProportion(barDuration=barDuration)
-        if proportion < 1.:
-            # get 1 complement
-            proportionShift = 1 - proportion
-            self.paddingLeft = barDuration.quarterLength * proportionShift
-
-            #shift = barDuration.quarterLength * proportionShift
-            #environLocal.printDebug(['got anacrusis shift:', shift, 
-            #                    barDuration.quarterLength, proportion])
-            # this will shift all elements
-            #self.shiftElements(shift, classFilterList=[note.GeneralNote])
-        else:
-            environLocal.printDebug(['padAsAnacrusis() called; however, no anacrusis shift necessary:', barDuration.quarterLength, proportion])
-
-
-    #---------------------------------------------------------------------------
-    def bestTimeSignature(self):
-        '''Given a Measure with elements in it, get a TimeSignature that contains all elements.
-
-        Note: this does not yet accommodate triplets. 
-        '''
-        #TODO: set limit at 11/4?
-
-        minDurQL = 4 # smallest denominator; start with a whole note
-
-        # find sum of all durations in quarter length
-        # find if there are any dotted durations
-        minDurDotted = False        
-        sumDurQL = 0
-        for e in self.notes:
-            sumDurQL += e.quarterLength
-            if e.quarterLength < minDurQL:
-                minDurQL = e.quarterLength
-                if e.duration.dots > 0:
-                    minDurDotted = True
-
-        # first, we need to evenly divide min dur into total
-        minDurTest = minDurQL
-        while True:
-            partsFloor = int(sumDurQL / minDurTest)
-            partsReal = sumDurQL / float(minDurTest)
-            if (common.almostEquals(partsFloor, partsReal) or 
-            minDurTest <= duration.typeToDuration[meter.MIN_DENOMINATOR_TYPE]):
-                break
-            # need to break down minDur until we can get a match
-            else:
-                if minDurDotted:
-                    minDurTest = minDurTest / 3.
-                else:
-                    minDurTest = minDurTest / 2.
-                    
-        # see if we can get a type for the denominator      
-        # if we do not have a match; we need to break down this value
-        match = False
-        while True:
-            dType, match = duration.quarterLengthToClosestType(minDurTest) 
-            if match or dType == meter.MIN_DENOMINATOR_TYPE:
-                break
-            if minDurDotted:
-                minDurTest = minDurTest / 3.
-            else:
-                minDurTest = minDurTest / 2.
-
-        minDurQL = minDurTest
-        dType, match = duration.quarterLengthToClosestType(minDurQL) 
-        if not match: # cant find a type for a denominator
-            raise StreamException('cannot find a type for denominator %s' % minDurQL)
-
-        # denominator is the numerical representation of the min type
-        # e.g., quarter is 4, whole is 1
-        for num, typeName in duration.typeFromNumDict.items():
-            if typeName == dType:
-                denominator = num
-        # numerator is the count of min parts in the sum
-        numerator = int(sumDurQL / minDurQL)
-
-        #environLocal.printDebug(['n/d', numerator, denominator])
-
-        ts = meter.TimeSignature()
-        ts.loadRatio(numerator, denominator)
-        return ts
-
-
-    def _getBarDuration(self):
-        '''Return the bar duration, or the Duration specified by the TimeSignature. 
-
-        '''
-        # TODO: it is possible that this should be cached or exposed as a method
-        # as this search may take some time. 
-        if self.timeSignature != None:
-            ts = self.timeSignature
-        else: # do a context-based search 
-            tsStream = self.getTimeSignatures(searchContext=True,
-                       returnDefault=False, sortByCreationTime=True)
-            if len(tsStream) == 0:
-                raise StreamException('cannot determine bar duration without a time signature reference')
-            else: # it is the first found
-                ts = tsStream[0]
-        return ts.barDuration
-
-    barDuration = property(_getBarDuration, 
-        doc = '''Return the bar duration, or the Duration specified by the TimeSignature. TimeSignature is found first within the Measure, or within a context based search.
-        ''')
-
-
-    #---------------------------------------------------------------------------
-    # Music21Objects are stored in the Stream's elements list 
-    # properties are provided to store and access these attribute
-
-    def _getClef(self):
-        '''
-        >>> a = Measure()
-        >>> a.clef = clef.TrebleClef()
-        >>> a.clef.sign  # clef is an element
-        'G'
-        '''
-        # TODO: perhaps sort by priority?
-        clefList = self.getElementsByClass(clef.Clef)
-        # only return clefs that have offset = 0.0 
-        clefList = clefList.getElementsByOffset(0)
-        if len(clefList) == 0:
-            return None
-        else:
-            return clefList[0]    
-    
-    def _setClef(self, clefObj):
-        '''
-        >>> a = Measure()
-        >>> a.clef = clef.TrebleClef()
-        >>> a.clef.sign    # clef is an element
-        'G'
-        >>> a.clef = clef.BassClef()
-        >>> a.clef.sign
-        'F'
-        '''
-        oldClef = self._getClef()
-        if oldClef is not None:
-            environLocal.printDebug(['removing clef', oldClef])
-            junk = self.pop(self.index(oldClef))
-        self.insert(0, clefObj)
-
-    clef = property(_getClef, _setClef)    
-
-
-    def _getTimeSignature(self):
-        '''
-        >>> a = Measure()
-        >>> a.timeSignature = meter.TimeSignature('2/4')
-        >>> a.timeSignature.numerator, a.timeSignature.denominator 
-        (2, 4)
-        '''
-        # there could be more than one
-        tsList = self.getElementsByClass(music21.meter.TimeSignature)
-        #environLocal.printDebug(['matched Measure classes of type TimeSignature', tsList, len(tsList)])
-        # only return timeSignatures at offset = 0.0
-        tsList = tsList.getElementsByOffset(0)
-        if len(tsList) == 0:
-            return None
-        else:
-            return tsList[0]    
-    
-    def _setTimeSignature(self, tsObj):
-        '''
-        >>> a = Measure()
-        >>> a.timeSignature = meter.TimeSignature('5/4')
-        >>> a.timeSignature.numerator, a.timeSignature.denominator 
-        (5, 4)
-        >>> a.timeSignature = meter.TimeSignature('2/8')
-        >>> a.timeSignature.numerator, a.timeSignature.denominator 
-        (2, 8)
-        '''
-        oldTimeSignature = self._getTimeSignature()
-        if oldTimeSignature is not None:
-            #environLocal.printDebug(['removing ts', oldTimeSignature])
-            junk = self.pop(self.index(oldTimeSignature))
-        self.insert(0, tsObj)
-
-    timeSignature = property(_getTimeSignature, _setTimeSignature)   
-
-
-    def _getKeySignature(self):
-        '''
-        >>> a = Measure()
-        >>> a.keySignature = key.KeySignature(0)
-        >>> a.keySignature.sharps 
-        0
-        '''
-        keyList = self.getElementsByClass(key.KeySignature)
-        # only return keySignatures with offset = 0.0
-        keyList = keyList.getElementsByOffset(0)
-        if len(keyList) == 0:
-            return None
-        else:
-            return keyList[0]    
-    
-    def _setKeySignature(self, keyObj):
-        '''
-        >>> a = Measure()
-        >>> a.keySignature = key.KeySignature(3)
-        >>> a.keySignature.sharps   
-        3
-        >>> a.keySignature = key.KeySignature(6)
-        >>> a.keySignature.sharps
-        6
-        '''
-        oldKey = self._getKeySignature()
-        if oldKey is not None:
-            #environLocal.printDebug(['removing key', oldKey])
-            junk = self.pop(self.index(oldKey))
-        self.insert(0, keyObj)
-
-    keySignature = property(_getKeySignature, _setKeySignature)   
-
-
-
-
-    def _getLeftBarline(self):
-        '''
-        >>> a = Measure()
-        '''
-        barList = []
-        # directly access _elements, as do not want to get any bars
-        # in _endElements
-        for e in self._elements:
-            if 'Barline' in e.classes: # take the first
-                if e.getOffsetBySite(self) == 0.0:
-                    barList.append(e)
-                    break
-        if len(barList) == 0:
-            return None
-        else:
-            return barList[0]    
-    
-    def _setLeftBarline(self, barlineObj):
-        '''
-        >>> a = Measure()
-        '''
-        oldLeftBarline = self._getLeftBarline()
-        barlineObj.location = 'left'
-
-        if oldLeftBarline is not None:
-            junk = self.pop(self.index(oldLeftBarline))
-        self.insert(0, barlineObj)
-
-    leftBarline = property(_getLeftBarline, _setLeftBarline, 
-        doc = '''Get or set the left barline, or the Barline object found at offset zero of the Measure.
-        ''')   
-
-
-
-    def _getRightBarline(self):
-        # look on _endElements
-        barList = []
-        for e in self._endElements:
-            if 'Barline' in e.classes: # take the first
-                barList.append(e)
-                break
-        #barList = self.getElementsByClass(bar.Barline)
-        if len(barList) == 0: # do this before searching for barQL
-            return None
-        else:
-            return barList[0]    
-    
-    def _setRightBarline(self, barlineObj):
-        oldRightBarline = self._getRightBarline()
-
-        barlineObj.location = 'right'
-
-        if oldRightBarline is not None:
-            junk = self.pop(self.index(oldRightBarline))
-        # insert into _endElements
-        self.storeAtEnd(barlineObj)
-        
-        #environLocal.printDebug(['post _setRightBarline', barlineObj, 'len of elements highest', len(self._endElements)])
-
-    rightBarline = property(_getRightBarline, _setRightBarline, 
-        doc = '''Get or set the right barline, or the Barline object found at the offset equal to the bar duration. 
-
-        >>> from music21 import *
-        >>> b = bar.Barline('light-heavy')
-        >>> m = stream.Measure()
-        >>> m.rightBarline = b
-        >>> m.rightBarline.style
-        'light-heavy'
-        ''')   
-
-
-
-    #---------------------------------------------------------------------------
-    def _getMX(self):
-        '''Return a musicxml Measure, populated with notes, chords, rests
-        and a musixcml Attributes, populated with time, meter, key, etc
-
-        >>> a = note.Note()
-        >>> a.quarterLength = 4
-        >>> b = Measure()
-        >>> b.insert(0, a)
-        >>> len(b) 
-        1
-        >>> mxMeasure = b.mx
-        >>> len(mxMeasure) 
-        1
-        '''
-        return musicxmlTranslate.measureToMx(self)
-
-
-    def _setMX(self, mxMeasure):
-        '''Given an mxMeasure, create a music21 measure
-        '''
-        return musicxmlTranslate.mxToMeasure(mxMeasure, inputM21=self)
-
-    mx = property(_getMX, _setMX)    
-
-
-
-    def _getMusicXML(self):
-        '''Provide a complete MusicXML: representation. 
-        '''
-        return musicxmlTranslate.measureToMusicXML(self)
-
-
-
-    musicxml = property(_getMusicXML)
-
-
-
-
-
-class Part(Stream):
-    '''A Stream subclass for designating music that is
-    considered a single part.
-    
-    May be enclosed in a staff (for instance, 2nd and 3rd trombone
-    on a single staff), may enclose staves (piano treble and piano bass),
-    or may not enclose or be enclosed by a staff (in which case, it
-    assumes that this part fits on one staff and shares it with no other
-    part
-    '''
-
-    def makeAccidentals(self):
-        '''
-        This overridden method of Stream.makeAccidentals provides the management of passing pitches from a past Measure to each new measure for processing. 
-        '''
-        # process make accidentals for each measure
-        measureStream = self.getElementsByClass('Measure')
-        for i in range(len(measureStream)):
-            m = measureStream[i]
-            if m.keySignature != None:
-                ksLast = m.keySignature
-            # if beyond the first measure, use the pitches from the last
-            # measure for context
-            if i > 0:
-                m.makeAccidentals(measureStream[i-1].pitches,
-                    useKeySignature=ksLast, searchKeySignatureByContext=False)
-            else:
-                m.makeAccidentals(useKeySignature=ksLast, 
-                    searchKeySignatureByContext=False)
-
-
-    def _getLily(self):
-        lv = Stream._getLily(self)
-        lv2 = lilyModule.LilyString("\t\n \\new Staff " + lv.value)
-        return lv2
-    
-    lily = property(_getLily)
-
-
-
-class Staff(Stream):
-    '''
-    A Stream subclass for designating music on a single staff
-    '''
-    # NOTE: not yet implemented
-    staffLines = 5
-
-
-class Performer(Stream):
-    '''
-    A Stream subclass for designating music to be performed by a
-    single Performer.  Should only be used when a single performer
-    performs on multiple parts.  E.g. Bass Drum and Triangle on separate
-    staves performed by one player.
-
-    a Part + changes of Instrument is fine for designating most cases
-    where a player changes instrument in a piece.  A part plus staves
-    with individual instrument changes could also be a way of designating
-    music that is performed by a single performer (see, for instance
-    the Piano doubling Celesta part in Lukas Foss's Time Cycle).  The
-    Performer Stream-subclass could be useful for analyses of, for instance,
-    how 5 percussionists chose to play a piece originally designated for 4
-    (or 6) percussionists in the score.
-    '''
-    # NOTE: not yet implemented
-    pass
-
-
-class System(Stream):
-    '''Totally optional: designation that all the music in this Stream
-    belongs in a single system.
-    '''
-    systemNumber = 0
-    systemNumbering = "Score" # or Page; when do system numbers reset?
-
-class Page(Stream):
-    '''
-    Totally optional: designation that all the music in this Stream
-    belongs on a single notated page
-    '''
-    pageNumber = 0
-    
-
-class Score(Stream):
-    """A Stream subclass for handling multi-part music.
-    
-    Absolutely optional (the largest containing Stream in a piece could be
-    a generic Stream, or a Part, or a Staff).  And Scores can be
-    embedded in other Scores (in fact, our original thought was to call
-    this class a Fragment because of this possibility of continuous
-    embedding), but we figure that many people will like calling the largest
-    container a Score and that this will become a standard.
-    """
-
-    def __init__(self, *args, **keywords):
-        Stream.__init__(self, *args, **keywords)
-        # while a metadata object is often expected, adding here prob not       
-        # a good idea. 
-        #self.insert(0, metadata.Metadata())
-
-    def _getLily(self):
-        '''
-        returns the lily code for a score.
-        '''
-        ret = lilyModule.LilyString()
-        for thisOffsetPosition in self.groupElementsByOffset():
-            if len(thisOffsetPosition) > 1:
-                ret += " << "
-                for thisSubElement in thisOffsetPosition:
-                    if hasattr(thisSubElement, "lily"):
-                        ret += thisSubElement.lily
-                    else:
-                        # TODO: write out debug code here
-                        pass
-                ret += " >>\n"
-            else:
-                if hasattr(thisOffsetPosition[0], "lily"):
-                    ret += thisOffsetPosition[0].lily
-                else:
-                    # TODO: write out debug code here
-                    pass
-        return ret
-        
-    lily = property(_getLily)
-
-
-    def _getParts(self):
-        '''        
-        '''
-        return self.getElementsByClass(Part)
-
-    parts = property(_getParts, 
-        doc='''Return all :class:`~music21.stream.Part` objects in a :class:`~music21.stream.Score`.
-
-        >>> from music21 import *
-        >>> s = corpus.parseWork('bach/bwv66.6')
-        >>> parts = s.parts     
-        >>> len(parts)
-        4
-        ''')
-
-    def measures(self, numberStart, numberEnd, 
-        collect=[clef.Clef, meter.TimeSignature, 
-        instrument.Instrument, key.KeySignature]):
-        '''This method override the :meth:`~music21.stream.Stream.measures` method on Stream. This creates a new Score stream that has the same measure range for all Parts.
-        '''
-        post = Score()
-        post.mergeAttributes(self)
-        # note that this will strip all objects that are not Parts
-        for p in self.getElementsByClass('Part'):
-            # insert all at zero
-            post.insert(0, p.measures(numberStart, numberEnd,
-                        collect))
-        return post
-
-
-    def measure(self, measureNumber, 
-        collect=[clef.Clef, meter.TimeSignature, 
-        instrument.Instrument, key.KeySignature]):
-        '''Given a measure number, return a single :class:`~music21.stream.Measure` object if the Measure number exists, otherwise return None.
-
-        This method override the :meth:`~music21.stream.Stream.measures` method on Stream. This creates a new Score stream that has the same measure range for all Parts.
-
-        >>> from music21 import corpus
-        >>> a = corpus.parseWork('bach/bwv324.xml')
-        >>> len(a.measure(3)[0]) # contains 1 measure
-        1
-        '''
-
-        post = Score()
-        post.mergeAttributes(self)
-        # note that this will strip all objects that are not Parts
-        for p in self.getElementsByClass('Part'):
-            # insert all at zero
-            mStream = p.measures(measureNumber, measureNumber, collect=collect)
-            if len(mStream) > 0:
-                post.insert(0, mStream)
-        return post
-
-
-    def measureOffsetMap(self, classFilterList=None):
-        '''This method overrides the :meth:`~music21.stream.Stream.measureOffsetMap` method of Stream. This creates a map based on all contained Parts in this Score. Measures found in multiple Parts with the same offset will be appended to the same list. 
-
-        This does not assume that all Parts have measures with identical offsets.
-        '''
-        map = {}
-        for p in self.getElementsByClass(Part):
-            mapPartial = p.measureOffsetMap(classFilterList)
-            #environLocal.printDebug(['mapPartial', mapPartial])
-            for key in mapPartial.keys():
-                if key not in map.keys():
-                    map[key] = []
-                for m in mapPartial[key]: # get measures from partial
-                    if m not in map[key]:
-                        map[key].append(m)
-        return map
-
-# functionality moved to Stream.stripTies()
-#     def stripTies(self, inPlace=False, matchByPitch=False):
-#         '''Apply strip ties to each class:`~music21.part.Part` contained within this Score. 
-# 
-#         This method will retain class:`~music21.part.Measure` objects and Parts.
-#         '''
-# 
-#         if not inPlace: # make a copy
-#             returnObj = deepcopy(self)
-#         else:
-#             returnObj = self
-# 
-#         for p in returnObj.getElementsByClass(Part):
-#             # strip ties will use the appropriate flat presentation
-#             # in place: already have a copy if nec
-#             p.stripTies(inPlace=True, matchByPitch=matchByPitch,
-#                          retainContainers=True) 
-#         return returnObj
-        
-
-    def sliceByGreatestDivisor(self, inPlace=True, addTies=True):
-        '''Slice all duration of all part by the minimum duration that can be summed to each concurrent duration. 
-
-        Overrides method defined on Stream.
-        '''
-        if not inPlace: # make a copy
-            returnObj = deepcopy(self)
-        else:
-            returnObj = self
-
-        # find greatest divisor for each measure at a time
-        # if no measures this will be zero
-        mStream = returnObj.parts[0].getElementsByClass('Measure')
-        mCount = len(mStream)
-        if mCount == 0:
-            mCount = 1 # treat as a single measure
-        for i in range(mCount): # may be 1
-            uniqueQuarterLengths = []
-            for p in returnObj.getElementsByClass('Part'):
-                if p.hasMeasures():
-                    m = p.getElementsByClass('Measure')[i]
-                else:
-                    m = p # treat the entire part as one measure
-
-                # collect all unique quarter lengths
-                for e in m.notes:
-                    #environLocal.printDebug(['examining e', i, e, e.quarterLength])
-                    if e.quarterLength not in uniqueQuarterLengths:
-                        uniqueQuarterLengths.append(e.quarterLength)    
-
-            # after ql for all parts, find divisor
-            divisor = common.approximateGCD(uniqueQuarterLengths)
-            #environLocal.printDebug(['Score.sliceByGreatestDivisor: got divisor from unique ql:', divisor, uniqueQuarterLengths])
-
-            for p in returnObj.getElementsByClass('Part'):
-                # in place: already have a copy if nec
-                # must do on measure at a time
-                if p.hasMeasures():
-                    m = p.getElementsByClass('Measure')[i]
-                else:
-                    m = p # treat the entire part as one measure
-                m.sliceByQuarterLengths(quarterLengthList=[divisor],
-                    target=None, addTies=addTies, inPlace=True)
-
-        return returnObj
-
-
-    def chordify(self, addTies=True, displayTiedAccidentals=False):
-        '''Split all Durations in all parts, if multi-part, by all unique offsets. All simultaneous durations are then gathered into single chords. 
-        '''
-        returnObj = deepcopy(self)
-
-        mStream = returnObj.parts[0].getElementsByClass('Measure')
-        mCount = len(mStream)
-        if mCount == 0:
-            mCount = 1 # treat as a single measure
-        for i in range(mCount): # may be 1
-            # first, collect all unique offsets for each measure
-            uniqueOffsets = []
-            for p in returnObj.getElementsByClass('Part'):
-                if p.hasMeasures():
-                    m = p.getElementsByClass('Measure')[i]
-                else:
-                    m = p # treat the entire part as one measure
-                for e in m.notes:
-                    # offset values here will be relative to the Measure
-                    o = e.getOffsetBySite(m)
-                    if o not in uniqueOffsets:
-                        uniqueOffsets.append(o)
-            #environLocal.printDebug(['chordify: uniqueOffsets for all parts, m', uniqueOffsets, i])
-
-            uniqueOffsets = sorted(uniqueOffsets)
-
-            for p in returnObj.getElementsByClass('Part'):
-                # get one measure at a time
-                if p.hasMeasures():
-                    m = p.getElementsByClass('Measure')[i]
-                else:
-                    m = p # treat the entire part as one measure
-                # working with a copy, in place can be true
-                m.sliceAtOffsets(offsetList=uniqueOffsets, addTies=addTies, 
-                    inPlace=True,
-                    displayTiedAccidentals=displayTiedAccidentals )
-
-        # do in place as already a copy has been made
-        post = returnObj.flat.makeChords(includePostWindow=True, 
-            removeRedundantPitches=True,
-            gatherArticulations=True, gatherNotations=True, inPlace=True)
-        return post
-
-    def implode(self, voiceAllocation=2, permitOneVoicePerPart=False):
-        '''Given a multi-part :class:`~music21.stream.Score`, return a new Score that combines parts into voices. 
-
-        The `voiceAllocation` parameter can be an integer: if so, this many parts will each be grouped into one part as voices
-
-        The `permitOneVoicePerPart` parameter, if True, will encode a single voice inside a single Part, rather than leaving a single part alone. 
-        '''
-        bundle = []
-        if common.isNum(voiceAllocation):
-            voicesPerPart = voiceAllocation
-            for pIndex, p in enumerate(self.parts):
-                if pIndex % voicesPerPart == 0:
-                    sub = []
-                    sub.append(p)
-                else:
-                    sub.append(p)
-                if pIndex % voicesPerPart == voicesPerPart - 1:
-                    bundle.append(sub)
-                    sub = []
-            if sub != []: # get last
-                bundle.append(sub)
-        # else, assume it is a list of groupings
-        elif common.isListLike(voiceAllocation):
-            for group in voiceAllocation:
-                sub = []
-                # if a single entry
-                if not common.isListLike(group):
-                    # group is a single index
-                    sub.append(self.parts[group])
-                else:
-                    for id in group:
-                        sub.append(self.parts[id])
-                bundle.append(sub)
-        else:
-            raise StreamException('incorrect voiceAllocation format: %s' % voiceAllocation)
-
-        environLocal.printDebug(['implode() bundle:', bundle]) 
-
-        s = Score()
-        s.metadata = self.metadata
-
-        for sub in bundle: # each sub contains parts
-            if len(sub) == 1 and not permitOneVoicePerPart:
-                # probably need to create a new part and measure
-                s.insert(0, sub[0])
-                continue
-
-            pActive = Part()
-            # iterate through each part
-            for pIndex, p in enumerate(sub):
-                # only check for measures once per part
-                if pActive.hasMeasures():
-                    hasMeasures = True
-                else:
-                    hasMeasures = False
-    
-                for mIndex, m in enumerate(p.getElementsByClass('Measure')):
-                    #environLocal.printDebug(['pindex, p', pIndex, p, 'mIndex, m', mIndex, m, 'hasMeasures', hasMeasures])
-                    # only create measures if non already exist
-                    if not hasMeasures:
-                        #environLocal.printDebug(['creating measure'])
-                        mActive = Measure()
-                        # some attributes may be none
-                        # note: not copying here; and first part read will provide
-                        # attributes; possible other parts may have other attributes
-                        mActive.mergeAttributes(m)
-                        mActive.mergeElements(m, classFilterList=['Bar', 'TimeSignature', 'Clef', 'KeySignature'])
-
-#                         if m.timeSignature is not None:
-#                             mActive.timeSignature = m.timeSignature 
-#                         if m.keySignature is not None:
-#                             mActive.keySignature = m.keySignature 
-#                         if m.clef is not None:
-#                             mActive.clef = m.clef
-                    else:
-                        mActive = pActive.getElementsByClass('Measure')[mIndex]
-    
-                    # transfer elements into a voice                
-                    v = Voice()
-                    v.id = pIndex
-                    # for now, just take notes, including rests
-                    for e in m.notes: #m.getElementsByClass():
-                        v.insert(e.getOffsetBySite(m), e)
-                    # insert voice in new  measure
-                    #environLocal.printDebug(['inserting voice', v, v.id, 'into measure', mActive])
-                    mActive.insert(0, v)
-                    #mActive.show('t')
-                    # only insert measure if new part does not already have measures
-                    if not hasMeasures:
-                        pActive.insert(m.getOffsetBySite(p), mActive)
-
-            s.insert(0, pActive)
-            pActive = None
-            
-        return s
-
-
-# this was commented out as it is not immediately needed
-# could be useful later in a variety of contexts
-#     def mergeStaticNotes(self, attributesList=['pitch'], inPlace=False):
-#         '''Given a multipart work, look to see if the next verticality causes a change in one or more attributes, as specified by the `attributesList` parameter. If no change is found, merge the next durations with the previous. 
-# 
-#         Presently, this assumes that all parts have the same number of notes. This must thus be used in conjunction with sliceByGreatestDivisor() to properly match notes between different parts.
-#         '''
-# 
-#         if not inPlace: # make a copy
-#             returnObj = deepcopy(self)
-#         else:
-#             returnObj = self
-# 
-#         # if no measures this will be zero
-#         mStream = returnObj.parts[0].getElementsByClass('Measure')
-#         mCount = len(mStream)
-#         if mCount == 0:
-#             mCount = 1 # treat as a single measure
-# 
-#         # step through measures, or one whole part
-#         for i in range(mCount): # may be zero
-#             #for p in returnObj.getElementsByClass('Part'):
-#             # use the top-most part as the guide    
-#             p = returnObj.getElementsByClass('Part')[0]
-#             if p.hasMeasures():
-#                 mGuide = p.getElementsByClass('Measure')[i]
-#             else:
-#                 mGuide = p # treat the entire part as one measure
-# 
-#             mergePairTerminus = [] # store last of merge pair
-#             j = 0
-#             # only look at everything up to one before the last
-#             while j < len(mGuide.notes) - 1:
-#                 jNext = j + 1
-#                 # gather all attributes from this j for each part
-#                 # doing this by index
-#                 compare = []
-#                 compareNext = []
-# 
-#                 for pStream in returnObj.getElementsByClass('Part'):
-#                     #environLocal.printDebug(['handling part', pStream])
-#                     if pStream.hasMeasures():
-#                         m = pStream.getElementsByClass('Measure')[i]
-#                     else:
-#                         m = pStream # treat the entire part as one measure
-#                     for attr in attributesList:
-#                         compare.append(getattr(m.notes[j], attr))
-#                         compareNext.append(getattr(m.notes[jNext], attr))
-#                 environLocal.printDebug(['compare, compareNext', compare, compareNext])
-# 
-#                 if compare == compareNext:
-#                     if j not in mergePairTerminus:
-#                         mergePairTerminus.append(j)
-#                     mergePairTerminus.append(jNext)
-#                 j += 1
-#             environLocal.printDebug(['mergePairTerminus', mergePairTerminus])
-# 
-#             # collect objects to merged in continuous groups
-#             # store in a list of lists; do each part one at a time
-#             for pStream in returnObj.getElementsByClass('Part'):
-#                 mergeList = []
-#                 for q in mergePairTerminus:
-#                     pass
-
-
-
-
-class Opus(Stream):
-    '''A Stream subclass for handling multi-work music encodings. Many ABC files, for example, define multiple works or parts within a single file. 
-    '''
-
-    #TODO get by title, possibly w/ regex
-
-    def __init__(self, *args, **keywords):
-        Stream.__init__(self, *args, **keywords)
-
-    def getNumbers(self):
-        '''Return a list of all numbers defined in this Opus.
-
-        >>> from music21 import *
-        >>> o = corpus.parseWork('josquin/ovenusbant')
-        >>> o.getNumbers()
-        ['1', '2', '3']
-        '''
-        post = []
-        for s in self.getElementsByClass('Score'):
-            post.append(s.metadata.number)
-        return post
-
-    def getScoreByNumber(self, opusMatch):
-        '''Get Score objects from this Stream by number. Performs title search using the :meth:`~music21.metadata.Metadata.search` method, and returns the first result. 
-
-        >>> from music21 import *
-        >>> o = corpus.parseWork('josquin/ovenusbant')
-        >>> o.getNumbers()
-        ['1', '2', '3']
-        >>> s = o.getScoreByNumber(2)
-        >>> s.metadata.title
-        'O Venus bant'
-        >>> s.metadata.alternativeTitle
-        'Tenor'
-        '''
-        for s in self.getElementsByClass('Score'):
-            match, field = s.metadata.search(opusMatch, 'number')
-            if match:
-                return s
-
-#             if s.metadata.number == opusMatch:
-#                 return s
-#             elif s.metadata.number == str(opusMatch):
-#                 return s
-
-    def getScoreByTitle(self, titleMatch):
-        '''Get Score objects from this Stream by a title. Performs title search using the :meth:`~music21.metadata.Metadata.search` method, and returns the first result. 
-
-        >>> from music21 import *
-        >>> o = corpus.parseWork('essenFolksong/erk5')
-        >>> s = o.getScoreByTitle('Vrienden, kommt alle gaere')
-        >>> s = o.getScoreByTitle('(.*)kommt(.*)') # regular expression
-        >>> s.metadata.title
-        'Vrienden, kommt alle gaere'
-        '''
-        for s in self.getElementsByClass('Score'):
-            match, field = s.metadata.search(titleMatch, 'title')
-            if match:
-                return s
-
-    def _getScores(self):
-        '''        
-        '''
-        return self.getElementsByClass(Score)
-
-    scores = property(_getScores, 
-        doc='''Return all :class:`~music21.stream.Score` objects in a :class:`~music21.stream.Opus`.
-
-        >>> from music21 import *
-        ''')
-
-
-    def mergeScores(self):
-        '''Some Opus object represent numerous scores that are individual parts of the same work. This method will treat each contained Score as a Part, merging and returning a single Score with merged Metadata.
-
-        >>> from music21 import *
-        >>> o = corpus.parseWork('josquin/milleRegrets')
-        >>> s = o.mergeScores()
-        >>> s.metadata.title
-        'Mille regrets'
-        >>> len(s.parts)
-        4
-        '''
-        sNew = Score()
-        mdNew = metadata.Metadata()
-
-        for s in self.scores:
-            p = s.parts[0] # assuming only one part
-            sNew.insert(0, p)
-    
-            md = s.metadata
-            # presently just getting the first of attributes encountered
-            if md != None:
-                #environLocal.printDebug(['subscore meta data', md, 'md.composer', md.composer, 'md.title', md.title])
-                if md.title != None and mdNew.title == None:
-                    mdNew.title = md.title
-                if md.composer != None and mdNew.composer == None:
-                    mdNew.composer = md.composer
-
-        sNew.insert(0, mdNew)
-
-        return sNew
-
-    
-
-    #---------------------------------------------------------------------------
-    def write(self, fmt=None, fp=None):
-        '''
-        Displays an object in a format provided by the fmt argument or, if not provided, the format set in the user's Environment.
-
-        This method overrides the behavior specified in :class:`~music21.base.Music21Object`.
-        '''
-        for s in self.scores:
-            s.write(fmt=fmt, fp=fp)
-
-    def show(self, fmt=None, app=None):
-        '''
-        Displays an object in a format provided by the fmt argument or, if not provided, the format set in the user's Environment.
-
-        This method overrides the behavior specified in :class:`~music21.base.Music21Object`.
-        '''
-        for s in self.scores:
-            s.show(fmt=fmt, app=app)
-
-
-
-
-#-------------------------------------------------------------------------------
-class TestExternal(unittest.TestCase):
-    def runTest(self):
-        pass
-    
-    def testLilySimple(self):
-        a = Stream()
-        ts = meter.TimeSignature("3/4")
-        
-        b = Stream()
-        q = note.QuarterNote()
-        q.octave = 5
-        b.repeatInsert(q, [0,1,2,3])
-        
-        bestC = b.bestClef(allowTreble8vb = True)
-        a.insert(0, bestC)
-        a.insert(0, ts)
-        a.insert(0, b)
-        a.lily.showPNG()
-
-    def testLilySemiComplex(self):
-        a = Stream()
-        ts = meter.TimeSignature("3/8")
-        
-        b = Stream()
-        q = note.EighthNote()
-
-        dur1 = duration.Duration()
-        dur1.type = "eighth"
-        
-        tup1 = duration.Tuplet()
-        tup1.tupletActual = [5, dur1]
-        tup1.tupletNormal = [3, dur1]
-
-        q.octave = 2
-        q.duration.appendTuplet(tup1)
-        
-        
-        for i in range(0,5):
-            b.append(deepcopy(q))
-            b.elements[i].accidental = pitch.Accidental(i - 2)
-        
-        b.elements[0].duration.tuplets[0].type = "start"
-        b.elements[-1].duration.tuplets[0].type = "stop"
-        b.elements[2].editorial.comment.text = "a real C"
-         
-        bestC = b.bestClef(allowTreble8vb = True)
-        a.insert(0, bestC)
-        a.insert(0, ts)
-        a.insert(0, b)
-        a.lily.showPNG()
-
-        
-    def testScoreLily(self):
-        '''
-        Test the lilypond output of various score operations.
-        '''
-
-        import meter
-        c = note.Note("C4")
-        d = note.Note("D4")
-        ts = meter.TimeSignature("2/4")
-        s1 = Part()
-        s1.append(deepcopy(c))
-        s1.append(deepcopy(d))
-        s2 = Part()
-        s2.append(deepcopy(d))
-        s2.append(deepcopy(c))
-        score1 = Score()
-        score1.insert(ts)
-        score1.insert(s1)
-        score1.insert(s2)
-        score1.lily.showPNG()
-        
-
-    def testMXOutput(self):
-        '''A simple test of adding notes to measures in a stream. 
-        '''
-        c = Stream()
-        for m in range(4):
-            b = Measure()
-            for pitch in ['a', 'g', 'c#', 'a#']:
-                a = note.Note(pitch)
-                b.append(a)
-            c.append(b)
-        c.show()
-
-    def testMxMeasures(self):
-        '''A test of the automatic partitioning of notes in a measure and the creation of ties.
-        '''
-
-        n = note.Note()        
-        n.quarterLength = 3
-        a = Stream()
-        a.repeatInsert(n, range(0,120,3))
-        #a.show() # default time signature used
-        
-        a.insert( 0, meter.TimeSignature("5/4")  )
-        a.insert(10, meter.TimeSignature("2/4")  )
-        a.insert( 3, meter.TimeSignature("3/16") )
-        a.insert(20, meter.TimeSignature("9/8")  )
-        a.insert(40, meter.TimeSignature("10/4") )
-        a.show()
-
-
-    def testMultipartStreams(self):
-        '''Test the creation of multi-part streams by simply having streams within streams.
-
-        '''
-        q = Stream()
-        r = Stream()
-        for x in ['c3','a3','g#4','d2'] * 10:
-            n = note.Note(x)
-            n.quarterLength = .25
-            q.append(n)
-
-            m = note.Note(x)
-            m.quarterLength = 1.125
-            r.append(m)
-
-        s = Stream() # container
-        s.insert(q)
-        s.insert(r)
-        s.insert(0, meter.TimeSignature("3/4") )
-        s.insert(3, meter.TimeSignature("5/4") )
-        s.insert(8, meter.TimeSignature("3/4") )
-
-        s.show()
-            
-
-
-    def testMultipartMeasures(self):
-        '''This demonstrates obtaining slices from a stream and layering
-        them into individual parts.
-
-        OMIT_FROM_DOCS
-        TODO: this should show instruments
-        this is presently not showing instruments 
-        probably b/c when appending to s Stream parent is set to that stream
-        '''
-        from music21 import corpus, converter
-        a = converter.parse(corpus.getWork(['mozart', 'k155','movement2.xml']))
-        b = a[3][10:20]
-        c = a[3][20:30]
-        d = a[3][30:40]
-
-        s = Stream()
-        s.insert(b)
-        s.insert(c)
-        s.insert(d)
-        s.show()
-
-
-    def testCanons(self):
-        '''A test of creating a canon with shifted presentations of a source melody. This also demonstrates 
-        the addition of rests to parts that start late or end early.
-
-        The addition of rests happens with makeRests(), which is called in 
-        musicxml generation of a Stream.
-        '''
-        
-        a = ['c', 'g#', 'd-', 'f#', 'e', 'f' ] * 4
-
-        s = Stream()
-        partOffsetShift = 1.25
-        partOffset = 0
-        for part in range(6):  
-            p = Stream()
-            for pitchName in a:
-                n = note.Note(pitchName)
-                n.quarterLength = 1.5
-                p.append(n)
-            p.offset = partOffset
-            s.insert(p)
-            partOffset += partOffsetShift
-
-        s.show()
-
-
-
-    def testBeamsPartial(self):
-        '''This demonstrates a partial beam; a beam that is not connected between more than one note. 
-        '''
-        q = Stream()
-        for x in [.125, .25, .25, .125, .125, .125] * 30:
-            n = note.Note('c')
-            n.quarterLength = x
-            q.append(n)
-
-        s = Stream() # container
-        s.insert(q)
-
-        s.insert(0, meter.TimeSignature("3/4") )
-        s.insert(3, meter.TimeSignature("5/4") )
-        s.insert(8, meter.TimeSignature("4/4") )
-
-        s.show()
-
-
-    def testBeamsStream(self):
-        '''A test of beams applied to different time signatures. 
-        '''
-        q = Stream()
-        r = Stream()
-        p = Stream()
-        for x in ['c3','a3','c#4','d3'] * 30:
-            n = note.Note(x)
-            #n.quarterLength = random.choice([.25, .125, .5])
-            n.quarterLength = random.choice([.25])
-            q.append(n)
-            m = note.Note(x)
-            m.quarterLength = .5
-            r.append(m)
-            o = note.Note(x)
-            o.quarterLength = .125
-            p.append(o)
-
-        s = Stream() # container
-        s.append(q)
-        s.append(r)
-        s.append(p)
-
-        s.insert(0, meter.TimeSignature("3/4") )
-        s.insert(3, meter.TimeSignature("5/4") )
-        s.insert(8, meter.TimeSignature("4/4") )
-        self.assertEqual(len(s.flat.notes), 360)
-
-        s.show()
-
-
-    def testBeamsMeasure(self):
-        aMeasure = Measure()
-        aMeasure.timeSignature = meter.TimeSignature('4/4')
-        aNote = note.Note()
-        aNote.quarterLength = .25
-        aMeasure.repeatAppend(aNote,16)
-        bMeasure = aMeasure.makeBeams()
-        bMeasure.show()
-
-
-#-------------------------------------------------------------------------------
-class Test(unittest.TestCase):
-
-    def runTest(self):
-        pass
-
-    def testCopyAndDeepcopy(self):
-        '''Test copyinng all objects defined in this module
-        '''
-        for part in sys.modules[self.__module__].__dict__.keys():
-            if part.startswith('_') or part.startswith('__'):
-                continue
-            elif part in ['Test', 'TestExternal']:
-                continue
-            elif callable(part):
-                environLocal.printDebug(['testing copying on', part])
-                obj = getattr(module, part)()
-                a = copy.copy(obj)
-                b = copy.deepcopy(obj)
-                self.assertNotEqual(a, obj)
-                self.assertNotEqual(b, obj)
-            
-    
-    def testAdd(self):
-        a = Stream()
-        for i in range(5):
-            a.insert(0, music21.Music21Object())
-        self.assertTrue(a.isFlat)
-        a[2] = note.Note("C#")
-        self.assertTrue(a.isFlat)
-        a[3] = Stream()
-        self.assertFalse(a.isFlat)
-
-    def testSort(self):
-        s = Stream()
-        s.repeatInsert(note.Note("C#"), [0.0, 2.0, 4.0])
-        s.repeatInsert(note.Note("D-"), [1.0, 3.0, 5.0])
-        self.assertFalse(s.isSorted)
-        y = s.sorted
-        self.assertTrue(y.isSorted)
-        g = ""
-        for myElement in y:
-            g += "%s: %s; " % (myElement.offset, myElement.name)
-        self.assertEqual(g, '0.0: C#; 1.0: D-; 2.0: C#; 3.0: D-; 4.0: C#; 5.0: D-; ')
-
-    def testFlatSimple(self):
-        s1 = Score()
-        s1.id = "s1"
-        
-        p1 = Part()
-        p1.id = "p1"
-        
-        p2 = Part()
-        p2.id = "p2"
-
-        n1 = note.HalfNote("C")
-        n2 = note.QuarterNote("D")
-        n3 = note.QuarterNote("E")
-        n4 = note.HalfNote("F")
-        n1.id = "n1"
-        n2.id = "n2"
-        n3.id = "n3"
-        n4.id = "n4"
-
-        p1.append(n1)
-        p1.append(n2)
-
-                
-        p2.append(n3)
-        p2.append(n4)
-
-        p2.offset = 20.0
-
-        s1.insert(p1)
-        s1.insert(p2)
-
-        
-        sf1 = s1.flat
-        sf1.id = "flat s1"
-        
-#        for site in n4._definedContexts.getSites():
-#            print site.id,
-#            print n4._definedContexts.getOffsetBySite(site)
-        
-        self.assertEqual(len(sf1), 4)
-        assert(sf1[1] is n2)
-        
-
-    def testParentCopiedStreams(self):
-        srcStream = Stream()
-        srcStream.insert(3, note.Note())
-        # the note's parent is srcStream now
-        self.assertEqual(srcStream[0].parent, srcStream)
-
-        midStream = Stream()
-        for x in range(2):
-            srcNew = deepcopy(srcStream)
-#             for n in srcNew:
-#                 offset = n.getOffsetBySite(srcStream)
-
-            #got = srcNew[0].getOffsetBySite(srcStream)
-
-            #for n in srcNew: pass
-
-            srcNew.offset = x * 10 
-            midStream.insert(srcNew)
-            self.assertEqual(srcNew.offset, x * 10)
-
-        # no offset is set yet
-        self.assertEqual(midStream.offset, 0)
-
-        # component streams have offsets
-        self.assertEqual(midStream[0].getOffsetBySite(midStream), 0)
-        self.assertEqual(midStream[1].getOffsetBySite(midStream), 10.0)
-
-        # component notes still have a location set to srcStream
-        self.assertEqual(midStream[1][0].getOffsetBySite(srcStream), 3.0)
-
-        # component notes still have a location set to midStream[1]
-        self.assertEqual(midStream[1][0].getOffsetBySite(midStream[1]), 3.0)        
-
-        # one location in midstream
-        self.assertEqual(len(midStream._definedContexts), 1)
-        
-        #environLocal.printDebug(['srcStream', srcStream])
-        #environLocal.printDebug(['midStream', midStream])
-        x = midStream.flat
-
-    def testSimpleRecurse(self):
-        st1 = Stream()
-        st2 = Stream()
-        n1 = note.Note()
-        st2.insert(10, n1)
-        st1.insert(12, st2)
-        self.assertTrue(st1.flat.sorted[0] is n1)
-        self.assertEqual(st1.flat.sorted[0].offset, 22.0)
-        
-    def testStreamRecursion(self):
-        srcStream = Stream()
-        for x in range(6):
-            n = note.Note('G#')
-            n.duration = duration.Duration('quarter')
-            n.offset = x * 1
-            srcStream.insert(n)
-
-        self.assertEqual(len(srcStream), 6)
-        self.assertEqual(len(srcStream.flat), 6)
-        self.assertEqual(srcStream.flat[1].offset, 1.0)
-
-#        self.assertEqual(len(srcStream.getOverlaps()), 0)
-
-        midStream = Stream()
-        for x in range(4):
-            srcNew = deepcopy(srcStream)
-            srcNew.offset = x * 10 
-            midStream.insert(srcNew)
-
-        self.assertEqual(len(midStream), 4)
-        environLocal.printDebug(['pre flat of mid stream'])
-        self.assertEqual(len(midStream.flat), 24)
-#        self.assertEqual(len(midStream.getOverlaps()), 0)
-        mfs = midStream.flat.sorted
-        self.assertEqual(mfs[7]._definedContexts.getOffsetBySite(mfs), 11.0)
-
-        farStream = Stream()
-        for x in range(7):
-            midNew = deepcopy(midStream)
-            midNew.offset = x * 100 
-            farStream.insert(midNew)
-
-        self.assertEqual(len(farStream), 7)
-        self.assertEqual(len(farStream.flat), 168)
-#        self.assertEqual(len(farStream.getOverlaps()), 0)
-#
-        # get just offset times
-        # elementsSorted returns offset, dur, element
-        offsets = [a.offset for a in farStream.flat]
-
-        # create what we epxect to be the offsets
-        offsetsMatch = range(0, 6)
-        offsetsMatch += [x + 10 for x in range(0, 6)]
-        offsetsMatch += [x + 20 for x in range(0, 6)]
-        offsetsMatch += [x + 30 for x in range(0, 6)]
-        offsetsMatch += [x + 100 for x in range(0, 6)]
-        offsetsMatch += [x + 110 for x in range(0, 6)]
-
-        self.assertEqual(offsets[:len(offsetsMatch)], offsetsMatch)
-
-    def testStreamSortRecursion(self):
-        farStream = Stream()
-        for x in range(4):
-            midStream = Stream()
-            for y in range(4):
-                nearStream = Stream()
-                for z in range(4):
-                    n = note.Note("G#")
-                    n.duration = duration.Duration('quarter')
-                    nearStream.insert(z * 2, n)     # 0, 2, 4, 6
-                midStream.insert(y * 5, nearStream) # 0, 5, 10, 15
-            farStream.insert(x * 13, midStream)     # 0, 13, 26, 39
-        
-        # get just offset times
-        # elementsSorted returns offset, dur, element
-        fsfs = farStream.flat.sorted
-        offsets = [a.offset for a in fsfs]  # safer is a.getOffsetBySite(fsfs)
-        offsetsBrief = offsets[:20]
-        self.assertEquals(offsetsBrief, [0, 2, 4, 5, 6, 7, 9, 10, 11, 12, 13, 14, 15, 15, 16, 17, 17, 18, 19, 19])
-
-
-
-
-
-    def testOverlapsA(self):
-        a = Stream()
-        # here, the thir item overlaps with the first
-        for offset, dur in [(0,12), (3,2), (11,3)]:
-            n = note.Note('G#')
-            n.duration = duration.Duration()
-            n.duration.quarterLength = dur
-            n.offset = offset
-            a.insert(n)
-
-        includeDurationless = True
-        includeEndBoundary = False
-
-        simultaneityMap, overlapMap = a._findLayering(a.flat, 
-                                  includeDurationless, includeEndBoundary)
-        self.assertEqual(simultaneityMap, [[], [], []])
-        self.assertEqual(overlapMap, [[1,2], [0], [0]])
-
-
-        post = a._consolidateLayering(a.flat, overlapMap)
-        # print post
-
-        #found = a.getOverlaps(includeDurationless, includeEndBoundary)
-        # there should be one overlap group
-        #self.assertEqual(len(found.keys()), 1)
-        # there should be three items in this overlap group
-        #self.assertEqual(len(found[0]), 3)
-
-        a = Stream()
-        # here, the thir item overlaps with the first
-        for offset, dur in [(0,1), (1,2), (2,3)]:
-            n = note.Note('G#')
-            n.duration = duration.Duration()
-            n.duration.quarterLength = dur
-            n.offset = offset
-            a.insert(n)
-
-        includeDurationless = True
-        includeEndBoundary = True
-
-        simultaneityMap, overlapMap = a._findLayering(a.flat, 
-                                  includeDurationless, includeEndBoundary)
-        self.assertEqual(simultaneityMap, [[], [], []])
-        self.assertEqual(overlapMap, [[1], [0,2], [1]])
-
-        post = a._consolidateLayering(a.flat, overlapMap)
-
-
-
-    def testOverlapsB(self):
-
-        a = Stream()
-        for x in range(4):
-            n = note.Note('G#')
-            n.duration = duration.Duration('quarter')
-            n.offset = x * 1
-            a.insert(n)
-        d = a.getOverlaps(True, False) 
-        # no overlaps
-        self.assertEqual(len(d), 0)
-
-        
-        # including coincident boundaries
-        d = a.getOverlaps(includeDurationless=True, includeEndBoundary=True) 
-        environLocal.printDebug(['testOverlapsB', d])
-        # return one dictionary that has a reference to each note that 
-        # is in the same overlap group
-        self.assertEqual(len(d), 1)
-        self.assertEqual(len(d[0]), 4)
-
-
-#         a = Stream()
-#         for x in [0,0,0,0,13,13,13]:
-#             n = note.Note('G#')
-#             n.duration = duration.Duration('half')
-#             n.offset = x
-#             a.insert(n)
-#         d = a.getOverlaps() 
-#         len(d[0])
-#         4
-#         len(d[13])
-#         3
-#         a = Stream()
-#         for x in [0,0,0,0,3,3,3]:
-#             n = note.Note('G#')
-#             n.duration = duration.Duration('whole')
-#             n.offset = x
-#             a.insert(n)
-# 
-#         # default is to not include coincident boundaries
-#         d = a.getOverlaps() 
-#         len(d[0])
-#         7
-
-    def testStreamDuration(self):
-        a = Stream()
-        q = note.QuarterNote()
-        a.repeatInsert(q, [0,1,2,3])
-        self.assertEqual(a.highestOffset, 3)
-        self.assertEqual(a.highestTime, 4)
-        self.assertEqual(a.duration.quarterLength, 4.0)
-         
-        newDuration = duration.Duration("half")
-        self.assertEqual(newDuration.quarterLength, 2.0)
-
-        a.duration = newDuration
-        self.assertEqual(a.duration.quarterLength, 2.0)
-        self.assertEqual(a.highestTime, 4)
-
-    def testLilySimple(self):
-        a = Stream()
-        ts = meter.TimeSignature("3/4")
-        
-        b = Stream()
-        q = note.QuarterNote()
-        q.octave = 5
-        b.repeatInsert(q, [0,1,2,3])
-        
-        bestC = b.bestClef(allowTreble8vb = True)
-        a.insert(bestC)
-        a.insert(ts)
-        a.insert(b)
-        self.assertEqual(a.lily.value, u'\n  { \\clef "treble"  \\time 3/4  \n  { c\'\'4 c\'\'4 c\'\'4 c\'\'4  }   } ')
-
-    def testLilySemiComplex(self):
-        from music21 import pitch
-
-        a = Stream()
-        ts = meter.TimeSignature("3/8")
-        
-        b = Stream()
-        q = note.EighthNote()
-
-        dur1 = duration.Duration()
-        dur1.type = "eighth"
-        
-        tup1 = duration.Tuplet()
-        tup1.tupletActual = [5, dur1]
-        tup1.tupletNormal = [3, dur1]
-
-        q.octave = 2
-        q.duration.appendTuplet(tup1)
-        
-        
-        for i in range(0,5):
-            b.append(deepcopy(q))
-            b.elements[i].accidental = pitch.Accidental(i - 2)
-        
-        b.elements[0].duration.tuplets[0].type = "start"
-        b.elements[-1].duration.tuplets[0].type = "stop"
-        b2temp = b.elements[2]
-        c = b2temp.editorial
-        c.comment.text = "a real C"
-        
-        bestC = b.bestClef(allowTreble8vb = True)
-        a.insert(bestC)
-        a.insert(ts)
-        a.insert(b)
-        self.assertEqual(a.lily.value,  u'\n  { \\clef "bass"  \\time 3/8  \n  { \\times 3/5 {ceses,8 ces,8 c,8_"a real C" cis,8 cisis,8}  }   } ')
-
-    def testScoreLily(self):
-        c = note.Note("C4")
-        d = note.Note("D4")
-        ts = meter.TimeSignature("2/4")
-        s1 = Part()
-        s1.append(deepcopy(c))
-        s1.append(deepcopy(d))
-        s2 = Part()
-        s2.append(deepcopy(d))
-        s2.append(deepcopy(c))
-        score1 = Score()
-        score1.insert(ts)
-        score1.insert(s1)
-        score1.insert(s2)
-        self.assertEqual(u" << \\time 2/4 \t\n \\new Staff \n  { c'4 d'4  } \t\n \\new Staff \n  { d'4 c'4  }  >>\n", score1.lily.value)
-
-
-
-    def testMeasureStream(self):
-        '''An approach to setting TimeSignature measures in offsets and durations
-        '''
-        a = meter.TimeSignature('3/4')
-        b = meter.TimeSignature('5/4')
-        c = meter.TimeSignature('2/4')
-
-
-        a.duration = duration.Duration()
-        b.duration = duration.Duration()
-        c.duration = duration.Duration()
-
-        # 20 measures of 3/4
-        a.duration.quarterLength = 20 * a.barDuration.quarterLength
-        # 10 measures of 5/4
-        b.duration.quarterLength = 10 * b.barDuration.quarterLength
-        # 5 measures of 2/4
-        c.duration.quarterLength = 5 * c.barDuration.quarterLength
-
-
-        m = Stream()
-        m.append(a)
-        m.append(b)
-        m.append(c)
-    
-        self.assertEqual(m[1].offset, (20 * a.barDuration.quarterLength))    
-        self.assertEqual(m[2].offset, ((20 * a.barDuration.quarterLength) + 
-                                      (10 * b.barDuration.quarterLength)))    
-
-
-
-    def testMultipartStream(self):
-        '''Test the creation of streams with multiple parts. See versions
-        of this tests in TestExternal for more details
-        '''
-        q = Stream()
-        r = Stream()
-        for x in ['c3','a3','g#4','d2'] * 10:
-            n = note.Note(x)
-            n.quarterLength = .25
-            q.append(n)
-
-            m = note.Note(x)
-            m.quarterLength = 1
-            r.append(m)
-
-        s = Stream() # container
-        s.insert(q)
-        s.insert(r)
-        s.insert(0, meter.TimeSignature("3/4") )
-        s.insert(3, meter.TimeSignature("5/4") )
-        s.insert(8, meter.TimeSignature("3/4") )
-        self.assertEqual(len(s.flat.notes), 80)
-
-        from music21 import corpus, converter
-        thisWork = corpus.getWork('haydn/opus74no2/movement4.xml')
-        a = converter.parse(thisWork)
-
-        b = a[3][10:20]
-        environLocal.printDebug(['b', b, b.getSiteIds()])
-        c = a[3][20:30]
-        environLocal.printDebug(['c', c, c.getSiteIds()])
-        d = a[3][30:40]
-        environLocal.printDebug(['d', d, d.getSiteIds()])
-
-        s2 = Stream()
-        environLocal.printDebug(['s2', s2, id(s2)])
-
-        s2.insert(b)
-        s2.insert(c)
-        s2.insert(d)
-
-
-
-
-    def testParents(self):
-        '''Test parent relationships.
-
-        Note that here we see why sometimes qualified class names are needed.
-        This test passes fine with class names Part and Measure when run interactively, 
-        creating a Test instance. When run from the command line
-        Part and Measure do not match, and instead music21.stream.Part has to be 
-        employed instead. 
-        '''
-
-        from music21 import corpus, converter
-        a = converter.parse(corpus.getWork('haydn/opus74no2/movement4.xml'))
-
-        # test basic parent relationships
-        b = a[3]
-        self.assertEqual(isinstance(b, music21.stream.Part), True)
-        self.assertEqual(b.parent, a)
-
-        # this, if called, actively destroys the parent relationship!
-        # on the measures (as new Elements are not created)
-        #m = b.getElementsByClass('Measure')[5]
-        #self.assertEqual(isinstance(m, Measure), True)
-
-        # this false b/c, when getting the measures, parents are lost
-        #self.assertEqual(m.parent, b) #measures parent should be part
-
-        self.assertEqual(isinstance(b[8], music21.stream.Measure), True)
-        self.assertEqual(b[8].parent, b) #measures parent should be part
-
-
-        # a different test derived from a TestExternal
-        q = Stream()
-        r = Stream()
-        for x in ['c3','a3','c#4','d3'] * 30:
-            n = note.Note(x)
-            n.quarterLength = random.choice([.25])
-            q.append(n)
-            m = note.Note(x)
-            m.quarterLength = .5
-            r.append(m)
-        s = Stream() # container
-        s.insert(q)
-        s.insert(r)
-
-        self.assertEqual(q.parent, s)
-        self.assertEqual(r.parent, s)
-
-    def testParentsMultiple(self):
-        '''Test an object having multiple parents.
-        '''
-        a = Stream()
-        b = Stream()
-        n = note.Note("G#")
-        n.offset = 10
-        a.insert(n)
-        b.insert(n)
-        # the objects elements has been transfered to each parent
-        # stream in the same way
-        self.assertEqual(n.getOffsetBySite(a), n.getOffsetBySite(b))
-        self.assertEqual(n.getOffsetBySite(a), 10)
-
-
-
-    def testExtractedNoteAssignLyric(self):
-        from music21 import converter, corpus, text
-        a = converter.parse(corpus.getWork('opus74no1', 3))
-        b = a[1] 
-        c = b.flat
-        for thisNote in c.getElementsByClass(note.Note):
-            thisNote.lyric = thisNote.name
-        textStr = text.assembleLyrics(b)
-        self.assertEqual(textStr.startswith('C D E A F E'), 
-                         True)
-
-
-
-    def testGetInstrumentFromMxl(self):
-        '''Test getting an instrument from an mxl file
-        '''
-        from music21 import corpus, converter, instrument
-
-        # manuall set parent to associate 
-        a = converter.parse(corpus.getWork(['haydn', 'opus74no2', 
-                                            'movement4.xml']))
-
-#         b = a[3][10:20]
-#         # TODO: manually setting the parent is still necessary
-#         b.parent = a[3] # manually set the parent
-
-        b = a.parts[3]
-        # by calling the .part property, we create a new stream; thus, the
-        # parent of b is no longer a
-        self.assertEqual(b.parent, None)
-        instObj = b.getInstrument()
-        self.assertEqual(instObj.partName, 'Cello')
-
-        p = a[3] # get part
-        # a mesausre within this part has as its parent the part
-        self.assertEqual(p[10].parent, a[3])
-        instObj = p.getInstrument()
-        self.assertEqual(instObj.partName, 'Cello')
-
-        instObj = p[10].getInstrument()
-        self.assertEqual(instObj.partName, 'Cello')
-
-
-
-
-    def testGetInstrumentManual(self):
-        from music21 import corpus, converter
-
-
-        #import pdb; pdb.set_trace()
-        # search parent from a measure within
-
-        # a different test derived from a TestExternal
-        q = Stream()
-        r = Stream()
-        for x in ['c3','a3','c#4','d3'] * 15:
-            n = note.Note(x)
-            n.quarterLength = random.choice([.25])
-            q.append(n)
-            m = note.Note(x)
-            m.quarterLength = .5
-            r.append(m)
-        s = Stream() # container
-
-        s.insert(q)
-        s.insert(r)
-
-        instObj = q.getInstrument()
-        self.assertEqual(instObj.partName, defaults.partName)
-
-        instObj = r.getInstrument()
-        self.assertEqual(instObj.partName, defaults.partName)
-
-        instObj = s.getInstrument()
-        self.assertEqual(instObj.partName, defaults.partName)
-
-        # test mx generation of parts
-        mx = q.mx
-        mx = r.mx
-
-        # test mx generation of score
-        mx = s.mx
-
-    def testMeasureAndTieCreation(self):
-        '''A test of the automatic partitioning of notes in a measure and the creation of ties.
-        '''
-
-        n = note.Note()        
-        n.quarterLength = 3
-        a = Stream()
-        a.repeatInsert(n, range(0,120,3))        
-        a.insert( 0, meter.TimeSignature("5/4")  )
-        a.insert(10, meter.TimeSignature("2/4")  )
-        a.insert( 3, meter.TimeSignature("3/16") )
-        a.insert(20, meter.TimeSignature("9/8")  )
-        a.insert(40, meter.TimeSignature("10/4") )
-
-        mx = a.mx
-
-    def testStreamCopy(self):
-        '''Test copying a stream
-        '''
-        from music21 import corpus, converter
-
-
-        #import pdb; pdb.set_trace()
-        # search parent from a measure within
-
-        # a different test derived from a TestExternal
-        q = Stream()
-        r = Stream()
-        for x in ['c3','a3','c#4','d3'] * 30:
-            n = note.Note(x)
-            n.quarterLength = random.choice([.25])
-            q.append(n)
-            m = note.Note(x)
-            m.quarterLength = .5
-            r.append(m)
-        s = Stream() # container
-
-        s.insert(q)
-        s.insert(r)
-
-        # copying the whole: this works
-        w = deepcopy(s)
-
-        post = Stream()
-        # copying while looping: this gets increasingly slow
-        for aElement in s:
-            environLocal.printDebug(['copying and inserting an element',
-                                     aElement, len(aElement._definedContexts)])
-            bElement = deepcopy(aElement)
-            post.insert(aElement.offset, bElement)
-            
-
-    def testIteration(self):
-        '''This test was designed to illustrate a past problem with stream
-        Iterations.
-        '''
-        q = Stream()
-        r = Stream()
-        for x in ['c3','a3','c#4','d3'] * 5:
-            n = note.Note(x)
-            n.quarterLength = random.choice([.25])
-            q.append(n)
-            m = note.Note(x)
-            m.quarterLength = .5
-            r.append(m)
-        src = Stream() # container
-        src.insert(q)
-        src.insert(r)
-
-        a = Stream()
-
-        for obj in src.getElementsByClass(Stream):
-            a.insert(obj)
-
-        environLocal.printDebug(['expected length', len(a)])
-        counter = 0
-        for x in a:
-            if counter >= 4:
-                environLocal.printDebug(['infinite loop', counter])
-                break
-            environLocal.printDebug([x])
-            junk = x.getInstrument(searchParent=True)
-            del junk
-            counter += 1
-
-
-    def testGetTimeSignatures(self):
-        #getTimeSignatures
-
-        n = note.Note()        
-        n.quarterLength = 3
-        a = Stream()
-        a.autoSort = False
-        a.insert( 0, meter.TimeSignature("5/4")  )
-        a.insert(10, meter.TimeSignature("2/4")  )
-        a.insert( 3, meter.TimeSignature("3/16") )
-        a.insert(20, meter.TimeSignature("9/8")  )
-        a.insert(40, meter.TimeSignature("10/4") )
-
-        offsets = [x.offset for x in a]
-        self.assertEqual(offsets, [0.0, 10.0, 3.0, 20.0, 40.0])
-
-        # fill with notes
-        a.repeatInsert(n, range(0,120,3))        
-
-        b = a.getTimeSignatures(sortByCreationTime=False)
-
-        self.assertEqual(len(b), 5)
-        self.assertEqual(b[0].numerator, 5)
-        self.assertEqual(b[4].numerator, 10)
-
-        self.assertEqual(b[4].parent, b)
-
-        # none of the offsets are being copied 
-        offsets = [x.offset for x in b]
-        # with autoSort is passed on from elements search
-        #self.assertEqual(offsets, [0.0, 3.0, 10.0, 20.0, 40.0])
-        self.assertEqual(offsets, [0.0, 10.0, 3.0, 20.0, 40.0])
-
-
-  
-    def testElements(self):
-        '''Test basic Elements wrapping non music21 objects
-        '''
-        a = Stream()
-        a.insert(50, music21.Music21Object())
-        self.assertEqual(len(a), 1)
-
-        # there are two locations, default and the one just added
-        self.assertEqual(len(a[0]._definedContexts), 2)
-        # this works
-#        self.assertEqual(a[0]._definedContexts.getOffsetByIndex(-1), 50.0)
-
-#        self.assertEqual(a[0]._definedContexts.getSiteByIndex(-1), a)
-        self.assertEqual(a[0].getOffsetBySite(a), 50.0)
-        self.assertEqual(a[0].offset, 50.0)
-
-    def testClefs(self):
-        s = Stream()
-        for x in ['c3','a3','c#4','d3'] * 5:
-            n = note.Note(x)
-            s.append(n)
-        clefObj = s.bestClef()
-        self.assertEqual(clefObj.sign, 'F')
-        measureStream = s.makeMeasures()
-        clefObj = measureStream[0].clef
-        self.assertEqual(clefObj.sign, 'F')
-
-    def testFindConsecutiveNotes(self):
-        s = Stream()
-        n1 = note.Note("c3")
-        n1.quarterLength = 1
-        n2 = chord.Chord(["c4", "e4", "g4"])
-        n2.quarterLength = 4
-        s.insert(0, n1)
-        s.insert(1, n2)
-        l1 = s.findConsecutiveNotes()
-        self.assertTrue(l1[0] is n1)
-        self.assertTrue(l1[1] is n2)
-        l2 = s.findConsecutiveNotes(skipChords = True)
-        self.assertTrue(len(l2) == 1)
-        self.assertTrue(l2[0] is n1)
-        
-        r1 = note.Rest()
-        s2 = Stream()
-        s2.insert([0.0, n1,
-                   1.0, r1, 
-                   2.0, n2])
-        l3 = s2.findConsecutiveNotes()
-        self.assertTrue(l3[1] is None)
-        l4 = s2.findConsecutiveNotes(skipRests = True)
-        self.assertTrue(len(l4) == 2)
-        s3 = Stream()
-        s3.insert([0.0, n1,
-                   1.0, r1,
-                   10.0, n2])
-        l5 = s3.findConsecutiveNotes(skipRests = False)
-        self.assertTrue(len(l5) == 3)  # not 4 because two Nones allowed in a row!
-        l6 = s3.findConsecutiveNotes(skipRests = True, skipGaps = True)
-        self.assertTrue(len(l6) == 2)
-        
-        n1.quarterLength = 10
-        n3 = note.Note("B-")
-        s4 = Stream()
-        s4.insert([0.0, n1,
-                   1.0, n2,
-                   10.0, n3])
-        l7 = s4.findConsecutiveNotes()
-        self.assertTrue(len(l7) == 2) # n2 is hidden because it is in an overlap
-        l8 = s4.findConsecutiveNotes(getOverlaps = True)
-        self.assertTrue(len(l8) == 3)
-        self.assertTrue(l8[1] is n2)
-        l9 = s4.findConsecutiveNotes(getOverlaps = True, skipChords = True)
-        self.assertTrue(len(l9) == 3)
-        self.assertTrue(l9[1] is None)
-        
-        n4 = note.Note("A#")
-        n1.quarterLength = 1
-        n2.quarterLength = 1
-        
-        s5 = Stream()
-        s5.insert([0.0, n1,
-                   1.0, n2,
-                   2.0, n3,
-                   3.0, n4])
-        l10 = s5.findConsecutiveNotes()
-        self.assertTrue(len(l10) == 4)
-        l11 = s5.findConsecutiveNotes(skipUnisons = True)
-        self.assertTrue(len(l11) == 3)
-        
-        self.assertTrue(l11[2] is n3)
-
-
-        n5 = note.Note("c4")
-        s6 = Stream()
-        s6.insert([0.0, n1,
-                   1.0, n5,
-                   2.0, n2])
-        l12 = s6.findConsecutiveNotes(noNone = True)
-        self.assertTrue(len(l12) == 3)
-        l13 = s6.findConsecutiveNotes(noNone = True, skipUnisons = True)
-        self.assertTrue(len(l13) == 3)
-        l14 = s6.findConsecutiveNotes(noNone = True, skipOctaves = True)
-        self.assertTrue(len(l14) == 2)
-        self.assertTrue(l14[0] is n1)
-        self.assertTrue(l14[1] is n2)
-
-
-    def testMelodicIntervals(self):
-        c4 = note.Note("C4")
-        c4.offset = 10
-        d5 = note.Note("D5")
-        d5.offset = 11
-        s1 = Stream([c4, d5])
-        intS1 = s1.melodicIntervals()
-        self.assertTrue(len(intS1) == 1)
-        M9 = intS1[0]
-        self.assertEqual(M9.niceName, "Major Ninth") 
-        ## TODO: Many more tests
-        
-
-    def testStripTiesBuilt(self):
-        s1 = Stream()
-        n1 = note.Note()
-        n1.quarterLength = 6
-        s1.append(n1)
-        self.assertEqual(len(s1.notes), 1)
-
-        s1 = s1.makeMeasures()
-        s1 = s1.makeTies() # makes ties but no end tie positions!
-        # flat version has 2 notes
-        self.assertEqual(len(s1.flat.notes), 2)
-
-        sUntied = s1.stripTies()
-        self.assertEqual(len(sUntied), 1)
-        self.assertEqual(sUntied[0].quarterLength, 6)
-
-        n = note.Note()        
-        n.quarterLength = 3
-        a = Stream()
-        a.repeatInsert(n, range(0,120,3))
-
-        self.assertEqual(len(a), 40)
-        
-        a.insert( 0, meter.TimeSignature("5/4")  )
-        a.insert(10, meter.TimeSignature("2/4")  )
-        a.insert( 3, meter.TimeSignature("3/16") )
-        a.insert(20, meter.TimeSignature("9/8")  )
-        a.insert(40, meter.TimeSignature("10/4") )
-
-        b = a.makeMeasures()
-        b = b.makeTies()
-        
-        # we now have 65 notes, as ties have been created
-        self.assertEqual(len(b.flat.notes), 65)
-
-        c = b.stripTies() # gets flat, removes measures
-        self.assertEqual(len(c.notes), 40)
-
-
-    def testStripTiesImported(self):
-        from music21 import corpus, converter
-        from music21.musicxml import testPrimitive
-
-        a = converter.parse(testPrimitive.multiMeasureTies)
-
-        p1 = a.parts[0]
-        self.assertEqual(len(p1.flat.notes), 16)
-        p1.stripTies(inPlace=True, retainContainers=True)
-        self.assertEqual(len(p1.flat.notes), 6)
-
-        p2 = a.parts[1]
-        self.assertEqual(len(p2.flat.notes), 16)
-        p2Stripped = p2.stripTies(inPlace=False, retainContainers=True)
-        self.assertEqual(len(p2Stripped.flat.notes), 5)
-        # original part should not be changed
-        self.assertEqual(len(p2.flat.notes), 16)
-
-        p3 = a.parts[2]
-        self.assertEqual(len(p3.flat.notes), 16)
-        p3.stripTies(inPlace=True, retainContainers=True)
-        self.assertEqual(len(p3.flat.notes), 3)
-
-        p4 = a.parts[3]
-        self.assertEqual(len(p4.flat.notes), 16)
-        p4Notes = p4.stripTies(retainContainers=False)
-        # original should be unchanged
-        self.assertEqual(len(p4.flat.notes), 16)
-        # lesser notes
-        self.assertEqual(len(p4Notes), 10)
-    
-
-    def testStripTiesScore(self):
-        '''Test stripTies using the Score method
-        '''
-
-        from music21 import corpus, converter
-        from music21.musicxml import testPrimitive
-        import music21
-
-        s = converter.parse(testPrimitive.multiMeasureTies)
-        self.assertEqual(len(s.parts), 4)
-
-        self.assertEqual(len(s.parts[0].flat.notes), 16)
-        self.assertEqual(len(s.parts[1].flat.notes), 16)
-        self.assertEqual(len(s.parts[2].flat.notes), 16)
-        self.assertEqual(len(s.parts[3].flat.notes), 16)
-
-        # first, in place false
-        sPost = s.stripTies(inPlace=False)
-
-        self.assertEqual(len(sPost.parts[0].flat.notes), 6)
-        self.assertEqual(len(sPost.parts[1].flat.notes), 5)
-        self.assertEqual(len(sPost.parts[2].flat.notes), 3)
-        self.assertEqual(len(sPost.parts[3].flat.notes), 10)
-
-        # make sure original is unchchanged
-        self.assertEqual(len(s.parts[0].flat.notes), 16)
-        self.assertEqual(len(s.parts[1].flat.notes), 16)
-        self.assertEqual(len(s.parts[2].flat.notes), 16)
-        self.assertEqual(len(s.parts[3].flat.notes), 16)
-
-        # second, in place true
-        sPost = s.stripTies(inPlace=True)
-        self.assertEqual(len(s.parts[0].flat.notes), 6)
-        self.assertEqual(len(s.parts[1].flat.notes), 5)
-        self.assertEqual(len(s.parts[2].flat.notes), 3)
-        self.assertEqual(len(s.parts[3].flat.notes), 10)
-
-        # just two ties here
-        s = corpus.parseWork('bach/bwv66.6')
-        self.assertEqual(len(s.parts), 4)
-
-        self.assertEqual(len(s.parts[0].flat.notes), 37)
-        self.assertEqual(len(s.parts[1].flat.notes), 42)
-        self.assertEqual(len(s.parts[2].flat.notes), 45)
-        self.assertEqual(len(s.parts[3].flat.notes), 41)
-
-        # perform strip ties in place
-        s.stripTies(inPlace=True)
-
-        self.assertEqual(len(s.parts[0].flat.notes), 36)
-        self.assertEqual(len(s.parts[1].flat.notes), 42)
-        self.assertEqual(len(s.parts[2].flat.notes), 44)
-        self.assertEqual(len(s.parts[3].flat.notes), 41)
-
-
-
-    def testTwoStreamMethods(self):
-        from music21.note import Note
-    
-        (n11,n12,n13,n14) = (Note(), Note(), Note(), Note())
-        (n21,n22,n23,n24) = (Note(), Note(), Note(), Note())
-        n11.step = "C"
-        n12.step = "D"
-        n13.step = "E"
-        n14.step = "F"
-        n21.step = "G"
-        n22.step = "A"
-        n23.step = "B"
-        n24.step = "C"
-        n24.octave = 5
-        
-        n11.duration.type = "half"
-        n12.duration.type = "whole"
-        n13.duration.type = "eighth"
-        n14.duration.type = "half"
-        
-        n21.duration.type = "half"
-        n22.duration.type = "eighth"
-        n23.duration.type = "whole"
-        n24.duration.type = "eighth"
-        
-        stream1 = Stream()
-        stream1.append([n11,n12,n13,n14])
-        stream2 = Stream()
-        stream2.append([n21,n22,n23,n24])
-    
-        attackedTogether = stream1.simultaneousAttacks(stream2) 
-        self.assertEqual(len(attackedTogether), 3)  # nx1, nx2, nx4
-        thisNote = stream2.getElementsByOffset(attackedTogether[1])[0]
-        self.assertTrue(thisNote is n22)
-        
-        playingWhenAttacked = stream1.playingWhenAttacked(n23)
-        self.assertTrue(playingWhenAttacked is n12)
-
-        allPlayingWhileSounding = stream2.allPlayingWhileSounding(n14)
-        self.assertEqual(len(allPlayingWhileSounding), 1)
-        self.assertTrue(allPlayingWhileSounding[0] is n24)
-
-    #    trimPlayingWhileSounding = \
-    #         stream2.trimPlayingWhileSounding(n12)
-    #    assert trimPlayingWhileSounding[0] == n22
-    #    assert trimPlayingWhileSounding[1].duration.quarterLength == 3.5
-
-
-
-    def testMeasureRange(self):
-        from music21 import corpus
-        a = corpus.parseWork('bach/bwv324.xml')
-        b = a[3].measures(4,6)
-        self.assertEqual(len(b), 3) 
-        #b.show('t')
-        # first measure now has keu sig
-        self.assertEqual(len(b[0].getElementsByClass(key.KeySignature)), 1) 
-        # first measure now has meter
-        self.assertEqual(len(b[0].getElementsByClass(meter.TimeSignature)), 1) 
-        # first measure now has clef
-        self.assertEqual(len(b[0].getElementsByClass(clef.Clef)), 1) 
-
-        #b.show()       
-        # get first part
-        p1 = a.parts[0]
-        # get measure by class; this will not manipulate the measure
-        mExRaw = p1.getElementsByClass('Measure')[5]
-        self.assertEqual(str([n for n in mExRaw.notes]), '[<music21.note.Note B>, <music21.note.Note D>]')
-        self.assertEqual(len(mExRaw.flat), 3)
-
-        # get measure by using method; this will add elements
-        mEx = p1.measure(6)
-        self.assertEqual(str([n for n in mEx.notes]), '[<music21.note.Note B>, <music21.note.Note D>]')
-        self.assertEqual(len(mEx.flat), 7)
-        
-        # make sure source has not chnaged
-        mExRaw = p1.getElementsByClass('Measure')[5]
-        self.assertEqual(str([n for n in mExRaw.notes]), '[<music21.note.Note B>, <music21.note.Note D>]')
-        self.assertEqual(len(mExRaw.flat), 3)
-
-
-        # test measures with no measure numbesr
-        c = Stream()
-        for i in range(4):
-            m = Measure()
-            n = note.Note()
-            m.repeatAppend(n, 4)
-            c.append(m)
-        #c.show()
-        d = c.measures(2,3)
-        self.assertEqual(len(d), 2) 
-        #d.show()
-
-        # try the score method
-        a = corpus.parseWork('bach/bwv324.xml')
-        b = a.measures(2,4)
-        self.assertEqual(len(b[0].flat.getElementsByClass(clef.Clef)), 1) 
-        self.assertEqual(len(b[1].flat.getElementsByClass(clef.Clef)), 1) 
-        self.assertEqual(len(b[2].flat.getElementsByClass(clef.Clef)), 1) 
-        self.assertEqual(len(b[3].flat.getElementsByClass(clef.Clef)), 1) 
-
-        self.assertEqual(len(b[0].flat.getElementsByClass(key.KeySignature)), 1) 
-        self.assertEqual(len(b[1].flat.getElementsByClass(key.KeySignature)), 1) 
-        self.assertEqual(len(b[2].flat.getElementsByClass(key.KeySignature)), 1) 
-        self.assertEqual(len(b[3].flat.getElementsByClass(key.KeySignature)), 1) 
-
-        #b.show()
-
-
-    def testMeasureOffsetMap(self):
-        from music21 import corpus
-        a = corpus.parseWork('bach/bwv324.xml')
-
-        mOffsetMap = a[0].measureOffsetMap()
-
-        self.assertEqual(sorted(mOffsetMap.keys()), 
-            [0.0, 4.0, 8.0, 12.0, 16.0, 20.0, 24.0, 34.0, 38.0]  )
-
-        # try on a complete score
-        a = corpus.parseWork('bach/bwv324.xml')
-        mOffsetMap = a.measureOffsetMap()
-        #environLocal.printDebug([mOffsetMap])
-        self.assertEqual(sorted(mOffsetMap.keys()), 
-            [0.0, 4.0, 8.0, 12.0, 16.0, 20.0, 24.0, 34.0, 38.0]  )
-
-        for key, value in mOffsetMap.items():
-            # each key contains 4 measures, one for each part
-            self.assertEqual(len(value), 4)
-
-        # we can get this information from Notes too!
-        a = corpus.parseWork('bach/bwv324.xml')
-        # get notes from one measure
-
-        mOffsetMap = a[0].flat.measureOffsetMap(note.Note)
-        self.assertEqual(sorted(mOffsetMap.keys()), [0.0, 4.0, 8.0, 12.0, 16.0, 20.0, 24.0, 34.0, 38.0]   )
-
-        self.assertEqual(str(mOffsetMap[0.0]), '[<music21.stream.Measure 1 offset=0.0>]')
-
-        self.assertEqual(str(mOffsetMap[4.0]), '[<music21.stream.Measure 2 offset=4.0>]')
-
-
-        # TODO: getting inconsistent results with these
-        # instead of storing a time value for locations, use an index 
-        # count
-
-        m1 = a[0].getElementsByClass('Measure')[1]
-        mOffsetMap = m1.measureOffsetMap(note.Note)
-        # offset here is that of measure that originally contained this note
-        environLocal.printDebug(['m1', m1, 'mOffsetMap', mOffsetMap])
-        self.assertEqual(sorted(mOffsetMap.keys()), [4.0] )
-
-        m2 = a[0].getElementsByClass('Measure')[2]
-        mOffsetMap = m2.measureOffsetMap(note.Note)
-        # offset here is that of measure that originally contained this note
-        self.assertEqual(sorted(mOffsetMap.keys()), [8.0] )
-
-
-        # this should work but does not yet
-        # it seems that the flat score does not work as the flat part
-#         mOffsetMap = a.flat.measureOffsetMap('Note')
-#         self.assertEqual(sorted(mOffsetMap.keys()), [0.0, 4.0, 8.0, 12.0, 16.0, 20.0, 24.0, 28.0, 32.0]  )
-
-
-
-    def testMeasureOffsetMapPostTie(self):
-        from music21 import corpus, stream
-        
-        a = corpus.parseWork('bach/bwv4.8.xml')
-        # alto line syncopated/tied notes accross bars
-        alto = a[1]
-        self.assertEqual(len(alto.flat.notes), 73)
-        
-        # offset map for measures looking at the part's Measures
-        # note that pickup bar is taken into account
-        post = alto.measureOffsetMap()
-        self.assertEqual(sorted(post.keys()), [0.0, 1.0, 5.0, 9.0, 13.0, 17.0, 21.0, 25.0, 29.0, 33.0, 37.0, 41.0, 45.0, 49.0, 53.0, 57.0, 61.0] )
-        
-        # looking at Measure and Notes: no problem
-        post = alto.flat.measureOffsetMap([Measure, note.Note])
-        self.assertEqual(sorted(post.keys()), [0.0, 1.0, 5.0, 9.0, 13.0, 17.0, 21.0, 25.0, 29.0, 33.0, 37.0, 41.0, 45.0, 49.0, 53.0, 57.0, 61.0] )
-        
-        
-        # after stripping ties, we have a stream with fewer notes
-        altoPostTie = a[1].stripTies()
-        # we can get the length of this directly b/c we just of a stream of 
-        # notes, no Measures
-        self.assertEqual(len(altoPostTie.notes), 69)
-        
-        # we can still get measure numbers:
-        mNo = altoPostTie[3].getContextByClass(stream.Measure).number
-        self.assertEqual(mNo, 1)
-        mNo = altoPostTie[8].getContextByClass(stream.Measure).number
-        self.assertEqual(mNo, 2)
-        mNo = altoPostTie[15].getContextByClass(stream.Measure).number
-        self.assertEqual(mNo, 4)
-        
-        # can we get an offset Measure map by looking for measures
-        post = altoPostTie.measureOffsetMap(stream.Measure)
-        # nothing: no Measures:
-        self.assertEqual(post.keys(), [])
-        
-        # but, we can get an offset Measure map by looking at Notes
-        post = altoPostTie.measureOffsetMap(note.Note)
-        # nothing: no Measures:
-        self.assertEqual(sorted(post.keys()), [0.0, 1.0, 5.0, 9.0, 13.0, 17.0, 21.0, 25.0, 29.0, 33.0, 37.0, 41.0, 45.0, 49.0, 53.0, 57.0, 61.0])
-
-        #from music21 import graph
-        #graph.plotStream(altoPostTie, 'scatter', values=['pitchclass','offset'])
-
-
-    def testMusicXMLGenerationViaPropertyA(self):
-        '''Test output tests above just by calling the musicxml attribute
-        '''
-        a = ['c', 'g#', 'd-', 'f#', 'e', 'f' ] * 4
-
-        s = Stream()
-        partOffsetShift = 1.25
-        partOffset = 7.5
-        p = Stream()
-        for pitchName in a:
-            n = note.Note(pitchName)
-            n.quarterLength = 1.5
-            p.append(n)
-        p.offset = partOffset
-
-        p.transferOffsetToElements()
-
-        junk = p.getTimeSignatures(searchContext=True, sortByCreationTime=True)
-        p.makeRests(refStreamOrTimeRange=[0, 100], 
-            inPlace=True)
-
-        self.assertEqual(p.lowestOffset, 0)
-        self.assertEqual(p.highestTime, 100.0)
-        post = p.musicxml
-
-
-        # can only recreate problem in the context of two Streams
-        s = Stream()
-        partOffsetShift = 1.25
-        partOffset = 7.5
-        for x in range(2):
-            p = Stream()
-            for pitchName in a:
-                n = note.Note(pitchName)
-                n.quarterLength = 1.5
-                p.append(n)
-            p.offset = partOffset
-            s.insert(p)
-            partOffset += partOffsetShift
-
-        #s.show()
-        post = s.musicxml
-
-
-    def testMusicXMLGenerationViaPropertyB(self):
-        '''Test output tests above just by calling the musicxml attribute
-        '''
-        n = note.Note()        
-        n.quarterLength = 3
-        a = Stream()
-        a.repeatInsert(n, range(0,120,3))
-        #a.show() # default time signature used
-        a.insert( 0, meter.TimeSignature("5/4")  )
-        a.insert(10, meter.TimeSignature("2/4")  )
-        a.insert( 3, meter.TimeSignature("3/16") )
-        a.insert(20, meter.TimeSignature("9/8")  )
-        a.insert(40, meter.TimeSignature("10/4") )
-        post = a.musicxml
-
-
-    def testMusicXMLGenerationViaPropertyC(self):
-        '''Test output tests above just by calling the musicxml attribute
-        '''
-        a = ['c', 'g#', 'd-', 'f#', 'e', 'f' ] * 4
-
-        s = Stream()
-        partOffsetShift = 1.25
-        partOffset = 0
-        for part in range(6):  
-            p = Stream()
-            for pitchName in a:
-                n = note.Note(pitchName)
-                n.quarterLength = 1.5
-                p.append(n)
-            p.offset = partOffset
-            s.insert(p)
-            partOffset += partOffsetShift
-        #s.show()
-        post = s.musicxml
-
-
-
-    def testContextNestedA(self):
-        '''Testing getting clefs from higher-level streams
-        '''
-        from music21 import note, clef
-
-        s1 = Stream()
-        s2 = Stream()
-        n1 = note.Note()
-        c1 = clef.AltoClef()
-
-        s1.append(n1) # this is the model of a stream with a single part
-        s2.append(s1)
-        s2.insert(0, c1)
-
-
-        # from the lower level stream, we should be able to get to the 
-        # higher level clef
-        post = s1.getContextByClass(clef.Clef)
-        self.assertEqual(isinstance(post, clef.AltoClef), True)
-
-        # we can also use getClefs to get this from s1 or s2
-        post = s1.getClefs()[0]
-        self.assertEqual(isinstance(post, clef.AltoClef), True)
-
-        post = s2.getClefs()[0]
-        self.assertEqual(isinstance(post, clef.AltoClef), True)
-
-        environLocal.printDebug(['_definedContexts.get() of s1', s1._definedContexts.get()])
-
-
-        # attempting to move the substream into a new stream
-        s3 = Stream()
-        s3.insert(s1) # insert at same offset as s2
-        
-        # we cannot get the alto clef from s3; this makes sense
-        post = s3.getClefs()[0]
-        self.assertEqual(isinstance(post, clef.TrebleClef), True)
-
-        # s1 has both stream as contexts
-        self.assertEqual(s1.hasContext(s3), True)
-        self.assertEqual(s1.hasContext(s2), True)
-
-        # but if we search s1, shuold not it find an alto clef?
-        post = s1.getClefs()
-        #environLocal.printDebug(['should not be treble clef:', post])
-        self.assertEqual(isinstance(post[0], clef.AltoClef), True)
-
-
-        # this all woroks fine
-        sMeasures = s2.makeMeasures()
-        self.assertEqual(len(sMeasures), 1)
-        self.assertEqual(len(sMeasures.getElementsByClass('Measure')), 1) # one measure
-        self.assertEqual(len(sMeasures[0]), 3) 
-        # first is sig
-        self.assertEqual(str(sMeasures[0][0]), '4/4') 
-        # second is clef
-        self.assertEqual(isinstance(sMeasures[0][1], clef.AltoClef), True)
-        #environLocal.printDebug(['here', sMeasures[0][2]])
-        #sMeasures.show('t')
-        # the third element is a Note; we get it from flattening during
-        # makeMeasures
-        self.assertEqual(isinstance(sMeasures[0][2], note.Note), True)
-
-        # this shows the proper outpt withs the proper clef.
-        #sMeasures.show()
-
-        # we cannot get clefs from sMeasures b/c that is the topmost
-        # stream container; there are no clefs here, only at a lower leve
-        post = sMeasures.getElementsByClass(clef.Clef)
-        self.assertEqual(len(post), 0)
-
-
-    def testContextNestedB(self):
-        '''Testing getting clefs from higher-level streams
-        '''
-        from music21 import note, clef
-        
-        s1 = Stream()
-        s2 = Stream()
-        n1 = note.Note()
-        c1 = clef.AltoClef()
-        
-        s1.append(n1) # this is the model of a stream with a single part
-        s2.append(s1)
-        s2.insert(0, c1)
-        
-        # this works fine
-        post = s1.getContextByClass(clef.Clef)
-        self.assertEqual(isinstance(post, clef.AltoClef), True)
-
-        # if we flatten s1, we cannot still get the clef: why?
-        s1Flat = s1.flat
-        # but it has s2 has a context
-        self.assertEqual(s1Flat.hasContext(s2), True)
-        #environLocal.printDebug(['_definedContexts.get() of s1Flat', s1Flat._definedContexts.get()])
-        #environLocal.printDebug(['_definedContexts._definedContexts of s1Flat', s1Flat._definedContexts._definedContexts])
-
-
-        self.assertEqual(s1Flat.hasContext(s2), True)
-
-        # this returns the proper dictionary entry
-        #environLocal.printDebug(
-        #    ['s1Flat._definedContexts._definedContexts[id(s1)', s1Flat._definedContexts._definedContexts[id(s2)]])
-        # we can extract out the same refernce
-        s2Out = s1Flat._definedContexts.getById(id(s2))
-
-        # this works
-        post = s1Flat.getContextByClass(clef.Clef)
-        self.assertEqual(isinstance(post, clef.AltoClef), True)
-
-        # this will only work if the callerFirst is manually set to s1Flat
-        # otherwise, this interprets the DefinedContext object as the first 
-        # caller
-        post = s1Flat._definedContexts.getByClass(clef.Clef, callerFirst=s1Flat)
-        self.assertEqual(isinstance(post, clef.AltoClef), True)
-
-
-
-    def testContextNestedC(self):
-        '''Testing getting clefs from higher-level streams
-        '''
-        from music21 import note, clef
-        
-        s1 = Stream()
-        s1.id = 's1'
-        s2 = Stream()
-        s2.id = 's2'
-        n1 = note.Note()
-        c1 = clef.AltoClef()
-        
-        s1.append(n1) # this is the model of a stream with a single part
-        s2.append(s1)
-        s2.insert(0, c1)
-        
-        # this works fine
-        post = s1.getContextByClass(clef.Clef)
-        self.assertEqual(isinstance(post, clef.AltoClef), True)
-
-        # this is a key tool of the serial reverse search
-        post = s2.getElementAtOrBefore(0, [clef.Clef])
-        self.assertEqual(isinstance(post, clef.AltoClef), True)
-
-
-        # this is a key tool of the serial reverse search
-        post = s2.flat.getElementAtOrBefore(0, [clef.Clef])
-        self.assertEqual(isinstance(post, clef.AltoClef), True)
-
-        # s1 is in s2; but s1.flat is not in s2!
-        self.assertEqual(s2.getOffsetByElement(s1), 0.0)
-        self.assertEqual(s2.getOffsetByElement(s1.flat), None)
-
-
-        # this does not work; the clef is in s2; its not in a context of s2
-        post = s2.getContextByClass(clef.Clef)
-        self.assertEqual(post, None)
-
-        # we can find the clef from the flat version of 21
-        post = s1.flat.getContextByClass(clef.Clef)
-        self.assertEqual(isinstance(post, clef.AltoClef), True)
-
-
-    def testContextNestedD(self):
-        '''Testing getting clefs from higher-level streams
-        '''
-
-        from music21 import clef, note
-        n1 = note.Note()
-        n2 = note.Note()
-
-        s1 = Stream()
-        s2 = Stream()
-        s3 = Stream()
-        s1.append(n1)
-        s2.append(n2)
-        s3.insert(0, s1)
-        s3.insert(0, s2)
-        
-        self.assertEqual(s1.parent, s3)
-
-        s3.insert(0, clef.AltoClef())
-        # both output parts have alto clefs
-        #s3.show()
-
-        # get clef form higher level stream; only option
-        self.assertEqual(s1.parent, s3)
-        post = s1.getClefs()[0]
-        self.assertEqual(isinstance(post, clef.AltoClef), True)
-        # TODO: isolated parent mangling problem here
-        #self.assertEqual(s1.parent, s3)
-
-        post = s2.getClefs()[0]
-        self.assertEqual(isinstance(post, clef.AltoClef), True)
-        
-
-        # now we in sert a clef in s2; s2 will get this clef first
-        s2.insert(0, clef.TenorClef())
-        # only second part should ahve tenor clef
-        post = s2.getClefs()[0]
-        self.assertEqual(isinstance(post, clef.TenorClef), True)
-
-        # but stream s1 should get the alto clef still
-        post = s1.getClefs()[0]
-        self.assertEqual(isinstance(post, clef.AltoClef), True)
-
-        # but s2 flat
-        post = s2.flat.getClefs()[0]
-        self.assertEqual(isinstance(post, clef.TenorClef), True)
-
-        s2FlatCopy = copy.deepcopy(s2.flat)
-        post = s2FlatCopy.getClefs()[0]
-        self.assertEqual(isinstance(post, clef.TenorClef), True)
-
-
-        # but s1 flat
-        post = s1.flat.getClefs()[0]
-        self.assertEqual(isinstance(post, clef.AltoClef), True)
-
-        s1FlatCopy = copy.deepcopy(s1.flat)
-        post = s1FlatCopy.getClefs()[0]
-        self.assertEqual(isinstance(post, clef.AltoClef), True)
-
-        environLocal.printDebug(['s1.parent', s1.parent])
-        s1Measures = s1.makeMeasures()
-        self.assertEqual(isinstance(s1Measures[0].clef, clef.AltoClef), True)
-
-        s2Measures = s2.makeMeasures()
-        self.assertEqual(isinstance(s2Measures[0].clef, clef.TenorClef), True)
-
-
-        # try making a deep copy of s3
-
-        s3copy = copy.deepcopy(s3)
-        #s1Measures = s3copy[0].makeMeasures()
-        s1Measures = s3copy.getElementsByClass('Stream')[0].makeMeasures()
-        self.assertEqual(isinstance(s1Measures[0].clef, clef.AltoClef), True)
-        #s1Measures.show() # these show the proper clefs
-
-        s2Measures = s3copy.getElementsByClass('Stream')[1].makeMeasures()
-        self.assertEqual(isinstance(s2Measures[0].clef, clef.TenorClef), True)
-        #s2Measures.show() # this shows the proper clef
-
-        #TODO: this still retruns tenor cleff for both parts
-        # need to examine
-
-        # now we in sert a clef in s2; s2 will get this clef first
-        s1.insert(0, clef.BassClef())
-        post = s1.getClefs()[0]
-        self.assertEqual(isinstance(post, clef.BassClef), True)
-
-
-        #s3.show()
-
-    def testMakeRests(self):
-
-        from music21 import note
-        a = ['c', 'g#', 'd-', 'f#', 'e', 'f' ] * 4
-
-
-        partOffsetShift = 1.25
-        partOffset = 2  # start at non zero
-        for part in range(6):  
-            p = Stream()
-            for pitchName in a:
-                n = note.Note(pitchName)
-                n.quarterLength = 1.5
-                p.append(n)
-            p.offset = partOffset
-
-            self.assertEqual(p.lowestOffset, 0)
-
-            p.transferOffsetToElements()
-            self.assertEqual(p.lowestOffset, partOffset)
-
-            p.makeRests()
-
-            #environLocal.printDebug(['first element', p[0], p[0].duration])
-            # by default, initial rest should be made
-            sub = p.getElementsByClass(note.Rest)
-            self.assertEqual(len(sub), 1)
-
-            self.assertEqual(sub.duration.quarterLength, partOffset)
-
-            # first element should have offset of first dur
-            self.assertEqual(p[1].offset, sub.duration.quarterLength)
-
-            partOffset += partOffsetShift
-
-            
-
-
-    def testMakeMeasuresMeterStream(self):
-        '''Testing making measures of various sizes with a supplied single element meter stream. This illustrates an approach to partitioning elements by various sized windows. 
-        '''
-        from music21 import meter, corpus
-        sBach = corpus.parseWork('bach/bwv324.xml')
-        meterStream = Stream()
-        meterStream.insert(0, meter.TimeSignature('2/4'))
-        # need to call make ties to allocate notes
-        sPartitioned = sBach.flat.makeMeasures(meterStream).makeTies()
-        self.assertEqual(len(sPartitioned), 21)
-
-
-        meterStream = Stream()
-        meterStream.insert(0, meter.TimeSignature('1/4'))
-        # need to call make ties to allocate notes
-        sPartitioned = sBach.flat.makeMeasures(meterStream).makeTies()
-        self.assertEqual(len(sPartitioned), 42)
-
-
-        meterStream = Stream()
-        meterStream.insert(0, meter.TimeSignature('3/4'))
-        # need to call make ties to allocate notes
-        sPartitioned = sBach.flat.makeMeasures(meterStream).makeTies()
-        self.assertEqual(len(sPartitioned), 14)
-
-
-        meterStream = Stream()
-        meterStream.insert(0, meter.TimeSignature('12/4'))
-        # need to call make ties to allocate notes
-        sPartitioned = sBach.flat.makeMeasures(meterStream).makeTies()
-        self.assertEqual(len(sPartitioned), 4)
-
-
-        meterStream = Stream()
-        meterStream.insert(0, meter.TimeSignature('48/4'))
-        # need to call make ties to allocate notes
-        sPartitioned = sBach.flat.makeMeasures(meterStream).makeTies()
-        self.assertEqual(len(sPartitioned), 1)
-
-    def testRemove(self):
-        '''Test removing components from a Stream.
-        '''
-        s = Stream()
-        n1 = note.Note('g')
-        n2 = note.Note('g#')
-        n3 = note.Note('a')
-
-        s.insert(0, n1)
-        s.insert(10, n3)
-        s.insert(5, n2)
-
-        self.assertEqual(len(s), 3)
-
-        self.assertEqual(n1.parent, s)
-        s.remove(n1)
-        self.assertEqual(len(s), 2)
-        # parent is Now sent to Nonte
-        self.assertEqual(n1.parent, None)
-
-
-    def testReplace(self):
-        '''Test replacing components from a Stream.
-        '''
-        s = Stream()
-        n1 = note.Note('g')
-        n2 = note.Note('g#')
-        n3 = note.Note('a')
-        n4 = note.Note('c')
-
-        s.insert(0, n1)
-        s.insert(5, n2)
-
-        self.assertEqual(len(s), 2)
-
-        s.replace(n1, n3)
-        self.assertEqual([s[0], s[1]], [n3, n2])
-
-        s.replace(n2, n4)
-        self.assertEqual([s[0], s[1]], [n3, n4])
-
-        s.replace(n4, n1)
-        self.assertEqual([s[0], s[1]], [n3, n1])
-
-
-        from music21 import corpus
-        sBach = corpus.parseWork('bach/bwv324.xml')
-        partSoprano = sBach[0]
-
-        c1 = partSoprano.flat.getElementsByClass(clef.Clef)[0]
-        self.assertEqual(isinstance(c1, clef.TrebleClef), True)
-
-        # now, replace with a different clef
-        c2 = clef.AltoClef()
-        partSoprano.flat.replace(c1, c2)
-
-        # all views of the Stream have been updated
-        cTest = sBach[0].flat.getElementsByClass(clef.Clef)[0]
-        self.assertEqual(isinstance(cTest, clef.AltoClef), True)
-
-        s1 = Stream()
-        s1.insert(10, n1)
-        s2 = Stream()
-        s2.insert(20, n1)
-        s3 = Stream()
-        s3.insert(30, n1)
-        
-        s1.replace(n1, n2)
-        self.assertEqual(s1[0], n2)
-        self.assertEqual(s1[0].getOffsetBySite(s1), 10)
-        
-        self.assertEqual(s2[0], n2)
-        self.assertEqual(s2[0].getOffsetBySite(s2), 20)
-        
-        self.assertEqual(s3[0], n2)
-        self.assertEqual(s3[0].getOffsetBySite(s3), 30)
-
-
-
-    def testDoubleStreamPlacement(self):
-        from music21 import note
-        n1 = note.Note()
-        s1 = Stream()
-        s1.insert(n1)
-
-        environLocal.printDebug(['n1.siteIds after one insertion', n1, n1.getSites(), n1.getSiteIds()])
-
-
-        s2 = Stream()
-        s2.insert(s1)
-
-        environLocal.printDebug(['n1.siteIds after container insertion', n1, n1.getSites(), n1.getSiteIds()])
-
-        s2Flat = s2.flat
-
-        #environLocal.printDebug(['s1', s1, id(s1)])    
-        #environLocal.printDebug(['s2', s2, id(s2)])    
-        #environLocal.printDebug(['s2flat', s2Flat, id(s2Flat)])
-
-        #environLocal.printDebug(['n1.siteIds', n1, n1.getSites(), n1.getSiteIds()])
-
-        # previously, one of these raised an error
-        s3 = copy.deepcopy(s2Flat)
-        s3 = copy.deepcopy(s2.flat)
-        s3Measures = s3.makeMeasures()
-
-
-    def testBestTimeSignature(self):
-        '''Get a time signature based on components in a measure.
-        '''
-        from music21 import note
-        m = Measure()
-        for ql in [2,3,2]:
-            n = note.Note()
-            n.quarterLength = ql
-            m.append(n)
-        ts = m.bestTimeSignature()
-        self.assertEqual(ts.numerator, 7)
-        self.assertEqual(ts.denominator, 4)
-
-        m = Measure()
-        for ql in [1.5, 1.5]:
-            n = note.Note()
-            n.quarterLength = ql
-            m.append(n)
-        ts = m.bestTimeSignature()
-        self.assertEqual(ts.numerator, 6)
-        self.assertEqual(ts.denominator, 8)
-
-        m = Measure()
-        for ql in [.25, 1.5]:
-            n = note.Note()
-            n.quarterLength = ql
-            m.append(n)
-        ts = m.bestTimeSignature()
-        self.assertEqual(ts.numerator, 7)
-        self.assertEqual(ts.denominator, 16)
-
-
-
-    def testGetKeySignatures(self):
-        '''Searching contexts for key signatures
-        '''
-        s = Stream()
-        ks1 = key.KeySignature(3)        
-        ks2 = key.KeySignature(-3)        
-        s.append(ks1)
-        s.append(ks2)
-        post = s.getKeySignatures()
-        self.assertEqual(post[0], ks1)
-        self.assertEqual(post[1], ks2)
-
-
-        # try creating a key signature in one of two measures
-        # try to get last active key signature
-        ks1 = key.KeySignature(3)        
-        m1 = Measure()
-        n1 = note.Note()
-        n1.quarterLength = 4
-        m1.append(n1)
-        m1.keySignature = ks1 # assign to measure via property
-
-        m2 = Measure()
-        n2 = note.Note()
-        n2.quarterLength = 4
-        m2.append(n2)
-
-        s = Stream()
-        s.append(m1)
-        s.append(m2)
-
-        # can get from measure
-        post = m1.getKeySignatures()
-        self.assertEqual(post[0], ks1)
-
-        # we can get from the Stream by flattening
-        post = s.flat.getKeySignatures()
-        self.assertEqual(post[0], ks1)
-
-        # we can get the key signature in m1 from m2
-        post = m2.getKeySignatures()
-        self.assertEqual(post[0], ks1)
-
-
-
-    def testGetKeySignaturesThreeMeasures(self):
-        '''Searching contexts for key signatures
-        '''
-
-        ks1 = key.KeySignature(3)        
-        ks2 = key.KeySignature(-3)        
-        ks3 = key.KeySignature(5)        
-
-        m1 = Measure()
-        n1 = note.Note()
-        n1.quarterLength = 4
-        m1.append(n1)
-        m1.keySignature = ks1 # assign to measure via property
-
-        m2 = Measure()
-        n2 = note.Note()
-        n2.quarterLength = 4
-        m2.append(n2)
-
-        m3 = Measure()
-        n3 = note.Note()
-        n3.quarterLength = 4
-        m3.append(n3)
-        m3.keySignature = ks3 # assign to measure via property
-
-        s = Stream()
-        s.append(m1)
-        s.append(m2)
-        s.append(m3)
-
-        # can get from measure
-        post = m1.getKeySignatures()
-        self.assertEqual(post[0], ks1)
-
-        # we can get the key signature in m1 from m2
-        post = m2.getKeySignatures()
-        self.assertEqual(post[0], ks1)
-
-        # if we search m3, we get the key signature in m3
-        post = m3.getKeySignatures()
-        self.assertEqual(post[0], ks3)
-
-
-
-
-    def testMakeAccidentals(self):
-        '''Test accidental display setting
-        '''
-        s = Stream()
-        n1 = note.Note('a#')
-        n2 = note.Note('a4')
-        r1 = note.Rest()
-        c1 = chord.Chord(['a#2', 'a4', 'a5'])
-        n3 = note.Note('a4')
-        s.append(n1)
-        s.append(r1)
-        s.append(n2)
-        s.append(c1)
-        s.append(n3)
-        s.makeAccidentals()
-
-        self.assertEqual(n2.accidental.displayStatus, True)
-        # both a's in the chord now have naturals but are hidden
-        self.assertEqual(c1.pitches[1].accidental, None)
-        #self.assertEqual(c1.pitches[2].accidental.displayStatus, True)
-
-        # not getting a natural here because of chord tones
-        #self.assertEqual(n3.accidental.displayStatus, True)
-        #self.assertEqual(n3.accidental, None)
-        #s.show()
-
-        s = Stream()
-        n1 = note.Note('a#')
-        n2 = note.Note('a')
-        r1 = note.Rest()
-        c1 = chord.Chord(['a#2', 'a4', 'a5'])
-        s.append(n1)
-        s.append(r1)
-        s.append(n2)
-        s.append(c1)
-        s.makeAccidentals(cautionaryPitchClass=False)
-
-        # a's in the chord do not have naturals
-        self.assertEqual(c1.pitches[1].accidental, None)
-        self.assertEqual(c1.pitches[2].accidental, None)
-
-
-
-    def testMakeAccidentalsWithKeysInMeasures(self):
-        scale1 = ['c4', 'd4', 'e4', 'f4', 'g4', 'a4', 'b4', 'c5']
-        scale2 = ['c', 'd', 'e-', 'f', 'g', 'a-', 'b-', 'c5']
-        scale3 = ['c#', 'd#', 'e#', 'f#', 'g#', 'a#', 'b#', 'c#5']
-    
-        s = Stream()
-        for scale in [scale1, scale2, scale3]:
-            for ks in [key.KeySignature(0), key.KeySignature(2),
-                key.KeySignature(4), key.KeySignature(7), key.KeySignature(-1),
-                key.KeySignature(-3)]:
-    
-                m = Measure()
-                m.timeSignature = meter.TimeSignature('4/4')
-                m.keySignature = ks
-                for p in scale*2:
-                    n = note.Note(p)
-                    n.quarterLength = .25
-                    n.addLyric(n.pitch.name)
-                    m.append(n)
-                m.makeBeams(inPlace=True)
-                m.makeAccidentals(inPlace=True)
-                s.append(m)
-        # TODO: add tests
-        #s.show()
-
-
-
-
-    def testScaleOffsetsBasic(self):
-        '''
-        '''
-        from music21 import note, stream
-
-        def procCompare(s, scalar, match):
-            oListSrc = [e.offset for e in s]
-            oListSrc.sort()
-            sNew = s.scaleOffsets(scalar, inPlace=False)
-            oListPost = [e.offset for e in sNew]
-            oListPost.sort()
-
-            #environLocal.printDebug(['scaleOffsets', oListSrc, '\npost scaled by:', scalar, oListPost])
-            self.assertEqual(oListPost[:len(match)], match)
-
-        # test equally spaced half notes starting at zero
-        n = note.Note()
-        n.quarterLength = 2
-        s = stream.Stream()
-        s.repeatAppend(n, 10)
-
-        # provide start of resulting values
-        # half not spacing becomes whole note spacing
-        procCompare(s, 2, [0.0, 4.0, 8.0])
-        procCompare(s, 4, [0.0, 8.0, 16.0, 24.0])
-        procCompare(s, 3, [0.0, 6.0, 12.0, 18.0])
-        procCompare(s, .5, [0.0, 1.0, 2.0, 3.0])
-        procCompare(s, .25, [0.0, 0.5, 1.0, 1.5])
-
-        # test equally spaced quarter notes start at non-zero
-        n = note.Note()
-        n.quarterLength = 1
-        s = stream.Stream()
-        s.repeatInsert(n, range(100, 110))
-
-        procCompare(s, 1, [100, 101, 102, 103])
-        procCompare(s, 2, [100, 102, 104, 106])
-        procCompare(s, 4, [100, 104, 108, 112])
-        procCompare(s, 1.5, [100, 101.5, 103.0, 104.5])
-        procCompare(s, .5, [100, 100.5, 101.0, 101.5])
-        procCompare(s, .25, [100, 100.25, 100.5, 100.75])
-
-        # test non equally spaced notes starting at zero
-        s = stream.Stream()
-        n1 = note.Note()
-        n1.quarterLength = 1
-        s.repeatInsert(n, range(0, 30, 3))
-        n2 = note.Note()
-        n2.quarterLength = 2
-        s.repeatInsert(n, range(1, 30, 3))
-        # procCompare will  sort offsets; this test non sorted operation
-        procCompare(s, 1, [0.0, 1.0, 3.0, 4.0, 6.0, 7.0])
-        procCompare(s, .5, [0.0, 0.5, 1.5, 2.0, 3.0, 3.5])
-        procCompare(s, 2, [0.0, 2.0, 6.0, 8.0, 12.0, 14.0])
-
-        # test non equally spaced notes starting at non-zero
-        s = stream.Stream()
-        n1 = note.Note()
-        n1.quarterLength = 1
-        s.repeatInsert(n, range(100, 130, 3))
-        n2 = note.Note()
-        n2.quarterLength = 2
-        s.repeatInsert(n, range(101, 130, 3))
-        # procCompare will  sort offsets; this test non sorted operation
-        procCompare(s, 1, [100.0, 101.0, 103.0, 104.0, 106.0, 107.0])
-        procCompare(s, .5, [100.0, 100.5, 101.5, 102.0, 103.0, 103.5])
-        procCompare(s, 2, [100.0, 102.0, 106.0, 108.0, 112.0, 114.0])
-        procCompare(s, 6, [100.0, 106.0, 118.0, 124.0, 136.0, 142.0])
-
-
-
-    def testScaleOffsetsBasicInPlaceA(self):
-        '''
-        '''
-        from music21 import note, stream
-
-        def procCompare(s, scalar, match):
-            # test equally spaced half notes starting at zero
-            n = note.Note()
-            n.quarterLength = 2
-            s = stream.Stream()
-            s.repeatAppend(n, 10)
-
-            oListSrc = [e.offset for e in s]
-            oListSrc.sort()
-            s.scaleOffsets(scalar, inPlace=True)
-            oListPost = [e.offset for e in s]
-            oListPost.sort()
-            #environLocal.printDebug(['scaleOffsets', oListSrc, '\npost scaled by:', scalar, oListPost])
-            self.assertEqual(oListPost[:len(match)], match)
-
-        s = None # placeholder
-        # provide start of resulting values
-        # half not spacing becomes whole note spacing
-        procCompare(s, 2, [0.0, 4.0, 8.0])
-        procCompare(s, 4, [0.0, 8.0, 16.0, 24.0])
-        procCompare(s, 3, [0.0, 6.0, 12.0, 18.0])
-        procCompare(s, .5, [0.0, 1.0, 2.0, 3.0])
-        procCompare(s, .25, [0.0, 0.5, 1.0, 1.5])
-
-
-    def testScaleOffsetsBasicInPlaceB(self):
-        '''
-        '''
-        from music21 import note, stream
-
-        def procCompare(s, scalar, match):
-            # test equally spaced quarter notes start at non-zero
-            n = note.Note()
-            n.quarterLength = 1
-            s = stream.Stream()
-            s.repeatInsert(n, range(100, 110))
-
-            oListSrc = [e.offset for e in s]
-            oListSrc.sort()
-            s.scaleOffsets(scalar, inPlace=True)
-            oListPost = [e.offset for e in s]
-            oListPost.sort()
-            #environLocal.printDebug(['scaleOffsets', oListSrc, '\npost scaled by:', scalar, oListPost])
-            self.assertEqual(oListPost[:len(match)], match)
-
-        s = None # placeholder
-        procCompare(s, 1, [100, 101, 102, 103])
-        procCompare(s, 2, [100, 102, 104, 106])
-        procCompare(s, 4, [100, 104, 108, 112])
-        procCompare(s, 1.5, [100, 101.5, 103.0, 104.5])
-        procCompare(s, .5, [100, 100.5, 101.0, 101.5])
-        procCompare(s, .25, [100, 100.25, 100.5, 100.75])
-
-
-    def testScaleOffsetsBasicInPlaceC(self):
-        '''
-        '''
-        from music21 import note, stream
-
-        def procCompare(s, scalar, match):
-            # test non equally spaced notes starting at zero
-            s = stream.Stream()
-            n1 = note.Note()
-            n1.quarterLength = 1
-            s.repeatInsert(n1, range(0, 30, 3))
-            n2 = note.Note()
-            n2.quarterLength = 2
-            s.repeatInsert(n2, range(1, 30, 3))
-
-            oListSrc = [e.offset for e in s]
-            oListSrc.sort()
-            s.scaleOffsets(scalar, inPlace=True)
-            oListPost = [e.offset for e in s]
-            oListPost.sort()
-            #environLocal.printDebug(['scaleOffsets', oListSrc, '\npost scaled by:', scalar, oListPost])
-            self.assertEqual(oListPost[:len(match)], match)
-
-        # procCompare will  sort offsets; this test non sorted operation
-        s = None # placeholder
-        procCompare(s, 1, [0.0, 1.0, 3.0, 4.0, 6.0, 7.0])
-        procCompare(s, .5, [0.0, 0.5, 1.5, 2.0, 3.0, 3.5])
-        procCompare(s, 2, [0.0, 2.0, 6.0, 8.0, 12.0, 14.0])
-
-
-
-    def testScaleOffsetsBasicInPlaceD(self):
-        '''
-        '''
-        from music21 import note, stream
-
-        def procCompare(s, scalar, match):
-            # test non equally spaced notes starting at non-zero
-            s = stream.Stream()
-            n1 = note.Note()
-            n1.quarterLength = 1
-            s.repeatInsert(n1, range(100, 130, 3))
-            n2 = note.Note()
-            n2.quarterLength = 2
-            s.repeatInsert(n2, range(101, 130, 3))
-
-            oListSrc = [e.offset for e in s]
-            oListSrc.sort()
-            s.scaleOffsets(scalar, inPlace=True)
-            oListPost = [e.offset for e in s]
-            oListPost.sort()
-            #environLocal.printDebug(['scaleOffsets', oListSrc, '\npost scaled by:', scalar, oListPost])
-            self.assertEqual(oListPost[:len(match)], match)
-
-        # procCompare will  sort offsets; this test non sorted operation
-        s = None # placeholder
-        procCompare(s, 1, [100.0, 101.0, 103.0, 104.0, 106.0, 107.0])
-        procCompare(s, .5, [100.0, 100.5, 101.5, 102.0, 103.0, 103.5])
-        procCompare(s, 2, [100.0, 102.0, 106.0, 108.0, 112.0, 114.0])
-        procCompare(s, 6, [100.0, 106.0, 118.0, 124.0, 136.0, 142.0])
-
-
-
-
-    def testScaleOffsetsNested(self):
-        '''
-        '''
-        from music21 import note, stream
-
-
-        def offsetMap(s): # lists of offsets, with lists of lists
-            post = []
-            for e in s:
-                sub = []
-                sub.append(e.offset)
-                if hasattr(e, 'elements'):
-                    sub.append(offsetMap(e))
-                post.append(sub)
-            return post
-            
-
-        def procCompare(s, scalar, anchorZeroRecurse, match):
-            oListSrc = offsetMap(s)
-            oListSrc.sort()
-            sNew = s.scaleOffsets(scalar, anchorZeroRecurse=anchorZeroRecurse, 
-                                  inPlace=False)
-            oListPost = offsetMap(sNew)
-            oListPost.sort()
-
-            #environLocal.printDebug(['scaleOffsets', oListSrc, '\npost scaled by:', scalar, oListPost])
-            self.assertEqual(oListPost[:len(match)], match)
-
-
-        # test equally spaced half notes starting at zero
-        n1 = note.Note()
-        n1.quarterLength = 2
-        s1 = stream.Stream()
-        s1.repeatAppend(n1, 4)
-
-        n2 = note.Note()
-        n2.quarterLength = .5
-        s2 = stream.Stream()
-        s2.repeatAppend(n2, 4)
-        s1.append(s2)
-
-        # offset map gives us a nested list presentation of all offsets
-        # usefulfor testing
-        self.assertEquals(offsetMap(s1),
-        [[0.0], [2.0], [4.0], [6.0], [8.0, [[0.0], [0.5], [1.0], [1.5]]]])
-
-        # provide start of resulting values
-        # half not spacing becomes whole note spacing
-        procCompare(s1, 2, 'lowest', 
-        [[0.0], [4.0], [8.0], [12.0], [16.0, [[0.0], [1.0], [2.0], [3.0]]]]
-        )
-        procCompare(s1, 4, 'lowest', 
-        [[0.0], [8.0], [16.0], [24.0], [32.0, [[0.0], [2.0], [4.0], [6.0]]]] 
-        )
-        procCompare(s1, .25, 'lowest', 
-        [[0.0], [0.5], [1.0], [1.5], [2.0, [[0.0], [0.125], [0.25], [0.375]]]]
-        )
-
-        # test unequally spaced notes starting at non-zero
-        n1 = note.Note()
-        n1.quarterLength = 1
-        s1 = stream.Stream()
-        s1.repeatInsert(n1, [10,14,15,17])
-
-        n2 = note.Note()
-        n2.quarterLength = .5
-        s2 = stream.Stream()
-        s2.repeatInsert(n2, [40,40.5,41,41.5])
-        s1.append(s2)
-        s1.append(copy.deepcopy(s2))
-        s1.append(copy.deepcopy(s2))
-
-        # note that, with these nested streams, 
-        # the first value of an embeded stream stays in the same 
-        # position relative to that stream. 
-
-        # it might be necessary, in this case, to scale the start
-        # time of the first elemen
-        # that is, it should have no shift
-
-        # provide anchorZeroRecurse value
-        self.assertEquals(offsetMap(s1),
-        [[10.0], [14.0], [15.0], [17.0], 
-            [18.0, [[40.0], [40.5], [41.0], [41.5]]], 
-            [60.0, [[40.0], [40.5], [41.0], [41.5]]], 
-            [102.0, [[40.0], [40.5], [41.0], [41.5]]]]
-        )
-
-        procCompare(s1, 2, 'lowest', 
-        [[10.0], [18.0], [20.0], [24.0], 
-            [26.0, [[40.0], [41.0], [42.0], [43.0]]], 
-            [110.0, [[40.0], [41.0], [42.0], [43.0]]], 
-            [194.0, [[40.0], [41.0], [42.0], [43.0]]]]
-        )
-
-        # if anchorZeroRecurse is None, embedded stream that do not
-        # start at zero are scaled proportionally
-        procCompare(s1, 2, None, 
-        [[10.0], [18.0], [20.0], [24.0], 
-            [26.0, [[80.0], [81.0], [82.0], [83.0]]], 
-            [110.0, [[80.0], [81.0], [82.0], [83.0]]], 
-            [194.0, [[80.0], [81.0], [82.0], [83.0]]]] 
-        )
-
-        procCompare(s1, .25, 'lowest', 
-        [[10.0], [11.0], [11.25], [11.75], 
-            [12.0, [[40.0], [40.125], [40.25], [40.375]]], 
-            [22.5, [[40.0], [40.125], [40.25], [40.375]]], 
-            [33.0, [[40.0], [40.125], [40.25], [40.375]]]] 
-        )
-
-        # if anchorZeroRecurse is None, embedded stream that do not
-        # start at zero are scaled proportionally
-        procCompare(s1, .25, None, 
-        [[10.0], [11.0], [11.25], [11.75], 
-            [12.0, [[10.0], [10.125], [10.25], [10.375]]], 
-            [22.5, [[10.0], [10.125], [10.25], [10.375]]], 
-            [33.0, [[10.0], [10.125], [10.25], [10.375]]]] 
-        )
-
-
-    def testScaleDurationsBasic(self):
-        '''Scale some durations, independent of offsets. 
-        '''
-        import note
-
-        def procCompare(s, scalar, match):
-            oListSrc = [e.quarterLength for e in s]
-            sNew = s.scaleDurations(scalar, inPlace=False)
-            oListPost = [e.quarterLength for e in sNew]
-            self.assertEqual(oListPost[:len(match)], match)
-
-        n1 = note.Note()
-        n1.quarterLength = .5
-        s1 = Stream()
-        s1.repeatInsert(n1, range(6))
-
-        # test inPlace v/ not inPlace
-        sNew = s1.scaleDurations(2, inPlace=False)
-        self.assertEqual([e.duration.quarterLength for e in s1], [0.5, 0.5, 0.5, 0.5, 0.5, 0.5])
-        self.assertEqual([e.duration.quarterLength for e in sNew], [1.0, 1.0, 1.0, 1.0, 1.0, 1.0])
-
-        # basic test
-        procCompare(s1, .5, [0.25, 0.25, 0.25])
-        procCompare(s1, 3, [1.5, 1.5, 1.5])
-
-        # a sequence of Durations of different values
-        s1 = Stream()
-        for ql in [.5, 1.5, 2, 3, .25, .25, .5]:
-            n = note.Note('g')
-            n.quarterLength = ql
-            s1.append(n)
-
-        procCompare(s1, .5, [0.25, 0.75, 1.0, 1.5, 0.125, 0.125, 0.25] )
-        procCompare(s1, .25, [0.125, 0.375, 0.5, 0.75, 0.0625, 0.0625, 0.125] )
-        procCompare(s1, 4, [2.0, 6.0, 8, 12, 1.0, 1.0, 2.0])
-         
-
-
-
-    def testAugmentOrDiminishBasic(self):
-
-        def procCompare(s, scalar, matchOffset, matchDuration):
-            oListSrc = [e.offset for e in s]
-            qlListSrc = [e.quarterLength for e in s]
-
-            sNew = s.augmentOrDiminish(scalar, inPlace=False)
-            oListPost = [e.offset for e in sNew]
-            qlListPost = [e.quarterLength for e in sNew]
-
-            self.assertEqual(oListPost[:len(matchOffset)], matchOffset)
-            self.assertEqual(qlListPost[:len(matchDuration)], matchDuration)
-
-            # test that the last offset is the highest offset
-            self.assertEqual(matchOffset[-1], sNew.highestOffset)
-            self.assertEqual(matchOffset[-1]+matchDuration[-1], 
-                sNew.highestTime)
-
-
-            # test making measures on this 
-            post = sNew.makeMeasures()
-            #sNew.show()
-
-        # a sequence of Durations of different values
-        s1 = Stream()
-        for ql in [.5, 1.5, 2, 3, .25, .25, .5]:
-            n = note.Note('g')
-            n.quarterLength = ql
-            s1.append(n)
-
-        # provide offsets, then durations
-        procCompare(s1, .5, 
-            [0.0, 0.25, 1.0, 2.0, 3.5, 3.625, 3.75] ,
-            [0.25, 0.75, 1.0, 1.5, 0.125, 0.125, 0.25] )
-
-        procCompare(s1, 1.5, 
-            [0.0, 0.75, 3.0, 6.0, 10.5, 10.875, 11.25]  ,
-            [0.75, 2.25, 3.0, 4.5, 0.375, 0.375, 0.75] )
-
-        procCompare(s1, 3, 
-            [0.0, 1.5, 6.0, 12.0, 21.0, 21.75, 22.5]  ,
-            [1.5, 4.5, 6, 9, 0.75, 0.75, 1.5]  )
-
-
-
-
-    def testAugmentOrDiminishHighestTimes(self):
-        '''Need to make sure that highest offset and time are properly updated
-        '''
-        from music21 import corpus
-        src = corpus.parseWork('bach/bwv324.xml')
-        # get some measures of the soprano; just get the notes
-        ex = src[0].flat.notes[0:30]
-
-        self.assertEqual(ex.highestOffset, 38.0)
-        self.assertEqual(ex.highestTime, 42.0)
-
-        # try first when doing this not in place
-        newEx = ex.augmentOrDiminish(2, inPlace=False)
-        self.assertEqual(newEx.notes[0].offset, 0.0)
-        self.assertEqual(newEx.notes[1].offset, 4.0)
-
-        self.assertEqual(newEx.highestOffset, 76.0)
-        self.assertEqual(newEx.highestTime, 84.0)
-
-        # try in place
-        ex.augmentOrDiminish(2, inPlace=True)
-        self.assertEqual(ex.notes[1].getOffsetBySite(ex), 4.0)
-        self.assertEqual(ex.notes[1].offset, 4.0)
-
-        self.assertEqual(ex.highestOffset, 76.0)
-        self.assertEqual(ex.highestTime, 84.0)
-
-        
-
-    def testAugmentOrDiminishCorpus(self):
-        '''Extact phrases from the corpus and use for testing 
-        '''
-        from music21 import corpus
-
-        # first method: iterating through notes
-        src = corpus.parseWork('bach/bwv324.xml')
-        # get some measures of the soprano; just get the notes
-        ex = src[0].flat.notes[0:30]
-        # attach a couple of transformations
-        s = Stream()
-        for scalar in [.5, 1.5, 2, .25]:
-            #n = note.Note()
-            part = Part()
-            for n in ex.augmentOrDiminish(scalar, inPlace=False):
-                part.append(n)
-            s.insert(0, part)
-        junkTest = s._getMX()
-        #s.show()
-    
-        # second method: getting flattened stream
-        src = corpus.parseWork('bach/bwv323.xml')
-        # get notes from one part
-        ex = src[0].flat.notes
-        s = Score()
-        for scalar in [1, 2, .5, 1.5]:
-            part = ex.augmentOrDiminish(scalar, inPlace=False)
-            s.insert(0, part)
-        
-        junkTest = s._getMX()
-        #s.show()
-
-
-    def testMeasureBarDurationProportion(self):
-        
-        from music21 import meter, stream, note
-
-        m = stream.Measure()
-        m.timeSignature = meter.TimeSignature('3/4')
-        n = note.Note()
-        n.quarterLength = 1
-        m.append(copy.deepcopy(n))
-
-        self.assertEqual(m.notes[0].offset, 0)
-        self.assertAlmostEqual(m.barDurationProportion(), .333333, 4)
-        self.assertAlmostEqual(m.barDuration.quarterLength, 3, 4)
-
-# temporarily commented out
-#         m.shiftElementsAsAnacrusis()
-#         self.assertEqual(m.notes[0].hasContext(m), True)
-#         self.assertEqual(m.notes[0].offset, 2.0)
-#         # now the duration is full
-#         self.assertAlmostEqual(m.barDurationProportion(), 1.0, 4)
-#         self.assertAlmostEqual(m.highestOffset, 2.0, 4)
-
-
-        m = stream.Measure()
-        m.timeSignature = meter.TimeSignature('5/4')
-        n1 = note.Note()
-        n1.quarterLength = .5
-        n2 = note.Note()
-        n2.quarterLength = 1.5
-        m.append(n1)
-        m.append(n2)
-
-        self.assertAlmostEqual(m.barDurationProportion(), .4, 4)
-        self.assertEqual(m.barDuration.quarterLength, 5.0)
-
-#         m.shiftElementsAsAnacrusis()
-#         self.assertEqual(m.notes[0].offset, 3.0)
-#         self.assertEqual(n1.offset, 3.0)
-#         self.assertEqual(n2.offset, 3.5)
-#         self.assertAlmostEqual(m.barDurationProportion(), 1.0, 4)
-
-
-    def testInsertAndShiftBasic(self):
-        import random
-        from music21 import note
-        offsets = [0, 2, 4, 6, 8, 10, 12]
-        n = note.Note()
-        n.quarterLength = 2
-        s = Stream()
-        s.repeatInsert(n, offsets)
-        # qL, insertOffset, newHighOffset, newHighTime
-        data = [
-                 (.25, 0, 12.25, 14.25),
-                 (3, 0, 15, 17),
-                 (6.5, 0, 18.5, 20.5),
-                 # shifting at a positing where another element starts
-                 (.25, 4, 12.25, 14.25),
-                 (3, 4, 15, 17),
-                 (6.5, 4, 18.5, 20.5),
-                 # shift the same duration at different insert points
-                 (1, 2, 13, 15),
-                 (2, 2, 14, 16),
-                 # this is overlapping element at 2 by 1, ending at 4
-                 # results in no change in new high values
-                 (1, 3, 12, 14), 
-                 # since duration is here 2, extend new starts to 5
-                 (2, 3, 13, 15), 
-                 (1, 4, 13, 15),
-                 (2, 4, 14, 16),
-                 # here, we do not shift the element at 4, only event at 6
-                 (2, 4.5, 12.5, 14.5),
-                 # here, we insert the start of an element and can shift it
-                 (2.5, 4, 14.5, 16.5),
-            ]
-        for qL, insertOffset, newHighOffset, newHighTime in data:
-            sProc = copy.deepcopy(s)        
-            self.assertEqual(sProc.highestOffset, 12)
-            self.assertEqual(sProc.highestTime, 14)
-            nAlter = note.Note()
-            nAlter.quarterLength = qL
-            sProc.insertAndShift(insertOffset, nAlter)
-            sProc.elements = sProc.sorted.elements
-            self.assertEqual(sProc.highestOffset, newHighOffset)
-            self.assertEqual(sProc.highestTime, newHighTime)
-            self.assertEqual(len(sProc), len(s)+1)
-
-            # try the same with scrambled elements
-            sProc = copy.deepcopy(s)        
-            random.shuffle(sProc._elements)
-            sProc._elementsChanged()
-
-            self.assertEqual(sProc.highestOffset, 12)
-            self.assertEqual(sProc.highestTime, 14)
-            nAlter = note.Note()
-            nAlter.quarterLength = qL
-            sProc.insertAndShift(insertOffset, nAlter)
-            sProc.elements = sProc.sorted.elements
-            self.assertEqual(sProc.highestOffset, newHighOffset)
-            self.assertEqual(sProc.highestTime, newHighTime)
-            self.assertEqual(len(sProc), len(s)+1)
-
-
-    def testInsertAndShiftNoDuration(self):
-        import random
-        from music21 import note
-        offsets = [0, 2, 4, 6, 8, 10, 12]
-        n = note.Note()
-        n.quarterLength = 2
-        s = Stream()
-        s.repeatInsert(n, offsets)
-        # qL, insertOffset, newHighOffset, newHighTime
-        data = [
-                 (.25, 0, 12, 14),
-                 (3, 0, 12, 14),
-                 (6.5, 0, 12, 14),
-                 (.25, 4, 12, 14),
-                 (3, 4, 12, 14),
-                 (6.5, 4, 12, 14),
-                 (1, 2, 12, 14),
-                 (2, 2, 12, 14),
-                 (1, 3, 12, 14), 
-            ]
-        for qL, insertOffset, newHighOffset, newHighTime in data:
-            sProc = copy.deepcopy(s)        
-            self.assertEqual(sProc.highestOffset, 12)
-            self.assertEqual(sProc.highestTime, 14)
-
-            c = clef.Clef()
-            sProc.insertAndShift(insertOffset, c)
-            #sProc.elements = sProc.sorted.elements
-            self.assertEqual(sProc.highestOffset, newHighOffset)
-            self.assertEqual(sProc.highestTime, newHighTime)
-            self.assertEqual(len(sProc), len(s)+1)
-
-
-
-    def testInsertAndShiftMultipleElements(self):
-        import random
-        from music21 import note
-        offsets = [0, 2, 4, 6, 8, 10, 12]
-        n = note.Note()
-        n.quarterLength = 2
-        s = Stream()
-        s.repeatInsert(n, offsets)
-        # qL, insertOffset, newHighOffset, newHighTime
-        data = [
-                 (.25, 0, 12.25, 14.25),
-                 (3, 0, 15, 17),
-                 (6.5, 0, 18.5, 20.5),
-                 # shifting at a positing where another element starts
-                 (.25, 4, 12.25, 14.25),
-                 (3, 4, 15, 17),
-                 (6.5, 4, 18.5, 20.5),
-                 # shift the same duration at different insert points
-                 (1, 2, 13, 15),
-                 (2, 2, 14, 16),
-                 # this is overlapping element at 2 by 1, ending at 4
-                 # results in no change in new high values
-                 (1, 3, 12, 14), 
-                 # since duration is here 2, extend new starts to 5
-                 (2, 3, 13, 15), 
-                 (1, 4, 13, 15),
-                 (2, 4, 14, 16),
-                 # here, we do not shift the element at 4, only event at 6
-                 (2, 4.5, 12.5, 14.5),
-                 # here, we insert the start of an element and can shift it
-                 (2.5, 4, 14.5, 16.5),
-            ]
-        for qL, insertOffset, newHighOffset, newHighTime in data:
-            sProc = copy.deepcopy(s)        
-            self.assertEqual(sProc.highestOffset, 12)
-            self.assertEqual(sProc.highestTime, 14)
-
-            # fill with sixteenth notes
-            nAlter = note.Note()
-            nAlter.quarterLength = .25
-            itemList = []
-            o = insertOffset
-            while o < insertOffset + qL:
-                itemList.append(o)
-                itemList.append(copy.deepcopy(nAlter))
-                o += .25
-            #environLocal.printDebug(['itemList', itemList])            
-
-            sProc.insertAndShift(itemList)
-            sProc.elements = sProc.sorted.elements
-            self.assertEqual(sProc.highestOffset, newHighOffset)
-            self.assertEqual(sProc.highestTime, newHighTime)
-            self.assertEqual(len(sProc), len(s)+len(itemList) / 2)
-
-
-    def testMetadataOnStream(self):
-        from music21 import note
-        s = Stream()
-        n1 = note.Note()
-        s.append(n1)
-
-        s.metadata = metadata.Metadata()
-        s.metadata.composer = 'Frank the Composer'
-        s.metadata.title = 'work title' # will get as movement name if not set
-        #s.metadata.movementName = 'movement name'
-        post = s.musicxml
-        #s.show()
-
-
-    def testMeasureBarline(self):
-
-        from music21 import meter
-        
-        m1 = Measure()
-        m1.timeSignature = meter.TimeSignature('3/4')
-        self.assertEqual(len(m1), 1)
-
-        b1 = bar.Barline('heavy')
-        # this adds to elements list
-        m1.leftBarline = b1
-        self.assertEqual(len(m1), 2)
-        self.assertEqual(m1[1], b1) # this is on elements
-        self.assertEqual(m1.rightBarline, None) # this is on elements
-
-        b2 = bar.Barline('heavy')
-        self.assertEqual(m1.barDuration.quarterLength, 3.0)
-        m1.rightBarline = b2
-
-
-        # now have barline, ts, and barline
-        self.assertEqual(len(m1), 3)
-        b3 = bar.Barline('double')
-        b4 = bar.Barline('heavy')
-
-        m1.leftBarline = b3
-        # length should be the same, as we replaced
-        self.assertEqual(len(m1), 3)
-        self.assertEqual(m1.leftBarline, b3)
-
-        m1.rightBarline = b4
-        self.assertEqual(len(m1), 3)
-        self.assertEqual(m1.rightBarline, b4)
-
-        p = Part()
-        p.append(copy.deepcopy(m1))
-        p.append(copy.deepcopy(m1))
-
-        #p.show()
-
-        # add right barline first, w/o a time signature
-        m2 = Measure()
-        self.assertEqual(len(m2), 0)
-        m2.rightBarline = b4
-        self.assertEqual(len(m2), 1)
-        self.assertEqual(m2.leftBarline, None) # this is on elements
-        self.assertEqual(m2.rightBarline, b4) # this is on elements
-
-
-
-    def testMeasureLayout(self):
-        # test both system layout and measure width
-
-
-        # Note: Measure.layoutWidth is not currently read by musicxml
-        from music21 import note, layout
-    
-        s = Stream()
-        for i in range(1,10):
-            n = note.Note()
-            m = Measure()
-            m.append(n)
-            m.layoutWidth = i*100
-            if i % 2 == 0:
-                sl = layout.SystemLayout(isNew=True)
-                m.insert(0, sl)
-            s.append(m)
-
-        #s.show()
-        post = s.musicxml
-
-
-    def testYieldContainers(self):
-        from music21 import stream, note
-        
-        n1 = note.Note()
-        n1.id = 'n(1a)'
-        n2 = note.Note()
-        n2.id = 'n2(2b)'
-        n3 = note.Note()
-        n3.id = 'n3(3b)'
-        n4 = note.Note()
-        n4.id = 'n4(3b)'
-
-        s1 = stream.Stream()
-        s1.id = '1a'
-        s1.append(n1)
-
-        s2 = stream.Stream()
-        s2.id = '2a'
-        s3 = stream.Stream()
-        s3.id = '2b'
-        s3.append(n2)
-        s4 = stream.Stream()
-        s4.id = '2c'
-
-        s5 = stream.Stream()
-        s5.id = '3a'
-        s6 = stream.Stream()
-        s6.id = '3b'
-        s6.append(n3)
-        s6.append(n4)
-        s7 = stream.Stream()
-        s7.id = '3c'
-        s8 = stream.Stream()
-        s8.id = '3d'
-        s9 = stream.Stream()
-        s9.id = '3e'
-        s10 = stream.Stream()
-        s10.id = '3f'
-
-        #environLocal.printDebug(['s1, s2, s3, s4', s1, s2, s3, s4])
-
-        s2.append(s5)
-        s2.append(s6)
-        s2.append(s7)
-
-        s3.append(s8)
-        s3.append(s9)
-
-        s4.append(s10)
-
-        s1.append(s2)
-        s1.append(s3)
-        s1.append(s4)
-
-        #environLocal.printDebug(['downward:'])
-
-        match = []
-        for x in s1._yieldElementsDownward():
-            match.append(x.id)
-            #environLocal.printDebug([x, x.id, 'parent', x.parent])
-        self.assertEqual(match, ['1a', '2a', '3a', '3b', '3c', '2b', '3d', '3e', '2c', '3f'])
-
-        #environLocal.printDebug(['downward with elements:'])
-        match = []
-        for x in s1._yieldElementsDownward(excludeNonContainers=False):
-            match.append(x.id)
-            #environLocal.printDebug([x, x.id, 'parent', x.parent])
-        self.assertEqual(match, ['1a', 'n(1a)', '2a', '3a', '3b', 'n3(3b)', 'n4(3b)', '3c', '2b', 'n2(2b)', '3d', '3e', '2c', '3f'])
-
-
-        #environLocal.printDebug(['downward from non-topmost element:'])
-        match = []
-        for x in s2._yieldElementsDownward(excludeNonContainers=False):
-            match.append(x.id)
-            #environLocal.printDebug([x, x.id, 'parent', x.parent])
-        # test downward
-        self.assertEqual(match, ['2a', '3a', '3b', 'n3(3b)', 'n4(3b)', '3c'])
-
-        #environLocal.printDebug(['upward, with skipDuplicates:'])
-        match = []
-        # must provide empty list for memo
-        for x in s7._yieldElementsUpward([], skipDuplicates=True):
-            match.append(x.id)
-            #environLocal.printDebug([x, x.id, 'parent', x.parent])
-        self.assertEqual(match, ['3c', '2a', '1a', '2b', '2c', '3a', '3b'] )
-
-
-        #environLocal.printDebug(['upward from a single node, with skipDuplicates'])
-        match = []
-        for x in s10._yieldElementsUpward([]):
-            match.append(x.id)
-            #environLocal.printDebug([x, x.id, 'parent', x.parent])
-
-        self.assertEqual(match, ['3f', '2c', '1a', '2a', '2b'] )
-
-
-        #environLocal.printDebug(['upward with skipDuplicates=False:'])
-        match = []
-        for x in s10._yieldElementsUpward([], skipDuplicates=False):
-            match.append(x.id)
-            #environLocal.printDebug([x, x.id, 'parent', x.parent])
-        self.assertEqual(match, ['3f', '2c', '1a', '2a', '1a', '2b', '1a'] )
-
-
-        #environLocal.printDebug(['upward, with skipDuplicates, excludeNonContainers=False:'])
-        match = []
-        # must provide empty list for memo
-        for x in s8._yieldElementsUpward([], excludeNonContainers=False, 
-            skipDuplicates=True):
-            match.append(x.id)
-            environLocal.printDebug([x, x.id, 'parent', x.parent])
-        self.assertEqual(match, ['3d', 'n2(2b)', '2b', 'n(1a)', '1a', '2a', '2c', '3e'] )
-
-
-        #environLocal.printDebug(['upward, with skipDuplicates, excludeNonContainers=False:'])
-        match = []
-        # must provide empty list for memo
-        for x in s4._yieldElementsUpward([], excludeNonContainers=False, 
-            skipDuplicates=True):
-            match.append(x.id)
-            environLocal.printDebug([x, x.id, 'parent', x.parent])
-        # notice that this does not get the nonConatainers for 2b
-        self.assertEqual(match, ['2c', 'n(1a)', '1a', '2a', '2b'] )
-
-
-
-    def testMidiEventsBuilt(self):
-
-        def procCompare(mf, match):
-            triples = []
-            for i in range(0, len(mf.tracks[0].events), 2):
-                d  = mf.tracks[0].events[i] # delta
-                e  = mf.tracks[0].events[i+1] # events
-                triples.append((d.time, e.type, e.pitch))
-            self.assertEqual(triples, match)
-        
-
-        s = Stream()
-        n = note.Note('g#3')
-        n.quarterLength = .5
-        s.repeatAppend(n, 6)
-        post = s.midiTracks # get a lost 
-        self.assertEqual(len(post[0].events), 28)
-        # must be an even number
-        self.assertEqual(len(post[0].events) % 2, 0)
-
-        mf = s.midiFile
-        match = [(0, 'SEQUENCE_TRACK_NAME', None), (0, 'NOTE_ON', 56), (512, 'NOTE_OFF', 56), (0, 'NOTE_ON', 56), (512, 'NOTE_OFF', 56), (0, 'NOTE_ON', 56), (512, 'NOTE_OFF', 56), (0, 'NOTE_ON', 56), (512, 'NOTE_OFF', 56), (0, 'NOTE_ON', 56), (512, 'NOTE_OFF', 56), (0, 'NOTE_ON', 56), (512, 'NOTE_OFF', 56), (0, 'END_OF_TRACK', None)]
-
-        procCompare(mf, match)
-        
-        s = Stream()
-        n = note.Note('g#3')
-        n.quarterLength = 1.5
-        s.repeatAppend(n, 3)
-
-        mf = s.midiFile
-        match = [(0, 'SEQUENCE_TRACK_NAME', None), (0, 'NOTE_ON', 56), (1536, 'NOTE_OFF', 56), (0, 'NOTE_ON', 56), (1536, 'NOTE_OFF', 56), (0, 'NOTE_ON', 56), (1536, 'NOTE_OFF', 56), (0, 'END_OF_TRACK', None)]
-        procCompare(mf, match)
-
-        # combinations of different pitches and durs
-        s = Stream()
-        data = [('c2', .25), ('c#3', .5), ('g#3', 1.5), ('a#2', 1), ('a4', 2)]
-        for p, d in data:
-            n = note.Note(p)
-            n.quarterLength = d
-            s.append(n)
-
-        mf = s.midiFile
-        match = [(0, 'SEQUENCE_TRACK_NAME', None), (0, 'NOTE_ON', 36), (256, 'NOTE_OFF', 36), (0, 'NOTE_ON', 49), (512, 'NOTE_OFF', 49), (0, 'NOTE_ON', 56), (1536, 'NOTE_OFF', 56), (0, 'NOTE_ON', 46), (1024, 'NOTE_OFF', 46), (0, 'NOTE_ON', 69), (2048, 'NOTE_OFF', 69), (0, 'END_OF_TRACK', None)] 
-        procCompare(mf, match)
-
-        # rests, basic
-        #environLocal.printDebug(['rests'])
-        s = Stream()
-        data = [('c2', 1), (None, .5), ('c#3', 1), (None, .5), ('a#2', 1), (None, .5), ('a4', 1)]
-        for p, d in data:
-            if p == None:
-                n = note.Rest()
-            else:
-                n = note.Note(p)
-            n.quarterLength = d
-            s.append(n)
-        #s.show('midi')
-        mf = s.midiFile
-        match = [(0, 'SEQUENCE_TRACK_NAME', None), 
-        (0, 'NOTE_ON', 36), (1024, 'NOTE_OFF', 36), 
-        (512, 'NOTE_ON', 49), (1024, 'NOTE_OFF', 49), 
-        (512, 'NOTE_ON', 46), (1024, 'NOTE_OFF', 46), 
-        (512, 'NOTE_ON', 69), (1024, 'NOTE_OFF', 69), 
-        (0, 'END_OF_TRACK', None)]
-        procCompare(mf, match)
-
-
-        #environLocal.printDebug(['rests, varied sizes'])
-        s = Stream()
-        data = [('c2', 1), (None, .25), ('c#3', 1), (None, 1.5), ('a#2', 1), (None, 2), ('a4', 1)]
-        for p, d in data:
-            if p == None:
-                n = note.Rest()
-            else:
-                n = note.Note(p)
-            n.quarterLength = d
-            s.append(n)
-        #s.show('midi')
-        mf = s.midiFile
-        match = [(0, 'SEQUENCE_TRACK_NAME', None), 
-        (0, 'NOTE_ON', 36), (1024, 'NOTE_OFF', 36), 
-        (256, 'NOTE_ON', 49), (1024, 'NOTE_OFF', 49), 
-        (1536, 'NOTE_ON', 46), (1024, 'NOTE_OFF', 46), 
-        (2048, 'NOTE_ON', 69), (1024, 'NOTE_OFF', 69), 
-        (0, 'END_OF_TRACK', None)]
-        procCompare(mf, match)
-
-        #environLocal.printDebug(['rests, multiple in a row'])
-        s = Stream()
-        data = [('c2', 1), (None, 1), (None, 1), ('c#3', 1), ('c#3', 1), (None, .5), (None, .5), (None, .5), (None, .5), ('a#2', 1), (None, 2), ('a4', 1)]
-        for p, d in data:
-            if p == None:
-                n = note.Rest()
-            else:
-                n = note.Note(p)
-            n.quarterLength = d
-            s.append(n)
-        #s.show('midi')
-        mf = s.midiFile
-        match = [(0, 'SEQUENCE_TRACK_NAME', None), 
-        (0, 'NOTE_ON', 36), (1024, 'NOTE_OFF', 36), 
-        (2048, 'NOTE_ON', 49), (1024, 'NOTE_OFF', 49), 
-        (0, 'NOTE_ON', 49), (1024, 'NOTE_OFF', 49), 
-        (2048, 'NOTE_ON', 46), (1024, 'NOTE_OFF', 46), 
-        (2048, 'NOTE_ON', 69), (1024, 'NOTE_OFF', 69), 
-        (0, 'END_OF_TRACK', None)]
-        procCompare(mf, match)
-
-
-
-        #environLocal.printDebug(['w/ chords'])
-        s = Stream()
-        data = [('c2', 1), (None, 1), (['f3', 'a-4', 'c5'], 1), (None, .5), ('a#2', 1), (None, 2), (['d2', 'a4'], .5), (['d-2', 'a#3', 'g#6'], .5), (None, 1), (['f#3', 'a4', 'c#5'], 4)]
-        for p, d in data:
-            if p == None:
-                n = note.Rest()
-            elif isinstance(p, list):
-                n = chord.Chord(p)
-            else:
-                n = note.Note(p)
-            n.quarterLength = d
-            s.append(n)
-        #s.show('midi')
-        mf = s.midiFile
-        match = [(0, 'SEQUENCE_TRACK_NAME', None), 
-        (0, 'NOTE_ON', 36), 
-        (1024, 'NOTE_OFF', 36), 
-        (1024, 'NOTE_ON', 53), (0, 'NOTE_ON', 68), (0, 'NOTE_ON', 72), 
-        (1024, 'NOTE_OFF', 53), (0, 'NOTE_OFF', 68), (0, 'NOTE_OFF', 72), 
-        (1530, 'NOTE_ON', 46), 
-        (1024, 'NOTE_OFF', 46), 
-        (2048, 'NOTE_ON', 38), (0, 'NOTE_ON', 69), 
-        (512, 'NOTE_OFF', 38), (0, 'NOTE_OFF', 69), 
-        (508, 'NOTE_ON', 37), (0, 'NOTE_ON', 58), (0, 'NOTE_ON', 92), 
-        (512, 'NOTE_OFF', 37), (0, 'NOTE_OFF', 58), (0, 'NOTE_OFF', 92), 
-        (1530, 'NOTE_ON', 54), (0, 'NOTE_ON', 69), (0, 'NOTE_ON', 73), 
-        (4096, 'NOTE_OFF', 54), (0, 'NOTE_OFF', 69), (0, 'NOTE_OFF', 73), 
-        (0, 'END_OF_TRACK', None)]
-        procCompare(mf, match)
-
-
-    def testMidiEventsImported(self):
-
-        from music21 import corpus
-
-        def procCompare(mf, match):
-            triples = []
-            for i in range(0, len(mf.tracks[0].events), 2):
-                d  = mf.tracks[0].events[i] # delta
-                e  = mf.tracks[0].events[i+1] # events
-                triples.append((d.time, e.type, e.pitch))
-            self.assertEqual(triples, match)
-        
-
-        s = corpus.parseWork('bach/bwv66.6')
-        part = s.parts[0].measures(6,9) # last meausres
-        #part.show('musicxml')
-        #part.show('midi')
-
-        mf = part.midiFile
-        match = [(0, 'SEQUENCE_TRACK_NAME', None), (0, 'KEY_SIGNATURE', None), (0, 'TIME_SIGNATURE', None), (0, 'NOTE_ON', 69), (1024, 'NOTE_OFF', 69), (0, 'NOTE_ON', 71), (1024, 'NOTE_OFF', 71), (0, 'NOTE_ON', 73), (1024, 'NOTE_OFF', 73), (0, 'NOTE_ON', 69), (1024, 'NOTE_OFF', 69), (0, 'NOTE_ON', 68), (1024, 'NOTE_OFF', 68), (0, 'NOTE_ON', 66), (1024, 'NOTE_OFF', 66), (0, 'NOTE_ON', 68), (2048, 'NOTE_OFF', 68), (0, 'NOTE_ON', 66), (2048, 'NOTE_OFF', 66), (0, 'NOTE_ON', 66), (1024, 'NOTE_OFF', 66), (0, 'NOTE_ON', 66), (2048, 'NOTE_OFF', 66), (0, 'NOTE_ON', 66), (512, 'NOTE_OFF', 66), (0, 'NOTE_ON', 65), (512, 'NOTE_OFF', 65), (0, 'NOTE_ON', 66), (1024, 'NOTE_OFF', 66), (0, 'END_OF_TRACK', None)] 
-        procCompare(mf, match)
-
-
-    def testFindGaps(self):
-        from music21 import note
-        s = Stream()
-        n = note.Note()
-        s.repeatInsert(n, [0, 1.5, 2.5, 4, 8])
-        post = s.findGaps()
-        test = [(e.offset, e.offset+e.duration.quarterLength) for e in post]
-        match = [(1.0, 1.5), (3.5, 4.0), (5.0, 8.0)]
-        self.assertEqual(test, match)
-
-        self.assertEqual(len(s), 5)
-        s.makeRests(fillGaps=True)
-        self.assertEqual(len(s), 8)
-        self.assertEqual(len(s.getElementsByClass(note.Rest)), 3)
-
-
-    def testQuantize(self):
-
-        def procCompare(srcOffset, srcDur, dstOffset, dstDur, divList):
-
-            from music21 import note
-            s = Stream()
-            for i in range(len(srcDur)):
-                n = note.Note()
-                n.quarterLength = srcDur[i]                
-                s.insert(srcOffset[i], n)
-
-            s.quantize(divList, processOffsets=True, processDurations=True)
-
-            targetOffset = [e.offset for e in s]
-            targetDur = [e.duration.quarterLength for e in s]
-   
-            self.assertEqual(targetOffset, dstOffset)
-            self.assertEqual(targetDur, dstDur)
-
-            #environLocal.printDebug(['quantization results:', targetOffset, targetDur])
-
-
-        procCompare([0.01, .24, .57, .78], [0.25, 0.25, 0.25, 0.25], 
-                    [0.0, .25, .5, .75], [0.25, 0.25, 0.25, 0.25], 
-                    [4]) # snap to .25
-
-        procCompare([0.01, .24, .52, .78], [0.25, 0.25, 0.25, 0.25], 
-                    [0.0, .25, .5, .75], [0.25, 0.25, 0.25, 0.25], 
-                    [8]) # snap to .125
-
-
-        procCompare([0.01, .345, .597, 1.02, 1.22], 
-                    [0.31, 0.32, 0.33, 0.25, 0.25], 
-
-                    [0.0, 1/3., 2/3., 1.0, 1.25], 
-                    [1/3., 1/3., 1/3., 0.25, 0.25], 
-
-                    [4, 3]) # snap to .125 and .3333
-
-
-        procCompare([0.01, .345, .687, 0.99, 1.28], 
-                    [0.31, 0.32, 0.33, 0.22, 0.21], 
-
-                    [0.0, 1/3., 2/3., 1.0, 1.25], 
-                    [1/3., 1/3., 1/3., 0.25, 0.25], 
-
-                    [8, 3]) # snap to .125 and .3333
-
-
-        procCompare([0.03, .335, .677, 1.02, 1.28], 
-                    [0.32, 0.35, 0.33, 0.22, 0.21], 
-
-                    [0.0, 1/3., 2/3., 1.0, 1.25], 
-                    [1/3., 1/3., 1/3., 0.25, 0.25], 
-
-                    [8, 6]) # snap to .125 and .1666666
-
-
-
-    def testAnalyze(self):
-        from music21 import stream, corpus, pitch
-
-        s = corpus.parseWork('bach/bwv66.6')
-
-        sub = [s.parts[0], s.parts[1], s.measures(4,5), 
-                s.parts[2].measures(4,5)]
-
-        matchAmbitus = [interval.Interval(12), 
-                        interval.Interval(15), 
-                        interval.Interval(26), 
-                        interval.Interval(10)]
-
-        for i in range(len(sub)):
-            sTest = sub[i]
-            post = sTest.analyze('ambitus')
-            self.assertEqual(str(post), str(matchAmbitus[i]))
-
-        # match values for different analysis strings
-        for idStr in ['range', 'ambitus', 'span']:
-            for i in range(len(sub)):
-                sTest = sub[i]
-                post = sTest.analyze(idStr)
-                self.assertEqual(str(post), str(matchAmbitus[i]))
-
-
-        # only match first two values
-        matchKrumhansl = [(pitch.Pitch('F#'), 'minor'), 
-                          (pitch.Pitch('C#'), 'minor'), 
-                          (pitch.Pitch('E'), 'major') , 
-                          (pitch.Pitch('E'), 'major') ]
-
-        for i in range(len(sub)):
-            sTest = sub[i]
-            post = sTest.analyze('KrumhanslSchmuckler')
-            # returns three values; match 2
-            self.assertEqual(post[:2][0].name, matchKrumhansl[i][0].name)
-            self.assertEqual(post[:2][1], matchKrumhansl[i][1])
-
-        # match values under different strings provided to analyze
-        for idStr in ['key', 'krumhansl', 'keyscape']:
-            for i in range(len(sub)):
-                sTest = sub[i]
-                post = sTest.analyze(idStr)
-                # returns three values; match 2
-                self.assertEqual(post[:2][0].name, matchKrumhansl[i][0].name)
-                self.assertEqual(post[:2][1], matchKrumhansl[i][1])
-
-            
-
-    def testMakeTupletBracketsA(self):
-        '''Creating brackets
-        '''
-        def collectType(s):
-            post = []
-            for e in s:
-                if len(e.duration.tuplets) > 0:
-                    post.append(e.duration.tuplets[0].type)
-                else:
-                    post.append(None)
-            return post
-
-        def collectBracket(s):
-            post = []
-            for e in s:
-                if len(e.duration.tuplets) > 0:
-                    post.append(e.duration.tuplets[0].bracket)
-                else:
-                    post.append(None)
-            return post
-
-        # case of incomplete, single tuplet ending the Stream
-        # remove bracket
-        s = Stream()
-        qlList = [1, 2, .5, 1/6.]
-        for ql in qlList:
-            n = note.Note()
-            n.quarterLength = ql
-            s.append(n)
-        s.makeTupletBrackets()
-        self.assertEqual(collectType(s), [None, None, None, 'startStop'])
-        self.assertEqual(collectBracket(s), [None, None, None, False])
-        #s.show()
-
-
-    def testMakeTupletBracketsB(self):
-        '''Creating brackets
-        '''
-        def collectType(s):
-            post = []
-            for e in s:
-                if len(e.duration.tuplets) > 0:
-                    post.append(e.duration.tuplets[0].type)
-                else:
-                    post.append(None)
-            return post
-
-        def collectBracket(s):
-            post = []
-            for e in s:
-                if len(e.duration.tuplets) > 0:
-                    post.append(e.duration.tuplets[0].bracket)
-                else:
-                    post.append(None)
-            return post
-
-        s = Stream()
-        qlList = [1, 1/3., 1/3., 1/3., 1, 1]
-        for ql in qlList:
-            n = note.Note()
-            n.quarterLength = ql
-            s.append(n)
-        s.makeTupletBrackets()
-        self.assertEqual(collectType(s), [None, 'start', None, 'stop', None, None])
-        #s.show()
-
-
-        s = Stream()
-        qlList = [1, 1/6., 1/6., 1/6., 1/6., 1/6., 1/6., 1, 1]
-        for ql in qlList:
-            n = note.Note()
-            n.quarterLength = ql
-            s.append(n)
-        s.makeTupletBrackets()
-        # this is the correct type settings but this displays by dividing
-        # into two brackets
-        self.assertEqual(collectType(s), [None, 'start', None, None, None, None, 'stop', None, None] )
-        #s.show()
-
-        # case of tuplet ending the Stream
-        s = Stream()
-        qlList = [1, 2, .5, 1/6., 1/6., 1/6., ]
-        for ql in qlList:
-            n = note.Note()
-            n.quarterLength = ql
-            s.append(n)
-        s.makeTupletBrackets()
-        self.assertEqual(collectType(s), [None, None, None, 'start', None, 'stop'] )
-        #s.show()
-
-
-        # case of incomplete, single tuplets in the middle of a Strem
-        s = Stream()
-        qlList = [1, 1/3., 1, 1/3., 1, 1/3.]
-        for ql in qlList:
-            n = note.Note()
-            n.quarterLength = ql
-            s.append(n)
-        s.makeTupletBrackets()
-        self.assertEqual(collectType(s), [None, 'startStop', None,  'startStop', None,  'startStop'])
-        self.assertEqual(collectBracket(s), [None, False, None, False, None, False])
-        #s.show()
-
-        # diverse groups that sum to a whole
-        s = Stream()
-        qlList = [1, 1/3., 2/3., 2/3., 1/6., 1/6., 1]
-        for ql in qlList:
-            n = note.Note()
-            n.quarterLength = ql
-            s.append(n)
-        s.makeTupletBrackets()
-        self.assertEqual(collectType(s), [None, 'start', None, None, None, 'stop', None])
-        #s.show()
-
-
-        # diverse groups that sum to a whole
-        s = Stream()
-        qlList = [1, 1/3., 2/3., 1, 1/12., 1/3., 1/3., 1/12. ]
-        for ql in qlList:
-            n = note.Note()
-            n.quarterLength = ql
-            s.append(n)
-        s.makeTupletBrackets()
-        self.assertEqual(collectType(s), [None, 'start', 'stop', None, 'start', None, None, 'stop'] )
-        self.assertEqual(collectBracket(s), [None, True, True, None, True, True, True, True])
-        #s.show()
-
-
-        # quintuplets
-        s = Stream()
-        qlList = [1, 1/5., 1/5., 1/10., 1/10., 1/5., 1/5., 2. ]
-        for ql in qlList:
-            n = note.Note()
-            n.quarterLength = ql
-            s.append(n)
-        s.makeTupletBrackets()
-        self.assertEqual(collectType(s), [None, 'start', None, None, None, None, 'stop', None]  )
-        self.assertEqual(collectBracket(s), [None, True, True, True, True, True, True, None] )
-        #s.show()
-
-
-
-
-    def testMakeNotation(self):
-        '''This is a test of many make procedures
-        '''
-        def collectTupletType(s):
-            post = []
-            for e in s:
-                if len(e.duration.tuplets) > 0:
-                    post.append(e.duration.tuplets[0].type)
-                else:
-                    post.append(None)
-            return post
-
-        def collectTupletBracket(s):
-            post = []
-            for e in s:
-                if len(e.duration.tuplets) > 0:
-                    post.append(e.duration.tuplets[0].bracket)
-                else:
-                    post.append(None)
-            return post
-
-#         s = Stream()
-#         qlList = [1, 1/3., 1/3., 1/3., 1, 1, 1/3., 1/3., 1/3., 1, 1]
-#         for ql in qlList:
-#             n = note.Note()
-#             n.quarterLength = ql
-#             s.append(n)
-#         postMake = s.makeNotation()
-#         self.assertEqual(collectTupletType(postMake.flat.notes), [None, 'start', None, 'stop', None, None, 'start', None, 'stop', None, None])
-#         #s.show()
-
-        s = Stream()
-        qlList = [1/3.,]
-        for ql in qlList:
-            n = note.Note()
-            n.quarterLength = ql
-            s.append(n)
-        postMake = s.makeNotation()
-        self.assertEqual(collectTupletType(postMake.flat.notes), ['startStop'])
-        self.assertEqual(collectTupletBracket(postMake.flat.notes), [False])
-
-        #s.show()
-
-
-
-    def testMakeTies(self):
-
-        from music21 import corpus, meter
-
-        def collectAccidentalDisplayStatus(s):
-            post = []
-            for e in s.flat.notes:
-                if e.pitch.accidental != None:
-                    post.append((e.pitch.name, e.pitch.accidental.displayStatus))
-                else: # mark as not having an accidental
-                    post.append('x')
-            return post
-
-
-        s = corpus.parseWork('bach/bwv66.6')
-        # this has accidentals in measures 2 and 6
-        sSub = s[3].measures(2,6)
-        #sSub.show()
-        # only notes that deviate from key signature are True
-        self.assertEqual(collectAccidentalDisplayStatus(sSub), ['x', (u'C#', False), 'x', 'x', (u'E#', True), (u'F#', False), 'x', (u'C#', False), (u'F#', False), (u'F#', False), (u'G#', False), (u'F#', False), (u'G#', False), 'x', 'x', 'x', (u'C#', False), (u'F#', False), (u'G#', False), 'x', 'x', 'x', 'x', (u'E#', True), (u'F#', False)] )
-
-        # this removes key signature
-        sSub = sSub.flat.notes
-        self.assertEqual(len(sSub), 25)
-
-        sSub.insert(0, meter.TimeSignature('3/8'))
-        sSub.augmentOrDiminish(2, inPlace=True)
-
-        # explicitly call make measures and make ties
-        mStream = sSub.makeMeasures()
-        mStream.makeTies(inPlace=True)
-
-        self.assertEqual(len(mStream.flat), 46)
-
-        #mStream.show()
-
-        # this as expected: the only True accidental display status is those
-        # that were in the orignal. in Finale display, however, sharps are 
-        # displayed when the should not be. 
-        self.assertEqual(collectAccidentalDisplayStatus(mStream), ['x', (u'C#', False), (u'C#', False), 'x', 'x', 'x', 'x', (u'E#', True), (u'E#', False), (u'F#', False), 'x', (u'C#', False), (u'C#', False), (u'F#', False), (u'F#', False), (u'F#', False), (u'F#', False), (u'G#', False), (u'G#', False), (u'F#', False), (u'G#', False), 'x', 'x', 'x', 'x', (u'C#', False), (u'C#', False), (u'F#', False), (u'F#', False), (u'G#', False), (u'G#', False), 'x', 'x', 'x', 'x', 'x', 'x', 'x', 'x', (u'E#', True), (u'E#', False), (u'F#', False), (u'F#', False)]
-        )
-
-
-        # transposing should reset all transposed accidentals
-        mStream.flat.transpose('p5', inPlace=True)
-
-        #mStream.show()
-
-        # after transposition all accidentals are reset
-        # note: last d# is not showing in Finale, but this seems to be a 
-        # finale error, as the musicxml is the same in all D# cases
-        self.assertEqual(collectAccidentalDisplayStatus(mStream), ['x', ('G#', None), ('G#', None), 'x', 'x', 'x', 'x', ('B#', None), ('B#', None), ('C#', None), ('F#', None), ('G#', None), ('G#', None), ('C#', None), ('C#', None), ('C#', None), ('C#', None), ('D#', None), ('D#', None), ('C#', None), ('D#', None), 'x', 'x', ('F#', None), ('F#', None), ('G#', None), ('G#', None), ('C#', None), ('C#', None), ('D#', None), ('D#', None), 'x', 'x', 'x', 'x', 'x', 'x', ('F#', None), ('F#', None), ('B#', None), ('B#', None), ('C#', None), ('C#', None)]
-        )
-
-
-    def testMeasuresAndMakeMeasures(self):
-        from music21 import converter
-        s = converter.parse('g8 e f g e f g a', '2/8')
-        sSub = s.measures(3,3)  
-        self.assertEqual(str(sSub.pitches), "[E4, F4]")
-        #sSub.show()
-        
-
-
-    def testSortAndAutoSort(self):
-        from music21 import note
-        s = Stream()
-        s.autoSort = False
-
-        n1 = note.Note('a')
-        n2 = note.Note('b')
-
-        s.insert(100, n2) # add  'b' first
-        s.insert(0, n1) # now n1 has a higher index than n2
-
-        self.assertEqual([x.name for x in s], ['B', 'A'])
-        # try getting sorted
-        sSorted = s.sorted
-        # original unchanged
-        self.assertEqual([x.name for x in s], ['B', 'A'])
-        # new is chnaged
-        self.assertEqual([x.name for x in sSorted], ['A', 'B'])
-        # sort in place
-        s.sort()
-        self.assertEqual([x.name for x in s], ['A', 'B'])
-
-
-        # test getElements sorting through .notes w/ autoSort
-        s = Stream()
-        s.autoSort = True
-        n1 = note.Note('a')
-        n2 = note.Note('b')
-        s.insert(100, n2) # add  'b' first
-        s.insert(0, n1) # now n1 (A) has a higher index than n2 (B)
-        # if we get .notes, we are getting elements by class, and thus getting 
-        # sorted version
-        self.assertEqual([x.name for x in s.notes], ['A', 'B'])
-
-        # test getElements sorting through .notes w/o autoSort
-        s = Stream()
-        s.autoSort = False
-        n1 = note.Note('a')
-        n2 = note.Note('b')
-        s.insert(100, n2) # add  'b' first
-        s.insert(0, n1) # now n1 (A) has a higher index than n2 (B)
-        self.assertEqual([x.name for x in s.notes], ['B', 'A'])
-
-
-        # test __getitem__ calls w/ autoSort
-        s = Stream()
-        s.autoSort = False
-        n1 = note.Note('a')
-        n2 = note.Note('b')
-        s.insert(100, n2) # add  'b' first
-        s.insert(0, n1) # now n1 (A) has a higher index than n2 (B)
-        self.assertEqual(s[0].name, 'B')
-        self.assertEqual(s[1].name, 'A')
-
-        # test __getitem__ calls w autoSort
-        s = Stream()
-        s.autoSort = True
-        n1 = note.Note('a')
-        n2 = note.Note('b')
-        s.insert(100, n2) # add  'b' first
-        s.insert(0, n1) # now n1 (A) has a higher index than n2 (B)
-        self.assertEqual(s[0].name, 'A')
-        self.assertEqual(s[1].name, 'B')
-
-
-        # test .elements calls w/ autoSort
-        s = Stream()
-        s.autoSort = False
-        n1 = note.Note('a')
-        n2 = note.Note('b')
-        s.insert(100, n2) # add  'b' first
-        s.insert(0, n1) # now n1 (A) has a higher index than n2 (B)
-        self.assertEqual(s.elements[0].name, 'B')
-        self.assertEqual(s.elements[1].name, 'A')
-
-        # test .elements calls w autoSort
-        s = Stream()
-        s.autoSort = True
-        n1 = note.Note('a')
-        n2 = note.Note('b')
-        s.insert(100, n2) # add  'b' first
-        s.insert(0, n1) # now n1 (A) has a higher index than n2 (B)
-        self.assertEqual(s.elements[0].name, 'A')
-        self.assertEqual(s.elements[1].name, 'B')
-
-
-        # test possible problematic casses of overlapping parts
-        # store start time, dur
-        pairs = [(20, 2), (15, 10), (22,1), (10, 2), (5, 25), (8, 10), (0, 2), (0, 30)]
-        
-        # with autoSort false
-        s = Stream()
-        s.autoSort = False
-        for o, d in pairs:
-            n = note.Note()
-            n.quarterLength = d
-            s.insert(o, n)
-        match = []
-        for n in s.notes:
-            match.append((n.offset, n.quarterLength))
-        self.assertEqual(pairs, match)
-        
-        # with autoSort True
-        s = Stream()
-        s.autoSort = True
-        for o, d in pairs:
-            n = note.Note()
-            n.quarterLength = d
-            s.insert(o, n)
-        match = []
-        for n in s.notes:
-            match.append((n.offset, n.quarterLength))
-        self.assertEqual([(0.0, 2), (0.0, 30), (5.0, 25), (8.0, 10), (10.0, 2), (15.0, 10), (20.0, 2), (22.0, 1.0)], match)
-
-
-    def testMakeChordsBuiltA(self):
-        from music21 import stream
-        # test with equal durations
-        pitchCol = [('A2', 'C2'), 
-                    ('A#1', 'C-3', 'G5'), 
-                    ('D3', 'B-1', 'C4', 'D#2')]
-        # try with different duration assignments; should always get
-        # the same results
-        for durCol in [[1, 1, 1], [.5, 2, 3], [.25, .25, .5], [6, 6, 8]]: 
-            s = stream.Stream()
-            o = 0
-            for i in range(len(pitchCol)):
-                ql = durCol[i]
-                for pStr in pitchCol[i]:
-                    n = note.Note(pStr)
-                    n.quarterLength = ql
-                    s.insert(o, n)
-                o += ql
-            self.assertEqual(len(s), 9)
-            self.assertEqual(len(s.getElementsByClass('Chord')), 0)
-    
-            # do both in place and not in place, compare results
-            sMod = s.makeChords(inPlace=False)
-            s.makeChords(inPlace=True)
-            for sEval in [s, sMod]:
-                self.assertEqual(len(sEval.getElementsByClass('Chord')), 3)
-                # make sure we have all the original pitches
-                for i in range(len(pitchCol)):
-                    match = [p.nameWithOctave for p in
-                             sEval.getElementsByClass('Chord')[i].pitches]
-                    self.assertEqual(match, list(pitchCol[i]))
-
-
-#         print 'post makeChords'
-#         s.show('t')
-        #sMod.show('t')
-        #s.show()
-
-    def testMakeChordsBuiltB(self):
-        from music21 import stream
-
-        n1 = note.Note('c2')
-        n1.quarterLength = 2
-        n2 = note.Note('d3')
-        n2.quarterLength = .5
-
-        n3 = note.Note('e4')
-        n3.quarterLength = 2
-        n4 = note.Note('f5')
-        n4.quarterLength = .5
-
-        s = stream.Stream()
-        s.insert(0, n1)
-        s.insert(1, n2) # overlapping, starting after n1 but finishing before
-        s.insert(2, n3)
-        s.insert(3, n4) # overlapping, starting after n3 but finishing before
-
-        self.assertEqual([e.offset for e in s], [0.0, 1.0, 2.0, 3.0])
-        # this results in two chords; n2 and n4 are effectively shifted 
-        # to the start of n1 and n3
-        sMod = s.makeChords(inPlace=False)
-        s.makeChords(inPlace=True)   
-        for sEval in [s, sMod]:
-            self.assertEqual(len(sEval.getElementsByClass('Chord')), 2)
-            self.assertEqual([c.offset for c in sEval], [0.0, 2.0])
-
-
-        # do the same, but reverse the short/long duration relation
-        # because the default min window is .25, the first  and last 
-        # notes are not gathered into chords
-        # into a chord
-        n1 = note.Note('c2')
-        n1.quarterLength = .5
-        n2 = note.Note('d3')
-        n2.quarterLength = 1.5
-        n3 = note.Note('e4')
-        n3.quarterLength = .5
-        n4 = note.Note('f5')
-        n4.quarterLength = 1.5
-
-        s = stream.Stream()
-        s.insert(0, n1)
-        s.insert(1, n2) # overlapping, starting after n1 but finishing before
-        s.insert(2, n3)
-        s.insert(3, n4) # overlapping, starting after n3 but finishing before
-
-        # this results in two chords; n2 and n4 are effectively shifted 
-        # to the start of n1 and n3
-        sMod = s.makeChords(inPlace=False)
-        s.makeChords(inPlace=True)   
-        for sEval in [s, sMod]:
-            # have three chords, even though 1 only has more than 1 pitch
-            # might change this?
-            self.assertEqual(len(sEval.getElementsByClass('Chord')), 3)
-            self.assertEqual([c.offset for c in sEval], [0.0, 1.0, 3.0] )
-
-
-    def testMakeChordsBuiltC(self):
-        # test removal of redundant pitches
-        from music21 import stream
-
-        n1 = note.Note('c2')
-        n1.quarterLength = .5
-        n2 = note.Note('c2')
-        n2.quarterLength = .5
-        n3 = note.Note('g2')
-        n3.quarterLength = .5
-
-        n4 = note.Note('e4')
-        n4.quarterLength = .5
-        n5 = note.Note('e4')
-        n5.quarterLength = .5
-        n6 = note.Note('f#4')
-        n6.quarterLength = .5
-
-        s1 = stream.Stream()
-        s1.insert(0, n1)
-        s1.insert(0, n2)
-        s1.insert(0, n3)
-        s1.insert(.5, n4)
-        s1.insert(.5, n5)
-        s1.insert(.5, n6)
-
-        sMod = s1.makeChords(inPlace=False, removeRedundantPitches=True)
-        self.assertEquals([p.nameWithOctave for p in sMod.getElementsByClass('Chord')[0].pitches], ['C2', 'G2'])
-
-        self.assertEquals([p.nameWithOctave for p in sMod.getElementsByClass('Chord')[1].pitches], ['E4', 'F#4'])
-
-        # without redundant pitch gathering
-        sMod = s1.makeChords(inPlace=False, removeRedundantPitches=False)
-        self.assertEquals([p.nameWithOctave for p in sMod.getElementsByClass('Chord')[0].pitches], ['C2', 'C2', 'G2'])
-
-        self.assertEquals([p.nameWithOctave for p in sMod.getElementsByClass('Chord')[1].pitches], ['E4', 'E4', 'F#4'] )
-            
-
-
-
-    def testMakeChordsImported(self):
-        from music21 import corpus
-        s = corpus.parseWork('bach/bwv66.6')
-        #s.show()
-        # using in place to get the stored flat version
-        sMod = s.flat.makeChords(includePostWindow=False)
-        self.assertEqual(len(sMod.getElementsByClass('Chord')), 35)
-        #sMod.show()
-        self.assertEqual(
-            [len(c.pitches) for c in sMod.getElementsByClass('Chord')], 
-            [3, 4, 4, 3, 4, 3, 4, 4, 4, 4, 4, 4, 4, 4, 4, 4, 3, 4, 3, 4, 3, 4, 3, 4, 4, 4, 4, 3, 4, 4, 2, 4, 3, 4, 4])
-
-
-        # when we include post-window, we get more tones, per chord
-        # but the same number of chords
-        sMod = s.flat.makeChords(includePostWindow=True)
-        self.assertEqual(len(sMod.getElementsByClass('Chord')), 35)
-        self.assertEqual(
-            [len(c.pitches) for c in sMod.getElementsByClass('Chord')], 
-            [6, 4, 4, 3, 4, 5, 5, 4, 4, 4, 4, 5, 4, 4, 5, 5, 5, 4, 5, 5, 3, 4, 3, 4, 4, 4, 7, 5, 4, 6, 2, 6, 4, 5, 4] )
-        #sMod.show()
-
-
-
-    def testElementsHighestTimeA(self): 
-        '''Test adding elements at the highest time position
-        '''
-        from music21 import note, bar
-
-        n1 = note.Note()
-        n1.quarterLength = 30
-
-        n2 = note.Note()
-        n2.quarterLength = 20
-
-        b1 = bar.Barline()
-
-        s = Stream()
-        s.append(n1)
-        self.assertEqual(s.highestTime, 30)
-        self.assertEqual(len(s), 1)
-        self.assertEqual(s[0], n1)
-        self.assertEqual(s.index(n1), 0)
-        self.assertEqual(s[0].parent, s)
-
-        # insert bar in highest time position
-        s.storeAtEnd(b1)
-        self.assertEqual(len(s), 2)
-        self.assertEqual(s[1], b1)
-        self.assertEqual(s.index(b1), 1)
-        self.assertEqual(s[1].parent, s)
-        # offset of b1 is at the highest time
-        self.assertEqual([e.offset for e in s], [0.0, 30.0])
-     
-        s.append(n2)
-        self.assertEqual(len(s), 3)
-        self.assertEqual(s[1], n2)
-        self.assertEqual(s.index(n2), 1)
-        self.assertEqual(s[2], b1)
-        self.assertEqual(s.index(b1), 2)
-        self.assertEqual(s.highestTime, 50)
-        # there are now three elements, and the third is the bar
-        self.assertEqual([e.offset for e in s], [0.0, 30, 50.0])
-
-
-        # get offset by elements
-        self.assertEqual(s.getOffsetByElement(n1), 0.0)
-        self.assertEqual(s.getOffsetByElement(b1), 50)
-
-
-        # get elements by offset
-
-        found1 = s.getElementsByOffset(0, 40)
-        self.assertEqual(len(found1.notes), 2)
-        # check within the maximum range
-        found2 = s.getElementsByOffset(40, 60)
-        self.assertEqual(len(found2.notes), 0)
-        # found the barline
-        self.assertEqual(found2[0], b1)
-
-        # should get the barline
-        self.assertEqual(s.getElementAtOrBefore(50), b1)
-        self.assertEqual(s.getElementAtOrBefore(49), n2)
-
-        # can get element after element
-        self.assertEqual(s.getElementAfterElement(n1), n2)
-        self.assertEqual(s.getElementAfterElement(n2), b1)
-
-        # try to get elements by class
-        sub1 = s.getElementsByClass('Barline')
-        self.assertEqual(len(sub1), 1)
-        # only found item is barline
-        self.assertEqual(sub1[0], b1)
-        self.assertEqual([e.offset for e in sub1], [0.0])
-        # if we append a new element, the old barline should report
-        # an offset at the last element
-        n3 = note.Note()
-        n3.quarterLength = 10
-        sub1.append(n3) # places this before barline
-        self.assertEqual(sub1[sub1.index(b1)].offset, 10.0)
-        self.assertEqual([e.offset for e in sub1], [0.0, 10.0])
-
-        # try to get elements not of class; only have notes
-        sub2 = s.getElementsNotOfClass(bar.Barline)
-        self.assertEqual(len(sub2), 2)
-        self.assertEqual(len(sub2.notes), 2)
-
-        sub3 = s.getElementsNotOfClass(note.Note)
-        self.assertEqual(len(sub3), 1)
-        self.assertEqual(len(sub3.notes), 0)
-
-
-        # make a copy:
-        sCopy = copy.deepcopy(s)
-        self.assertEqual([e.offset for e in sCopy], [0.0, 30, 50.0])
-        # not equal b/c a deepcopy was made
-        self.assertEqual(id(sCopy[2]) == id(b1), False)
-        # can still match class
-        self.assertEqual(isinstance(sCopy[2], bar.Barline), True)    
-
-
-        # create another barline and try to replace
-        b2 = bar.Barline()
-        s.replace(b1, b2)
-        self.assertEqual(id(s[2]), id(b2))
-
-
-        # try to remove elements; the the second index is the barline
-        self.assertEqual(s.pop(2), b2)
-        self.assertEqual(len(s), 2)
-        self.assertEqual([e.offset for e in s], [0.0, 30])
-
-        # add back again.
-        s.storeAtEnd(b1)
-        self.assertEqual([e.offset for e in s], [0.0, 30, 50.0])
-
-        # try to remove intermediary elements
-        self.assertEqual(s.pop(1), n2)
-        # offset of highest time element has shifted
-        self.assertEqual([e.offset for e in s], [0.0, 30.0])
-        # index is now 1
-        self.assertEqual(s.index(b1), 1)
-
-
-    def testElementsHighestTimeB(self): 
-        '''Test adding elements at the highest time position
-        '''
-        from music21 import note, bar
-
-        n1 = note.Note()
-        n1.quarterLength = 30
-
-        n2 = note.Note()
-        n2.quarterLength = 20
-
-        b1 = bar.Barline()
-
-        s = Stream()
-        s.append(n1)
-        s.append(n2)
-        s.storeAtEnd(b1)
-        self.assertEqual([e.offset for e in s], [0.0, 30.0, 50.0])
-
-        # can shift elements, altering all, but only really shifting 
-        # standard elements
-        s.shiftElements(5)
-        self.assertEqual([e.offset for e in s], [5.0, 35.0, 55.0])
-
-        # got all
-        found1 = s.extractContext(n2, 30)
-        self.assertEqual([e.offset for e in found1], [5.0, 35.0, 55.0])
-        # just after, none before
-        found1 = s.extractContext(n2, 0, 30)
-        self.assertEqual([e.offset for e in found1], [35.0, 55.0])
-
-
-
-    def testElementsHighestTimeC(self): 
-
-        n1 = note.Note()
-        n1.quarterLength = 30
-        
-        n2 = note.Note()
-        n2.quarterLength = 20
-        
-        ts1 = meter.TimeSignature('6/8')
-        b1 = bar.Barline()
-        c1 = clef.Treble8vaClef()
-        
-        s = Stream()
-        s.append(n1)
-        self.assertEqual([e.offset for e in s], [0.0])
-        
-        s.storeAtEnd(b1)
-        s.storeAtEnd(c1)
-        s.storeAtEnd(ts1)
-        self.assertEqual([e.offset for e in s], [0.0, 30.0, 30.0, 30.0] )
-        
-        s.append(n2)
-        self.assertEqual([e.offset for e in s], [0.0, 30.0, 50.0, 50.0, 50.0] )
-        # sorting of objects is by class
-        self.assertEqual([e.classes[0] for e in s], ['Note', 'Note', 'Treble8vaClef', 'TimeSignature', 'Barline']  )
-        
-        b2 = bar.Barline()
-        s.storeAtEnd(b2)
-        self.assertEqual([e.classes[0] for e in s], ['Note', 'Note', 'Treble8vaClef', 'TimeSignature', 'Barline', 'Barline'] )
-
-
-
-
-    def testSliceByQuarterLengthsBuilt(self):
-        from music21 import note
-        s = Stream()
-        n1 = note.Note()
-        n1.quarterLength = 1
-
-        n2 = note.Note()
-        n2.quarterLength = 2
-
-        n3 = note.Note()
-        n3.quarterLength = .5
-
-        n4 = note.Note()
-        n4.quarterLength = 1.5
-
-        for n in [n1,n2,n3,n4]:
-            s.append(n)
-    
-        post = s.sliceByQuarterLengths(.125, inPlace=False)
-        self.assertEqual([n.tie.type for n in post.notes], ['start', 'continue', 'continue', 'continue', 'continue', 'continue', 'continue', 'stop', 'start', 'continue', 'continue', 'continue', 'continue', 'continue', 'continue', 'continue', 'continue', 'continue', 'continue', 'continue', 'continue', 'continue', 'continue', 'stop', 'start', 'continue', 'continue', 'stop', 'start', 'continue', 'continue', 'continue', 'continue', 'continue', 'continue', 'continue', 'continue', 'continue', 'continue', 'stop'] )
-
-        post = s.sliceByQuarterLengths(.25, inPlace=False)
-        self.assertEqual([n.tie.type for n in post.notes], ['start', 'continue', 'continue', 'stop', 'start', 'continue', 'continue', 'continue', 'continue', 'continue', 'continue', 'stop', 'start', 'stop', 'start', 'continue', 'continue', 'continue', 'continue', 'stop'] )
-
-        post = s.sliceByQuarterLengths(.5, inPlace=False)
-        self.assertEqual([n.tie == None for n in post.notes], [False, False, False, False, False, False, True, False, False, False] )
-
-        # cannot map .3333 into .5, so this raises an exception
-        self.assertRaises(StreamException, lambda: s.sliceByQuarterLengths(1/3., inPlace=False))
-
-        post = s.sliceByQuarterLengths(1/6., inPlace=False)
-        self.assertEqual([n.tie.type for n in post.notes], ['start', 'continue', 'continue', 'continue', 'continue', 'stop', 'start', 'continue', 'continue', 'continue', 'continue', 'continue', 'continue', 'continue', 'continue', 'continue', 'continue', 'stop', 'start', 'continue', 'stop', 'start', 'continue', 'continue', 'continue', 'continue', 'continue', 'continue', 'continue', 'stop'])
-        #post.show()
-
-        # try to slice just a target
-        post = s.sliceByQuarterLengths(.125, target=n2, inPlace=False)
-        self.assertEqual([n.tie == None for n in post.notes], [True, False, False, False, False, False, False, False, False, False, False, False, False, False, False, False, False, True, True] )
-
-        #post.show()
-
-        # test case where we have an existing tied note in a multi Measure structure that we do not want to break
-        s = Stream()
-        n1 = note.Note()
-        n1.quarterLength = 8
-
-        n2 = note.Note()
-        n2.quarterLength = 8
-
-        n3 = note.Note()
-        n3.quarterLength = 8
-
-        s.append(n1)
-        s.append(n2)
-        s.append(n3)
-
-        self.assertEqual(s.highestTime, 24)
-        sMeasures = s.makeMeasures()
-        sMeasures.makeTies(inPlace=True)
-
-        self.assertEquals([n.tie.type for n in sMeasures.flat.notes], 
-            ['start', 'stop', 'start', 'stop', 'start', 'stop'] )
-
-        # this shows that the previous ties across the bar line are maintained
-        # even after slicing
-        sMeasures.sliceByQuarterLengths([.5], inPlace=True)
-        self.assertEquals([n.tie.type for n in sMeasures.flat.notes], 
-            ['start', 'continue', 'continue', 'continue', 'continue', 'continue', 'continue', 'continue', 'continue', 'continue', 'continue', 'continue', 'continue', 'continue', 'continue', 'stop', 'start', 'continue', 'continue', 'continue', 'continue', 'continue', 'continue', 'continue', 'continue', 'continue', 'continue', 'continue', 'continue', 'continue', 'continue', 'stop', 'start', 'continue', 'continue', 'continue', 'continue', 'continue', 'continue', 'continue', 'continue', 'continue', 'continue', 'continue', 'continue', 'continue', 'continue', 'stop']  )
-
-        #sMeasures.show()
-
-
-        s = Stream()
-        n1 = note.Note('c#')
-        n1.quarterLength = 1
-
-        n2 = note.Note('d-')
-        n2.quarterLength = 2
-
-        n3 = note.Note('f#')
-        n3.quarterLength = .5
-
-        n4 = note.Note('g#')
-        n4.quarterLength = 1.5
-
-        for n in [n1,n2,n3,n4]:
-            s.append(n)
-    
-        post = s.sliceByQuarterLengths(.125, inPlace=False)
-        #post.show()
-
-        self.assertEqual([n.tie == None for n in post.notes], [False, False, False, False, False, False, False, False, False, False, False, False, False, False, False, False, False, False, False, False, False, False, False, False, False, False, False, False, False, False, False, False, False, False, False, False, False, False, False, False])
-
-
-        s = Stream()
-        n1 = note.Note()
-        n1.quarterLength = .25
-
-        n2 = note.Note()
-        n2.quarterLength = .5
-
-        n3 = note.Note()
-        n3.quarterLength = 1
-
-        n4 = note.Note()
-        n4.quarterLength = 1.5
-
-        for n in [n1,n2,n3,n4]:
-            s.append(n)
-    
-        post = s.sliceByQuarterLengths(.5, inPlace=False)
-        self.assertEqual([n.tie == None for n in post.notes], [True, True, False, False, False, False, False])
-
-
-
-    def testSliceByQuarterLengthsImported(self):
-
-        from music21 import corpus, converter
-        sSrc = corpus.parseWork('bwv66.6')
-        s = copy.deepcopy(sSrc)
-        for p in s.parts:
-            p.sliceByQuarterLengths(.5, inPlace=True, addTies=False)
-            p.makeBeams(inPlace=True)
-        self.assertEqual(len(s.parts[0].flat.notes), 72)
-        self.assertEqual(len(s.parts[1].flat.notes), 72)
-        self.assertEqual(len(s.parts[2].flat.notes), 72)
-        self.assertEqual(len(s.parts[3].flat.notes), 72)
-
-        s = copy.deepcopy(sSrc)
-        for p in s.parts:
-            p.sliceByQuarterLengths(.25, inPlace=True, addTies=False)
-            p.makeBeams(inPlace=True)
-        self.assertEqual(len(s.parts[0].flat.notes), 144)
-        self.assertEqual(len(s.parts[1].flat.notes), 144)
-        self.assertEqual(len(s.parts[2].flat.notes), 144)
-        self.assertEqual(len(s.parts[3].flat.notes), 144)
-            
-
-        # test applying to a complete score; works fine
-        s = copy.deepcopy(sSrc)
-        s.sliceByQuarterLengths(.5, inPlace=True, addTies=False)
-        #s.show()
-        self.assertEqual(len(s.parts[0].flat.notes), 72)
-        self.assertEqual(len(s.parts[1].flat.notes), 72)
-        self.assertEqual(len(s.parts[2].flat.notes), 72)
-        self.assertEqual(len(s.parts[3].flat.notes), 72)
-
-
-    def testSliceByGreatestDivisorBuilt(self):
-        from music21 import note
-
-        s = Stream()
-        n1 = note.Note()
-        n1.quarterLength = 1.75
-        n2 = note.Note()
-        n2.quarterLength = 2
-        n3 = note.Note()
-        n3.quarterLength = .5
-        n4 = note.Note()
-        n4.quarterLength = 1.5
-        for n in [n1,n2,n3,n4]:
-            s.append(n)
-        post = s.sliceByGreatestDivisor(inPlace=False)
-
-        self.assertEqual(len(post.flat.notes), 23)
-        self.assertEqual([n.tie.type for n in post.notes], ['start', 'continue', 'continue', 'continue', 'continue', 'continue', 'stop', 'start', 'continue', 'continue', 'continue', 'continue', 'continue', 'continue', 'stop', 'start', 'stop', 'start', 'continue', 'continue', 'continue', 'continue', 'stop'])
-
-
-        s = Stream()
-        n1 = note.Note()
-        n1.quarterLength = 2
-        n2 = note.Note()
-        n2.quarterLength = 1/3.
-        n3 = note.Note()
-        n3.quarterLength = .5
-        n4 = note.Note()
-        n4.quarterLength = 1.5
-        for n in [n1,n2,n3,n4]:
-            s.append(n)
-        post = s.sliceByGreatestDivisor(inPlace=False)
-
-        self.assertEqual(len(post.flat.notes), 26)
-        self.assertEqual([n.tie.type for n in post.notes], ['start', 'continue', 'continue', 'continue', 'continue', 'continue', 'continue', 'continue', 'continue', 'continue', 'continue', 'stop', 'start', 'stop', 'start', 'continue', 'stop', 'start', 'continue', 'continue', 'continue', 'continue', 'continue', 'continue', 'continue', 'stop'] )
-
-
-    def testSliceByGreatestDivisorImported(self):
-
-        from music21 import corpus, converter
-        sSrc = corpus.parseWork('bwv66.6')
-        s = copy.deepcopy(sSrc)
-        for p in s.parts:
-            p.sliceByGreatestDivisor(inPlace=True, addTies=True)
-            p.makeBeams(inPlace=True)
-        #s.show()
-        # parts have different numbers of notes, as splitting is done on 
-        # a note per note basis
-        self.assertEqual(len(s.parts[0].flat.notes), 44)
-        self.assertEqual(len(s.parts[1].flat.notes), 59)
-        self.assertEqual(len(s.parts[2].flat.notes), 61)
-        self.assertEqual(len(s.parts[3].flat.notes), 53)
-
-
-        s = copy.deepcopy(sSrc)
-        s.sliceByGreatestDivisor(inPlace=True, addTies=True)
-        #s.flat.makeChords().show()
-        #s.show()
-
-
-    def testSliceAtOffsetsBuilt(self):
-
-        from music21 import stream, note
-        s = stream.Stream()
-        for p, ql in [('d2',4)]:
-            n = note.Note(p)
-            n.quarterLength = ql
-            s.append(n)
-        self.assertEqual([e.offset for e in s], [0.0])
-
-        s1 = s.sliceAtOffsets([0.5, 1, 1.5, 2, 2.5, 3, 3.5], inPlace=False)
-        self.assertEqual([(e.offset, e.quarterLength) for e in s1], [(0.0, 0.5), (0.5, 0.5), (1.0, 0.5), (1.5, 0.5), (2.0, 0.5), (2.5, 0.5), (3.0, 0.5), (3.5, 0.5)] )
-
-        s1 = s.sliceAtOffsets([.5], inPlace=False)
-        self.assertEqual([(e.offset, e.quarterLength) for e in s1], [(0.0, 0.5), (0.5, 3.5)])
-
-
-
-        s = stream.Stream()
-        for p, ql in [('a2',1.5), ('a2',1.5), ('a2',1.5)]:
-            n = note.Note(p)
-            n.quarterLength = ql
-            s.append(n)
-        self.assertEqual([e.offset for e in s], [0.0, 1.5, 3.0])
-
-        s1 = s.sliceAtOffsets([.5], inPlace=False)
-        self.assertEqual([e.offset for e in s1], [0.0, 0.5, 1.5, 3.0])
-        s1.sliceAtOffsets([1.0, 2.5], inPlace=True)
-        self.assertEqual([e.offset for e in s1], [0.0, 0.5, 1.0, 1.5, 2.5, 3.0])
-        s1.sliceAtOffsets([3.0, 2.0, 3.5, 4.0], inPlace=True)
-        self.assertEqual([e.offset for e in s1], [0.0, 0.5, 1.0, 1.5, 2.0, 2.5, 3.0, 3.5, 4.0])
-
-        self.assertEqual([e.quarterLength for e in s1], [0.5, 0.5, 0.5, 0.5, 0.5, 0.5, 0.5, 0.5, 0.5])
-
-
-    def testSliceAtOffsetsImported(self):
-
-        from music21 import corpus, converter
-        sSrc = corpus.parseWork('bwv66.6')
-
-        post = sSrc.parts[0].flat.sliceAtOffsets([.25, 1.25, 3.25])
-        self.assertEqual([e.offset for e in post], [0.0, 0.0, 0.0, 0.0, 0.0, 0.25, 0.5, 1.0, 1.25, 2.0, 3.0, 3.25, 4.0, 5.0, 6.0, 7.0, 8.0, 9.0, 9.0, 9.5, 10.0, 11.0, 12.0, 13.0, 14.0, 15.0, 16.0, 17.0, 18.0, 19.0, 20.0, 21.0, 21.0, 22.0, 23.0, 24.0, 25.0, 26.0, 27.0, 29.0, 31.0, 32.0, 33.0, 34.0, 34.5, 35.0, 36.0] )
-
-        # will also work on measured part
-        post = sSrc.parts[0].sliceAtOffsets([.25, 1.25, 3.25, 35.125])
-        self.assertEqual([e.offset for e in 
-            post.getElementsByClass('Measure')[0].notes], [0.0, 0.25, 0.5])
-        self.assertEqual([e.offset for e in 
-            post.getElementsByClass('Measure')[1].notes], [0.0, 0.25, 1.0, 2.0, 2.25, 3.0])
-        # check for alteration in last measure
-        self.assertEqual([e.offset for e in 
-            post.getElementsByClass('Measure')[-1].notes], [0.0, 1.0, 1.5, 2.0, 2.125] )
-
-
-    def testSliceByBeatBuilt(self):
-
-        from music21 import stream, note, meter
-        s = stream.Stream()
-        ts1 = meter.TimeSignature('3/4')
-        s.insert(0, ts1)
-        for p, ql in [('d2',3)]:
-            n = note.Note(p)
-            n.quarterLength = ql
-            s.append(n)
-        # have time signature and one note
-        self.assertEqual([e.offset for e in s], [0.0, 0.0])
-
-        s1 = s.sliceByBeat()
-        self.assertEqual([(e.offset, e.quarterLength) for e in s1.notes], [(0.0, 1.0), (1.0, 1.0), (2.0, 1.0)] )
-
-        # replace old ts with a new 
-        s.remove(ts1)
-        ts2 = meter.TimeSignature('6/8')
-        s.insert(0, ts2)
-        s1 = s.sliceByBeat()
-        self.assertEqual([(e.offset, e.quarterLength) for e in s1.notes], [(0.0, 1.5), (1.5, 1.5)] )
-
-
-
-    def testSliceByBeatImported(self):
-
-        from music21 import corpus, converter
-        sSrc = corpus.parseWork('bwv66.6')
-        post = sSrc.parts[0].sliceByBeat()
-        self.assertEqual([e.offset for e in post.flat.notes],  [0.0, 0.5, 1.0, 2.0, 3.0, 4.0, 5.0, 6.0, 7.0, 8.0, 9.0, 9.5, 10.0, 11.0, 12.0, 13.0, 14.0, 15.0, 16.0, 17.0, 18.0, 19.0, 20.0, 21.0, 22.0, 23.0, 24.0, 25.0, 26.0, 27.0, 28.0, 29.0, 30.0, 31.0, 32.0, 33.0, 34.0, 34.5, 35.0])
-
-        #post.show()
-
-    def testChordifyImported(self):
-        from music21 import stream, corpus
-        s = corpus.parseWork('gloria')
-        #s.show()
-        post = s.measures(0,20).chordify()
-
-        self.assertEqual([e.offset for e in post.notes], [0.0, 3.0, 3.5, 4.5, 5.0, 5.5, 6.0, 6.5, 7.5, 8.5, 9.0, 10.5, 12.0, 15.0, 16.5, 17.5, 18.0, 18.5, 19.0, 19.5, 20.0, 20.5, 21.0, 21.5, 22.0, 22.5, 23.0, 23.5, 24.0, 24.5, 25.0, 25.5, 26.0, 26.5, 27.0, 30.0, 33.0, 34.5, 35.5, 36.0, 37.5, 38.0, 39.0, 40.0, 40.5, 41.0, 42.0, 43.5, 45.0, 45.5, 46.0, 46.5, 47.0, 47.5, 48.0, 49.5, 51.0, 51.5, 52.0, 52.5, 53.0, 53.5, 54.0, 54.5, 55.0, 55.5, 56.0, 56.5, 57.0, 58.5, 59.5])
-        #post.show()
-
-        self.assertEqual(len(post.getElementsByClass('Chord')), 71)
-
-
-    def testChordifyRests(self):
-        # test that chordify does not choke on rests
-
-        from music21 import stream, note
-
-        p1 = stream.Part()
-        for p, ql in [(None, 2), ('d2',2), (None, 2), ('e3',2), ('f3', 2)]:
-            if p == None:
-                n = note.Rest()
-            else:
-                n = note.Note(p)
-            n.quarterLength = ql
-            p1.append(n)
-
-        p2 = stream.Part()
-        for p, ql in [(None, 2), ('d3',1), ('d#3',1), (None, 2), ('e5',2), (None, 2)]:
-            if p == None:
-                n = note.Rest()
-            else:
-                n = note.Note(p)
-            n.quarterLength = ql
-            p2.append(n)
-
-        self.assertEqual([e.offset for e in p1], [0.0, 2.0, 4.0, 6.0, 8.0])
-        self.assertEqual([e.offset for e in p2], [0.0, 2.0, 3.0, 4.0, 6.0, 8.0])
-
-        score = stream.Score()
-        score.insert(0, p1)
-        score.insert(0, p2)
-
-        # parts retain their characteristics, rests are retained in position
-        scoreChords = score.makeChords()
-        self.assertEqual(len(scoreChords.parts[0].flat), 5)
-        self.assertEqual(len(scoreChords.parts[0].flat.getElementsByClass(
-            'Chord')), 3)
-        self.assertEqual(len(scoreChords.parts[0].flat.getElementsByClass(
-            'Rest')), 2)
-
-        self.assertEqual(len(scoreChords.parts[1].flat), 6)
-        self.assertEqual(len(scoreChords.parts[1].flat.getElementsByClass(
-            'Chord')), 3)
-        self.assertEqual(len(scoreChords.parts[1].flat.getElementsByClass(
-            'Rest')), 3)
-
-        # calling this on a flattened version
-        scoreChords = score.flat.makeChords()
-        self.assertEqual(len(scoreChords.flat.getElementsByClass(
-            'Chord')), 3)
-        self.assertEqual(len(scoreChords.flat.getElementsByClass(
-            'Rest')), 2)
-
-        
-        scoreChordify = score.chordify()
-        self.assertEqual(len(scoreChordify.flat.getElementsByClass(
-            'Chord')), 4)
-        self.assertEqual(len(scoreChordify.flat.getElementsByClass(
-            'Rest')), 2)
-
-        self.assertEqual(str(scoreChordify.getElementsByClass(
-            'Chord')[0].pitches), '[D2, D3]')
-        self.assertEqual(str(scoreChordify.getElementsByClass(
-            'Chord')[1].pitches), '[D2, D#3]')
-
-
-
-    def testOpusSearch(self):
-        from music21 import corpus
-        import re
-        o = corpus.parseWork('essenFolksong/erk5')
-        s = o.getScoreByTitle('blauen')
-        self.assertEqual(s.metadata.title, 'Ich sach mir einen blauen Storchen')
-        
-        s = o.getScoreByTitle('pfal.gr.f')
-        self.assertEqual(s.metadata.title, 'Es fuhr sich ein Pfalzgraf')
-        
-        s = o.getScoreByTitle(re.compile('Pfal(.*)'))
-        self.assertEqual(s.metadata.title, 'Es fuhr sich ein Pfalzgraf')
-
-    
-    def testParentMangling(self):
-        import clef, meter
-
-        s1 = Stream()
-        s2 = Stream()
-        s2.append(s1)
-        
-        self.assertEqual(s1.parent, s2)
-        junk = s1.semiFlat
-        self.assertEqual(s1.parent, s2)
-        junk = s1.flat
-        self.assertEqual(s1.parent, s2)
-        
-        # this works fine
-        junk = s2.flat
-        self.assertEqual(s1.parent, s2)
-        
-        # this was the key problem: getting the semiFlat of the parent   
-        # looses the parent of the sub-stream; this is fixed by the inserting
-        # of the sub-Stream with setParent False
-        junk = s2.semiFlat
-        self.assertEqual(s1.parent, s2)
-
-        # these test prove that getting a semiFlat stream does not change the
-        # parent
-        junk = s1._definedContexts.getByClass(meter.TimeSignature)
-        self.assertEqual(s1.parent, s2)
-
-        junk = s1._definedContexts.getByClass(clef.Clef)
-        self.assertEqual(s1.parent, s2)
-
-        junk = s1.getContextByClass('Clef')
-        self.assertEqual(s1.parent, s2)
-
-
-
-    def testGetElementsByContextStream(self):
-        from music21 import corpus, meter, key, clef
-
-        s = corpus.parseWork('bwv66.6')
-        for p in s.parts:
-            for m in p.getElementsByClass('Measure'):
-                post = m.getContextByClass(clef.Clef)
-                self.assertEqual(isinstance(post, clef.Clef), True)
-                post = m.getContextByClass(meter.TimeSignature)
-                self.assertEqual(isinstance(post, meter.TimeSignature), True)
-                post = m.getContextByClass(key.KeySignature)
-                self.assertEqual(isinstance(post, key.KeySignature), True)
-
-
-
-    def testVoicesA(self):
-
-        v1 = Voice()
-        n1 = note.Note('c5')
-        n1.quarterLength = .5
-        v1.repeatAppend(n1, 8)
-
-        v2 = Voice()
-        n2 = note.Note('c4')
-        n2.quarterLength = 1
-        v2.repeatAppend(n2, 4)
-        
-        s = Stream()
-        s.insert(0, v1)
-        s.insert(0, v2)
-
-        # test allocating streams and assigning indices
-        oMap = s._getOffsetMap() 
-        self.assertEqual(str(oMap), '[(0.0, 0.5, <music21.note.Note C>, 0), (0.5, 1.0, <music21.note.Note C>, 0), (1.0, 1.5, <music21.note.Note C>, 0), (1.5, 2.0, <music21.note.Note C>, 0), (2.0, 2.5, <music21.note.Note C>, 0), (2.5, 3.0, <music21.note.Note C>, 0), (3.0, 3.5, <music21.note.Note C>, 0), (3.5, 4.0, <music21.note.Note C>, 0), (0.0, 1.0, <music21.note.Note C>, 1), (1.0, 2.0, <music21.note.Note C>, 1), (2.0, 3.0, <music21.note.Note C>, 1), (3.0, 4.0, <music21.note.Note C>, 1)]')
-
-        oMeasures = s.makeMeasures()
-        self.assertEqual(len(oMeasures[0].voices), 2)
-        self.assertEqual([e.offset for e in oMeasures[0].voices[0]], [0.0, 0.5, 1.0, 1.5, 2.0, 2.5, 3.0, 3.5])
-        self.assertEqual([e.offset for e in oMeasures[0].voices[1]], [0.0, 1.0, 2.0, 3.0])
-
-        post = s.musicxml
-
-
-        # try version longer than 1 measure, more than 2 voices
-        v1 = Voice()
-        n1 = note.Note('c5')
-        n1.quarterLength = .5
-        v1.repeatAppend(n1, 32)
-
-        v2 = Voice()
-        n2 = note.Note('c4')
-        n2.quarterLength = 1
-        v2.repeatAppend(n2, 16)
-
-        v3 = Voice()
-        n3 = note.Note('c3')
-        n3.quarterLength = .25
-        v3.repeatAppend(n3, 64)
-
-        v4 = Voice()
-        n4 = note.Note('c2')
-        n4.quarterLength = 4
-        v4.repeatAppend(n4, 4)
-        
-        s = Stream()
-        s.insert(0, v1)
-        s.insert(0, v2)
-        s.insert(0, v3)
-        s.insert(0, v4)
-
-        oMeasures = s.makeMeasures()
-
-        # each measures has the same number of voices
-        for i in range(3):
-            self.assertEqual(len(oMeasures[i].voices), 4)
-        # each measures has the same total number of voices
-        for i in range(3):
-            self.assertEqual(len(oMeasures[i].flat.notes), 29)
-        # each measures has the same number of notes for each voices
-        for i in range(3):
-            self.assertEqual(len(oMeasures[i].voices[0].notes), 8)
-            self.assertEqual(len(oMeasures[i].voices[1].notes), 4)
-            self.assertEqual(len(oMeasures[i].voices[2].notes), 16)
-            self.assertEqual(len(oMeasures[i].voices[3].notes), 1)
-
-
-
-        post = s.musicxml
-        #s.show()
-
-
-
-    def testVoicesB(self):
-
-        # make sure strip ties works
-        from music21 import stream
-
-        v1 = stream.Voice()
-        n1 = note.Note('c5')
-        n1.quarterLength = .5
-        v1.repeatAppend(n1, 27)
-
-        v2 = stream.Voice()
-        n2 = note.Note('c4')
-        n2.quarterLength = 3
-        v2.repeatAppend(n2, 6)
-
-        v3 = stream.Voice()
-        n3 = note.Note('c3')
-        n3.quarterLength = 8
-        v3.repeatAppend(n3, 4)
-        
-        s = stream.Stream()
-        s.insert(0, v1)
-        s.insert(0, v2)
-        s.insert(0, v3)
-
-        sPost = s.makeNotation()
-        # voices are retained for all measures after make notation
-        self.assertEqual(len(sPost.getElementsByClass('Measure')), 8)
-        self.assertEqual(len(sPost.getElementsByClass('Measure')[0].voices), 3)
-        self.assertEqual(len(sPost.getElementsByClass('Measure')[1].voices), 3)
-        self.assertEqual(len(sPost.getElementsByClass('Measure')[5].voices), 3)
-        self.assertEqual(len(sPost.getElementsByClass('Measure')[7].voices), 3)
-
-        #s.show()
-
-
-    def testVoicesC(self):
-        from music21 import stream
-        v1 = stream.Voice()
-        n1 = note.Note('c5')
-        n1.quarterLength = .25
-        v1.repeatInsert(n1, [2, 4.5, 7.25, 11.75])
-
-        v2 = stream.Voice()
-        n2 = note.Note('c4')
-        n2.quarterLength = .25
-        v2.repeatInsert(n2, [.25, 3.75, 5.5, 13.75])
-
-        s = stream.Stream()
-        s.insert(0, v1)
-        s.insert(0, v2)
-
-        sPost = s.makeRests(fillGaps=True, inPlace=False)
-        self.assertEqual(str([n for n in sPost.voices[0].notes]), '[<music21.note.Rest rest>, <music21.note.Note C>, <music21.note.Rest rest>, <music21.note.Note C>, <music21.note.Rest rest>, <music21.note.Note C>, <music21.note.Rest rest>, <music21.note.Note C>, <music21.note.Rest rest>]')
-        self.assertEqual(str([n for n in sPost.voices[1].notes]), '[<music21.note.Rest rest>, <music21.note.Note C>, <music21.note.Rest rest>, <music21.note.Note C>, <music21.note.Rest rest>, <music21.note.Note C>, <music21.note.Rest rest>, <music21.note.Note C>]')
-
-        #sPost.show()
-
-
-    def testImplodeA(self):
-        from music21 import corpus
-        s0 = corpus.parseWork('bwv66.6')
-        #s.show()
-        s1 = s0.implode(2)
-        #s1.show()
-        #s1.show('t')
-        self.assertEqual(len(s1.parts), 2)
-
-        p1 = s1.parts[0]
-        self.assertEqual(len(p1.flat.getElementsByClass('Clef')), 1)
-        #p1.show('t')
-
-        # look at individual measure; check counts; these should not
-        # change after measure extraction
-        m1Raw = p1.getElementsByClass('Measure')[1]
-        environLocal.printDebug(['m1Raw', m1Raw])
-        self.assertEqual(len(m1Raw.flat), 8)
-
-        #m1Raw.show('t')
-        m2Raw = p1.getElementsByClass('Measure')[2]
-        environLocal.printDebug(['m2Raw', m2Raw])
-        self.assertEqual(len(m2Raw.flat), 9)
-
-        # get a measure from this part
-        m1 = p1.measure(2)
-        self.assertEqual(len(m1.flat.getElementsByClass('Clef')), 1)
-
-        # look at individual measure; check counts; these should not
-        # change after measure extraction
-        m1Raw = p1.getElementsByClass('Measure')[1]
-        environLocal.printDebug(['m1Raw', m1Raw])
-        self.assertEqual(len(m1Raw.flat), 8)
-
-        #m1Raw.show('t')
-        m2Raw = p1.getElementsByClass('Measure')[2]
-        environLocal.printDebug(['m2Raw', m2Raw])
-        self.assertEqual(len(m2Raw.flat), 9)
-
-        #m2Raw.show('t')
-
-        self.assertEqual(len(m1.flat.getElementsByClass('Clef')), 1)
-        ex1 = p1.measures(1,3)
-        self.assertEqual(len(ex1.flat.getElementsByClass('Clef')), 1)
-
-        #ex1.show()
-
-        for p in s1.parts:
-            # need to look in measures to get at voices
-            self.assertEqual(len(p.getElementsByClass('Measure')[0].voices), 2)
-            self.assertEqual(len(p.measure(2).voices), 2)
-            self.assertEqual(len(p.measures(1,3)[2].voices), 2)
-
-        #s1.show()
-        #p1.show()
-
-
-
-    def testImplodeB(self):
-        from music21 import corpus
-        # this work has five parts: results in e parts
-        s0 = corpus.parseWork('hwv56', '1-18')
-        s1 = s0.implode(2, permitOneVoicePerPart=True)
-        self.assertEqual(len(s1.parts), 3)
-        self.assertEqual(len(s1.parts[0].getElementsByClass(
-            'Measure')[0].voices), 2)
-        self.assertEqual(len(s1.parts[1].getElementsByClass(
-            'Measure')[0].voices), 2)
-        self.assertEqual(len(s1.parts[2].getElementsByClass(
-            'Measure')[0].voices), 1)
-
-        #s1.show()
-
-        s0 = corpus.parseWork('hwv56', '1-05')
-        # can use index values
-        s2 = s0.implode(([0,1], [2,4], 3), permitOneVoicePerPart=True)   
-        self.assertEqual(len(s2.parts), 3)
-        self.assertEqual(len(s2.parts[0].getElementsByClass(
-            'Measure')[0].voices), 2)
-        self.assertEqual(len(s2.parts[1].getElementsByClass(
-            'Measure')[0].voices), 2)
-        self.assertEqual(len(s2.parts[2].getElementsByClass(
-            'Measure')[0].voices), 1)
-
-        s2 = s0.implode((['Violino I','Violino II'], ['Viola','Bassi'], ['Basso']), permitOneVoicePerPart=True)
-        self.assertEqual(len(s2.parts), 3)
-        self.assertEqual(len(s2.parts[0].getElementsByClass(
-            'Measure')[0].voices), 2)
-        self.assertEqual(len(s2.parts[1].getElementsByClass(
-            'Measure')[0].voices), 2)
-        self.assertEqual(len(s2.parts[2].getElementsByClass(
-            'Measure')[0].voices), 1)
-
-
-        # this will keep the voice part unaltered
-        s2 = s0.implode((['Violino I','Violino II'], ['Viola','Bassi'], 'Basso'), permitOneVoicePerPart=False)
-        self.assertEqual(len(s2.parts), 3)
-        self.assertEqual(len(s2.parts[0].getElementsByClass(
-            'Measure')[0].voices), 2)
-        self.assertEqual(len(s2.parts[1].getElementsByClass(
-            'Measure')[0].voices), 2)
-        self.assertEqual(s2.parts[2].getElementsByClass(
-            'Measure')[0].hasVoices(), False)
-
-
-        # mm 16-19 are a good examples
-        s1 = corpus.parseWork('hwv56', '1-05').measures(16, 19)
-        s2 = s1.implode((['Violino I','Violino II'], ['Viola','Bassi'], 'Basso'))
-        #s2.show()
-
-        self.assertEqual(len(s2.parts), 3)
-        self.assertEqual(len(s2.parts[0].getElementsByClass(
-            'Measure')[0].voices), 2)
-        self.assertEqual(len(s2.parts[1].getElementsByClass(
-            'Measure')[0].voices), 2)
-        self.assertEqual(s2.parts[2].getElementsByClass(
-            'Measure')[0].hasVoices(), False)
-
-
-
-    def testExplodeA(self):
-        
-        from music21 import corpus
-        s0 = corpus.parseWork('bwv66.6')
-        #s.show()
-        s1 = s0.implode(2) # produce two parts each with two voices
-
-        s2 = s1.parts[0].explode()
-        # now a two part score
-        self.assertEqual(len(s2.parts), 2)
-        # makes sure we have what we started with
-        self.assertEqual(len(s2.parts[0].flat.notes), len(s0.parts[0].flat.notes))
-
-
-        s1 = s0.implode(4) # create one staff with all parts
-        self.assertEqual(s1.classes[0], 'Score') # we get a Score back
-        # we have a Score with one part and measures, each with 4 voices
-        self.assertEqual(len(s1.parts[0].getElementsByClass(
-            'Measure')[0].voices), 4)
-        # need to access part
-        s2 = s1.explode() # return to four parts in a score; 
-        # make sure we have what we started with
-        self.assertEqual(len(s2.parts[0].flat.notes),
-                         len(s0.parts[0].flat.notes))
-        self.assertEqual(str([n for n in s2.parts[0].flat.notes]),
-                         str([n for n in s0.parts[0].flat.notes]))
-
-        self.assertEqual(len(s2.parts[1].flat.notes),
-                         len(s0.parts[1].flat.notes))
-        self.assertEqual(str([n for n in s2.parts[1].flat.notes]),
-                         str([n for n in s0.parts[1].flat.notes]))
-
-        self.assertEqual(len(s2.parts[2].flat.notes),
-                         len(s0.parts[2].flat.notes))
-        self.assertEqual(str([n for n in s2.parts[2].flat.notes]),
-                         str([n for n in s0.parts[2].flat.notes]))
-
-        self.assertEqual(len(s2.parts[3].flat.notes),
-                         len(s0.parts[3].flat.notes))
-        self.assertEqual(str([n for n in s2.parts[3].flat.notes]),
-                         str([n for n in s0.parts[3].flat.notes]))
-
-        # try on a built Stream that has no Measures
-        # build a stream
-        s0 = Stream()
-        v1 = Voice()
-        v1.repeatAppend(note.Note('c3'), 4)
-        v2 = Voice()
-        v2.repeatAppend(note.Note('g4'), 4)
-        v3 = Voice()
-        v3.repeatAppend(note.Note('b5'), 4)
-        s0.insert(0, v1)
-        s0.insert(0, v2)
-        s0.insert(0, v3)
-        #s2.show()
-        s1 = s0.explode()
-        self.assertEqual(len(s1.parts), 3)
-        self.assertEqual(len(s1.parts[0].flat), len(v1.flat))
-        self.assertEqual([e for e in s1.parts[0].flat], [e for e in v1.flat])
-
-        self.assertEqual(len(s1.parts[1].flat), len(v2.flat))
-        self.assertEqual([e for e in s1.parts[1].flat], [e for e in v2.flat])
-
-        self.assertEqual(len(s1.parts[2].flat), len(v3.flat))
-        self.assertEqual([e for e in s1.parts[2].flat], [e for e in v3.flat])
-
-        #s1.show()
-
-    def testMergeElements(self):
-        from music21 import stream
-        s1 = stream.Stream()
-        s2 = stream.Stream()
-        s3 = stream.Stream()
-
-        n1 = note.Note('f#')
-        n2 = note.Note('g')
-        s1.append(n1)
-        s1.append(n2)
-
-        s2.mergeElements(s1)
-        self.assertEqual(len(s2), 2)
-        self.assertEqual(id(s1[0]) == id(s2[0]), True)
-        self.assertEqual(id(s1[1]) == id(s2[1]), True)
-
-        s3.mergeElements(s1, classFilterList=['Rest'])
-        self.assertEqual(len(s3), 0)
-
-        s3.mergeElements(s1, classFilterList=['GeneralNote'])
-        self.assertEqual(len(s3), 2)
-
-
-    def testInternalize(self):
-        s = Stream()
-        n1 = note.Note()
-        s.repeatAppend(n1, 4)
-        self.assertEqual(len(s), 4)
-        
-        s.internalize()
-        # now have one component
-        self.assertEqual(len(s), 1)        
-        self.assertEqual(s[0].classes[0], 'Voice') # default is a Voice
-        self.assertEqual(len(s[0]), 4)        
-        self.assertEqual(str([n for n in s.voices[0].notes]), '[<music21.note.Note C>, <music21.note.Note C>, <music21.note.Note C>, <music21.note.Note C>]')        
-
-
-#-------------------------------------------------------------------------------
-# define presented order in documentation
-_DOC_ORDER = [Stream, Measure]
-
-
-
-if __name__ == "__main__":
-
-    if len(sys.argv) == 1: # normal conditions
-        music21.mainTest(Test)
-    elif len(sys.argv) > 1:
-        t = Test()
-        te = TestExternal()
-
-
-
-        #t.testGetElementsByContextStream()
-
-        #t.testMeasureOffsetMap()
-
-        #t.testImplodeA()
-        #t.testImplodeB()
-        #t.testExplodeA()
-
-<<<<<<< HEAD
-# 
-#         t.testStripTiesBuilt()
-#         t.testStripTiesImported()
-#         t.testStripTiesScore()
-
-        t.testMakeTies()
-        t.testVoicesA()
-        t.testVoicesB()
-        t.testVoicesC()
-
-        t.testInternalize()
-        t.testMakeRests()
-        t.testImplodeA()
-        t.testImplodeB()
-=======
-        #t.testMeasureOffsetMap()
-        t.testImplode()
-
->>>>>>> c27e8e75
+        #t.testMeasureOffsetMap()
+        t.testImplode()